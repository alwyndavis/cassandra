<<<<<<< HEAD
2.1.0-beta2
 * Apply DONTNEED fadvise to commitlog segments (CASSANDRA-6759)
 * Switch CRC component to Adler and include it for compressed sstables 
   (CASSANDRA-4165)
 * Allow cassandra-stress to set compaction strategy options (CASSANDRA-6451)
 * Add broadcast_rpc_address option to cassandra.yaml (CASSANDRA-5899)
 * Auto reload GossipingPropertyFileSnitch config (CASSANDRA-5897)
 * Fix overflow of memtable_total_space_in_mb (CASSANDRA-6573)
 * Fix ABTC NPE and apply update function correctly (CASSANDRA-6692)
 * Allow nodetool to use a file or prompt for password (CASSANDRA-6660)
 * Fix AIOOBE when concurrently accessing ABSC (CASSANDRA-6742)
 * Fix assertion error in ALTER TYPE RENAME (CASSANDRA-6705)
 * Scrub should not always clear out repaired status (CASSANDRA-5351)
 * Improve handling of range tombstone for wide partitions (CASSANDRA-6446)
 * Fix ClassCastException for compact table with composites (CASSANDRA-6738)
 * Fix potentially repairing with wrong nodes (CASSANDRA-6808)
 * Change caching option syntax (CASSANDRA-6745)
 * Fix stress to do proper counter reads (CASSANDRA-6835)
Merged from 2.0:
=======
2.0.7
 * Fix saving triggers to schema (CASSANDRA-6789)
 * Fix trigger mutations when base mutation list is immutable (CASSANDRA-6790)
 * Fix accounting in FileCacheService to allow re-using RAR (CASSANDRA-6838)
 * Fix static counter columns (CASSANDRA-6827)
 * Restore expiring->deleted (cell) compaction optimization (CASSANDRA-6844)
 * Fix CompactionManager.needsCleanup (CASSANDRA-6845)
 * Correctly compare BooleanType values other than 0 and 1 (CASSANDRA-6779)
Merged from 1.2:
 * fix nodetool getsstables for blob PK (CASSANDRA-6803)


2.0.6
>>>>>>> a3b31490
 * Avoid race-prone second "scrub" of system keyspace (CASSANDRA-6797)
 * Pool CqlRecordWriter clients by inetaddress rather than Range 
   (CASSANDRA-6665)
 * Fix compaction_history timestamps (CASSANDRA-6784)
 * Compare scores of full replica ordering in DES (CASSANDRA-6883)
 * fix CME in SessionInfo updateProgress affecting netstats (CASSANDRA-6577)
 * Allow repairing between specific replicas (CASSANDRA-6440)
 * Allow per-dc enabling of hints (CASSANDRA-6157)
 * Add compatibility for Hadoop 0.2.x (CASSANDRA-5201)
 * Fix EstimatedHistogram races (CASSANDRA-6682)
 * Failure detector correctly converts initial value to nanos (CASSANDRA-6658)
 * Add nodetool taketoken to relocate vnodes (CASSANDRA-4445)
 * Fix upgradesstables NPE for non-CF-based indexes (CASSANDRA-6645)
 * Expose bulk loading progress over JMX (CASSANDRA-4757)
 * Correctly handle null with IF conditions and TTL (CASSANDRA-6623)
 * Account for range/row tombstones in tombstone drop
   time histogram (CASSANDRA-6522)
 * Stop CommitLogSegment.close() from calling sync() (CASSANDRA-6652)
 * Make commitlog failure handling configurable (CASSANDRA-6364)
 * Avoid overlaps in LCS (CASSANDRA-6688)
 * Improve support for paginating over composites (CASSANDRA-4851)
 * Fix count(*) queries in a mixed cluster (CASSANDRA-6707)
 * Improve repair tasks(snapshot, differencing) concurrency (CASSANDRA-6566)
 * Fix replaying pre-2.0 commit logs (CASSANDRA-6714)
 * Add static columns to CQL3 (CASSANDRA-6561)
 * Optimize single partition batch statements (CASSANDRA-6737)
 * Disallow post-query re-ordering when paging (CASSANDRA-6722)
 * Fix potential paging bug with deleted columns (CASSANDRA-6748)
 * Fix NPE on BulkLoader caused by losing StreamEvent (CASSANDRA-6636)
 * Fix truncating compression metadata (CASSANDRA-6791)
 * Add CMSClassUnloadingEnabled JVM option (CASSANDRA-6541)
 * Catch memtable flush exceptions during shutdown (CASSANDRA-6735)
 * Fix upgradesstables NPE for non-CF-based indexes (CASSANDRA-6645)
 * Fix UPDATE updating PRIMARY KEY columns implicitly (CASSANDRA-6782)
 * Fix IllegalArgumentException when updating from 1.2 with SuperColumns
   (CASSANDRA-6733)
 * FBUtilities.singleton() should use the CF comparator (CASSANDRA-6778)
 * Fix CQLSStableWriter.addRow(Map<String, Object>) (CASSANDRA-6526)
 * Fix HSHA server introducing corrupt data (CASSANDRA-6285)
 * Fix CAS conditions for COMPACT STORAGE tables (CASSANDRA-6813)
 * Fix saving triggers to schema (CASSANDRA-6789)
 * Fix trigger mutations when base mutation list is immutable (CASSANDRA-6790)
 * Fix accounting in FileCacheService to allow re-using RAR (CASSANDRA-6838)
 * Fix static counter columns (CASSANDRA-6827)
 * Restore expiring->deleted (cell) compaction optimization (CASSANDRA-6844)
 * Fix CompactionManager.needsCleanup (CASSANDRA-6845)
 * Correctly compare BooleanType values other than 0 and 1 (CASSANDRA-6779)


2.1.0-beta1
 * Add flush directory distinct from compaction directories (CASSANDRA-6357)
 * Require JNA by default (CASSANDRA-6575)
 * add listsnapshots command to nodetool (CASSANDRA-5742)
 * Introduce AtomicBTreeColumns (CASSANDRA-6271, 6692)
 * Multithreaded commitlog (CASSANDRA-3578)
 * allocate fixed index summary memory pool and resample cold index summaries 
   to use less memory (CASSANDRA-5519)
 * Removed multithreaded compaction (CASSANDRA-6142)
 * Parallelize fetching rows for low-cardinality indexes (CASSANDRA-1337)
 * change logging from log4j to logback (CASSANDRA-5883)
 * switch to LZ4 compression for internode communication (CASSANDRA-5887)
 * Stop using Thrift-generated Index* classes internally (CASSANDRA-5971)
 * Remove 1.2 network compatibility code (CASSANDRA-5960)
 * Remove leveled json manifest migration code (CASSANDRA-5996)
 * Remove CFDefinition (CASSANDRA-6253)
 * Use AtomicIntegerFieldUpdater in RefCountedMemory (CASSANDRA-6278)
 * User-defined types for CQL3 (CASSANDRA-5590)
 * Use of o.a.c.metrics in nodetool (CASSANDRA-5871, 6406)
 * Batch read from OTC's queue and cleanup (CASSANDRA-1632)
 * Secondary index support for collections (CASSANDRA-4511, 6383)
 * SSTable metadata(Stats.db) format change (CASSANDRA-6356)
 * Push composites support in the storage engine
   (CASSANDRA-5417, CASSANDRA-6520)
 * Add snapshot space used to cfstats (CASSANDRA-6231)
 * Add cardinality estimator for key count estimation (CASSANDRA-5906)
 * CF id is changed to be non-deterministic. Data dir/key cache are created
   uniquely for CF id (CASSANDRA-5202)
 * New counters implementation (CASSANDRA-6504)
 * Replace UnsortedColumns, EmptyColumns, TreeMapBackedSortedColumns with new
   ArrayBackedSortedColumns (CASSANDRA-6630, CASSANDRA-6662, CASSANDRA-6690)
 * Add option to use row cache with a given amount of rows (CASSANDRA-5357)
 * Avoid repairing already repaired data (CASSANDRA-5351)
 * Reject counter updates with USING TTL/TIMESTAMP (CASSANDRA-6649)
 * Replace index_interval with min/max_index_interval (CASSANDRA-6379)
 * Lift limitation that order by columns must be selected for IN queries (CASSANDRA-4911)


2.0.5
 * Reduce garbage generated by bloom filter lookups (CASSANDRA-6609)
 * Add ks.cf names to tombstone logging (CASSANDRA-6597)
 * Use LOCAL_QUORUM for LWT operations at LOCAL_SERIAL (CASSANDRA-6495)
 * Wait for gossip to settle before accepting client connections (CASSANDRA-4288)
 * Delete unfinished compaction incrementally (CASSANDRA-6086)
 * Allow specifying custom secondary index options in CQL3 (CASSANDRA-6480)
 * Improve replica pinning for cache efficiency in DES (CASSANDRA-6485)
 * Fix LOCAL_SERIAL from thrift (CASSANDRA-6584)
 * Don't special case received counts in CAS timeout exceptions (CASSANDRA-6595)
 * Add support for 2.1 global counter shards (CASSANDRA-6505)
 * Fix NPE when streaming connection is not yet established (CASSANDRA-6210)
 * Avoid rare duplicate read repair triggering (CASSANDRA-6606)
 * Fix paging discardFirst (CASSANDRA-6555)
 * Fix ArrayIndexOutOfBoundsException in 2ndary index query (CASSANDRA-6470)
 * Release sstables upon rebuilding 2i (CASSANDRA-6635)
 * Add AbstractCompactionStrategy.startup() method (CASSANDRA-6637)
 * SSTableScanner may skip rows during cleanup (CASSANDRA-6638)
 * sstables from stalled repair sessions can resurrect deleted data (CASSANDRA-6503)
 * Switch stress to use ITransportFactory (CASSANDRA-6641)
 * Fix IllegalArgumentException during prepare (CASSANDRA-6592)
 * Fix possible loss of 2ndary index entries during compaction (CASSANDRA-6517)
 * Fix direct Memory on architectures that do not support unaligned long access
   (CASSANDRA-6628)
 * Let scrub optionally skip broken counter partitions (CASSANDRA-5930)
Merged from 1.2:
 * fsync compression metadata (CASSANDRA-6531)
 * Validate CF existence on execution for prepared statement (CASSANDRA-6535)
 * Add ability to throttle batchlog replay (CASSANDRA-6550)
 * Fix executing LOCAL_QUORUM with SimpleStrategy (CASSANDRA-6545)
 * Avoid StackOverflow when using large IN queries (CASSANDRA-6567)
 * Nodetool upgradesstables includes secondary indexes (CASSANDRA-6598)
 * Paginate batchlog replay (CASSANDRA-6569)
 * skip blocking on streaming during drain (CASSANDRA-6603)
 * Improve error message when schema doesn't match loaded sstable (CASSANDRA-6262)
 * Add properties to adjust FD initial value and max interval (CASSANDRA-4375)
 * Fix preparing with batch and delete from collection (CASSANDRA-6607)
 * Fix ABSC reverse iterator's remove() method (CASSANDRA-6629)
 * Handle host ID conflicts properly (CASSANDRA-6615)
 * Move handling of migration event source to solve bootstrap race. (CASSANDRA-6648)
 * Make sure compaction throughput value doesn't overflow with int math (CASSANDRA-6647)


2.0.4
 * Allow removing snapshots of no-longer-existing CFs (CASSANDRA-6418)
 * add StorageService.stopDaemon() (CASSANDRA-4268)
 * add IRE for invalid CF supplied to get_count (CASSANDRA-5701)
 * add client encryption support to sstableloader (CASSANDRA-6378)
 * Fix accept() loop for SSL sockets post-shutdown (CASSANDRA-6468)
 * Fix size-tiered compaction in LCS L0 (CASSANDRA-6496)
 * Fix assertion failure in filterColdSSTables (CASSANDRA-6483)
 * Fix row tombstones in larger-than-memory compactions (CASSANDRA-6008)
 * Fix cleanup ClassCastException (CASSANDRA-6462)
 * Reduce gossip memory use by interning VersionedValue strings (CASSANDRA-6410)
 * Allow specifying datacenters to participate in a repair (CASSANDRA-6218)
 * Fix divide-by-zero in PCI (CASSANDRA-6403)
 * Fix setting last compacted key in the wrong level for LCS (CASSANDRA-6284)
 * Add millisecond precision formats to the timestamp parser (CASSANDRA-6395)
 * Expose a total memtable size metric for a CF (CASSANDRA-6391)
 * cqlsh: handle symlinks properly (CASSANDRA-6425)
 * Fix potential infinite loop when paging query with IN (CASSANDRA-6464)
 * Fix assertion error in AbstractQueryPager.discardFirst (CASSANDRA-6447)
 * Fix streaming older SSTable yields unnecessary tombstones (CASSANDRA-6527)
Merged from 1.2:
 * Improved error message on bad properties in DDL queries (CASSANDRA-6453)
 * Randomize batchlog candidates selection (CASSANDRA-6481)
 * Fix thundering herd on endpoint cache invalidation (CASSANDRA-6345, 6485)
 * Improve batchlog write performance with vnodes (CASSANDRA-6488)
 * cqlsh: quote single quotes in strings inside collections (CASSANDRA-6172)
 * Improve gossip performance for typical messages (CASSANDRA-6409)
 * Throw IRE if a prepared statement has more markers than supported 
   (CASSANDRA-5598)
 * Expose Thread metrics for the native protocol server (CASSANDRA-6234)
 * Change snapshot response message verb to INTERNAL to avoid dropping it 
   (CASSANDRA-6415)
 * Warn when collection read has > 65K elements (CASSANDRA-5428)
 * Fix cache persistence when both row and key cache are enabled 
   (CASSANDRA-6413)
 * (Hadoop) add describe_local_ring (CASSANDRA-6268)
 * Fix handling of concurrent directory creation failure (CASSANDRA-6459)
 * Allow executing CREATE statements multiple times (CASSANDRA-6471)
 * Don't send confusing info with timeouts (CASSANDRA-6491)
 * Don't resubmit counter mutation runnables internally (CASSANDRA-6427)
 * Don't drop local mutations without a hint (CASSANDRA-6510)
 * Don't allow null max_hint_window_in_ms (CASSANDRA-6419)
 * Validate SliceRange start and finish lengths (CASSANDRA-6521)


2.0.3
 * Fix FD leak on slice read path (CASSANDRA-6275)
 * Cancel read meter task when closing SSTR (CASSANDRA-6358)
 * free off-heap IndexSummary during bulk (CASSANDRA-6359)
 * Recover from IOException in accept() thread (CASSANDRA-6349)
 * Improve Gossip tolerance of abnormally slow tasks (CASSANDRA-6338)
 * Fix trying to hint timed out counter writes (CASSANDRA-6322)
 * Allow restoring specific columnfamilies from archived CL (CASSANDRA-4809)
 * Avoid flushing compaction_history after each operation (CASSANDRA-6287)
 * Fix repair assertion error when tombstones expire (CASSANDRA-6277)
 * Skip loading corrupt key cache (CASSANDRA-6260)
 * Fixes for compacting larger-than-memory rows (CASSANDRA-6274)
 * Compact hottest sstables first and optionally omit coldest from
   compaction entirely (CASSANDRA-6109)
 * Fix modifying column_metadata from thrift (CASSANDRA-6182)
 * cqlsh: fix LIST USERS output (CASSANDRA-6242)
 * Add IRequestSink interface (CASSANDRA-6248)
 * Update memtable size while flushing (CASSANDRA-6249)
 * Provide hooks around CQL2/CQL3 statement execution (CASSANDRA-6252)
 * Require Permission.SELECT for CAS updates (CASSANDRA-6247)
 * New CQL-aware SSTableWriter (CASSANDRA-5894)
 * Reject CAS operation when the protocol v1 is used (CASSANDRA-6270)
 * Correctly throw error when frame too large (CASSANDRA-5981)
 * Fix serialization bug in PagedRange with 2ndary indexes (CASSANDRA-6299)
 * Fix CQL3 table validation in Thrift (CASSANDRA-6140)
 * Fix bug missing results with IN clauses (CASSANDRA-6327)
 * Fix paging with reversed slices (CASSANDRA-6343)
 * Set minTimestamp correctly to be able to drop expired sstables (CASSANDRA-6337)
 * Support NaN and Infinity as float literals (CASSANDRA-6003)
 * Remove RF from nodetool ring output (CASSANDRA-6289)
 * Fix attempting to flush empty rows (CASSANDRA-6374)
 * Fix potential out of bounds exception when paging (CASSANDRA-6333)
Merged from 1.2:
 * Optimize FD phi calculation (CASSANDRA-6386)
 * Improve initial FD phi estimate when starting up (CASSANDRA-6385)
 * Don't list CQL3 table in CLI describe even if named explicitely 
   (CASSANDRA-5750)
 * Invalidate row cache when dropping CF (CASSANDRA-6351)
 * add non-jamm path for cached statements (CASSANDRA-6293)
 * (Hadoop) Require CFRR batchSize to be at least 2 (CASSANDRA-6114)
 * Fix altering column types (CASSANDRA-6185)
 * cqlsh: fix CREATE/ALTER WITH completion (CASSANDRA-6196)
 * add windows bat files for shell commands (CASSANDRA-6145)
 * Fix potential stack overflow during range tombstones insertion (CASSANDRA-6181)
 * (Hadoop) Make LOCAL_ONE the default consistency level (CASSANDRA-6214)
 * Require logging in for Thrift CQL2/3 statement preparation (CASSANDRA-6254)
 * restrict max_num_tokens to 1536 (CASSANDRA-6267)
 * Nodetool gets default JMX port from cassandra-env.sh (CASSANDRA-6273)
 * make calculatePendingRanges asynchronous (CASSANDRA-6244)
 * Remove blocking flushes in gossip thread (CASSANDRA-6297)
 * Fix potential socket leak in connectionpool creation (CASSANDRA-6308)
 * Allow LOCAL_ONE/LOCAL_QUORUM to work with SimpleStrategy (CASSANDRA-6238)
 * cqlsh: handle 'null' as session duration (CASSANDRA-6317)
 * Fix json2sstable handling of range tombstones (CASSANDRA-6316)
 * Fix missing one row in reverse query (CASSANDRA-6330)
 * Fix reading expired row value from row cache (CASSANDRA-6325)
 * Fix AssertionError when doing set element deletion (CASSANDRA-6341)
 * Make CL code for the native protocol match the one in C* 2.0
   (CASSANDRA-6347)
 * Disallow altering CQL3 table from thrift (CASSANDRA-6370)
 * Fix size computation of prepared statement (CASSANDRA-6369)


2.0.2
 * Update FailureDetector to use nanontime (CASSANDRA-4925)
 * Fix FileCacheService regressions (CASSANDRA-6149)
 * Never return WriteTimeout for CL.ANY (CASSANDRA-6032)
 * Fix race conditions in bulk loader (CASSANDRA-6129)
 * Add configurable metrics reporting (CASSANDRA-4430)
 * drop queries exceeding a configurable number of tombstones (CASSANDRA-6117)
 * Track and persist sstable read activity (CASSANDRA-5515)
 * Fixes for speculative retry (CASSANDRA-5932, CASSANDRA-6194)
 * Improve memory usage of metadata min/max column names (CASSANDRA-6077)
 * Fix thrift validation refusing row markers on CQL3 tables (CASSANDRA-6081)
 * Fix insertion of collections with CAS (CASSANDRA-6069)
 * Correctly send metadata on SELECT COUNT (CASSANDRA-6080)
 * Track clients' remote addresses in ClientState (CASSANDRA-6070)
 * Create snapshot dir if it does not exist when migrating
   leveled manifest (CASSANDRA-6093)
 * make sequential nodetool repair the default (CASSANDRA-5950)
 * Add more hooks for compaction strategy implementations (CASSANDRA-6111)
 * Fix potential NPE on composite 2ndary indexes (CASSANDRA-6098)
 * Delete can potentially be skipped in batch (CASSANDRA-6115)
 * Allow alter keyspace on system_traces (CASSANDRA-6016)
 * Disallow empty column names in cql (CASSANDRA-6136)
 * Use Java7 file-handling APIs and fix file moving on Windows (CASSANDRA-5383)
 * Save compaction history to system keyspace (CASSANDRA-5078)
 * Fix NPE if StorageService.getOperationMode() is executed before full startup (CASSANDRA-6166)
 * CQL3: support pre-epoch longs for TimestampType (CASSANDRA-6212)
 * Add reloadtriggers command to nodetool (CASSANDRA-4949)
 * cqlsh: ignore empty 'value alias' in DESCRIBE (CASSANDRA-6139)
 * Fix sstable loader (CASSANDRA-6205)
 * Reject bootstrapping if the node already exists in gossip (CASSANDRA-5571)
 * Fix NPE while loading paxos state (CASSANDRA-6211)
 * cqlsh: add SHOW SESSION <tracing-session> command (CASSANDRA-6228)
 * Reject bootstrapping if the node already exists in gossip (CASSANDRA-5571)
 * Fix NPE while loading paxos state (CASSANDRA-6211)
 * cqlsh: add SHOW SESSION <tracing-session> command (CASSANDRA-6228)
Merged from 1.2:
 * (Hadoop) Require CFRR batchSize to be at least 2 (CASSANDRA-6114)
 * Add a warning for small LCS sstable size (CASSANDRA-6191)
 * Add ability to list specific KS/CF combinations in nodetool cfstats (CASSANDRA-4191)
 * Mark CF clean if a mutation raced the drop and got it marked dirty (CASSANDRA-5946)
 * Add a LOCAL_ONE consistency level (CASSANDRA-6202)
 * Limit CQL prepared statement cache by size instead of count (CASSANDRA-6107)
 * Tracing should log write failure rather than raw exceptions (CASSANDRA-6133)
 * lock access to TM.endpointToHostIdMap (CASSANDRA-6103)
 * Allow estimated memtable size to exceed slab allocator size (CASSANDRA-6078)
 * Start MeteredFlusher earlier to prevent OOM during CL replay (CASSANDRA-6087)
 * Avoid sending Truncate command to fat clients (CASSANDRA-6088)
 * Allow cache-keys-to-save to be set at runtime (CASSANDRA-5980)
 * Allow where clause conditions to be in parenthesis (CASSANDRA-6037)
 * Do not open non-ssl storage port if encryption option is all (CASSANDRA-3916)
 * Move batchlog replay to its own executor (CASSANDRA-6079)
 * Add tombstone debug threshold and histogram (CASSANDRA-6042, 6057)
 * Enable tcp keepalive on incoming connections (CASSANDRA-4053)
 * Fix fat client schema pull NPE (CASSANDRA-6089)
 * Fix memtable flushing for indexed tables (CASSANDRA-6112)
 * Fix skipping columns with multiple slices (CASSANDRA-6119)
 * Expose connected thrift + native client counts (CASSANDRA-5084)
 * Optimize auth setup (CASSANDRA-6122)
 * Trace index selection (CASSANDRA-6001)
 * Update sstablesPerReadHistogram to use biased sampling (CASSANDRA-6164)
 * Log UnknownColumnfamilyException when closing socket (CASSANDRA-5725)
 * Properly error out on CREATE INDEX for counters table (CASSANDRA-6160)
 * Handle JMX notification failure for repair (CASSANDRA-6097)
 * (Hadoop) Fetch no more than 128 splits in parallel (CASSANDRA-6169)
 * stress: add username/password authentication support (CASSANDRA-6068)
 * Fix indexed queries with row cache enabled on parent table (CASSANDRA-5732)
 * Fix compaction race during columnfamily drop (CASSANDRA-5957)
 * Fix validation of empty column names for compact tables (CASSANDRA-6152)
 * Skip replaying mutations that pass CRC but fail to deserialize (CASSANDRA-6183)
 * Rework token replacement to use replace_address (CASSANDRA-5916)
 * Fix altering column types (CASSANDRA-6185)
 * cqlsh: fix CREATE/ALTER WITH completion (CASSANDRA-6196)
 * Fix altering column types (CASSANDRA-6185)
 * cqlsh: fix CREATE/ALTER WITH completion (CASSANDRA-6196)
 * add windows bat files for shell commands (CASSANDRA-6145)
 * Fix potential stack overflow during range tombstones insertion (CASSANDRA-6181)
 * (Hadoop) Make LOCAL_ONE the default consistency level (CASSANDRA-6214)


2.0.1
 * Fix bug that could allow reading deleted data temporarily (CASSANDRA-6025)
 * Improve memory use defaults (CASSANDRA-6059)
 * Make ThriftServer more easlly extensible (CASSANDRA-6058)
 * Remove Hadoop dependency from ITransportFactory (CASSANDRA-6062)
 * add file_cache_size_in_mb setting (CASSANDRA-5661)
 * Improve error message when yaml contains invalid properties (CASSANDRA-5958)
 * Improve leveled compaction's ability to find non-overlapping L0 compactions
   to work on concurrently (CASSANDRA-5921)
 * Notify indexer of columns shadowed by range tombstones (CASSANDRA-5614)
 * Log Merkle tree stats (CASSANDRA-2698)
 * Switch from crc32 to adler32 for compressed sstable checksums (CASSANDRA-5862)
 * Improve offheap memcpy performance (CASSANDRA-5884)
 * Use a range aware scanner for cleanup (CASSANDRA-2524)
 * Cleanup doesn't need to inspect sstables that contain only local data
   (CASSANDRA-5722)
 * Add ability for CQL3 to list partition keys (CASSANDRA-4536)
 * Improve native protocol serialization (CASSANDRA-5664)
 * Upgrade Thrift to 0.9.1 (CASSANDRA-5923)
 * Require superuser status for adding triggers (CASSANDRA-5963)
 * Make standalone scrubber handle old and new style leveled manifest
   (CASSANDRA-6005)
 * Fix paxos bugs (CASSANDRA-6012, 6013, 6023)
 * Fix paged ranges with multiple replicas (CASSANDRA-6004)
 * Fix potential AssertionError during tracing (CASSANDRA-6041)
 * Fix NPE in sstablesplit (CASSANDRA-6027)
 * Migrate pre-2.0 key/value/column aliases to system.schema_columns
   (CASSANDRA-6009)
 * Paging filter empty rows too agressively (CASSANDRA-6040)
 * Support variadic parameters for IN clauses (CASSANDRA-4210)
 * cqlsh: return the result of CAS writes (CASSANDRA-5796)
 * Fix validation of IN clauses with 2ndary indexes (CASSANDRA-6050)
 * Support named bind variables in CQL (CASSANDRA-6033)
Merged from 1.2:
 * Allow cache-keys-to-save to be set at runtime (CASSANDRA-5980)
 * Avoid second-guessing out-of-space state (CASSANDRA-5605)
 * Tuning knobs for dealing with large blobs and many CFs (CASSANDRA-5982)
 * (Hadoop) Fix CQLRW for thrift tables (CASSANDRA-6002)
 * Fix possible divide-by-zero in HHOM (CASSANDRA-5990)
 * Allow local batchlog writes for CL.ANY (CASSANDRA-5967)
 * Upgrade metrics-core to version 2.2.0 (CASSANDRA-5947)
 * Add snitch, schema version, cluster, partitioner to JMX (CASSANDRA-5881)
 * Fix CqlRecordWriter with composite keys (CASSANDRA-5949)
 * Add snitch, schema version, cluster, partitioner to JMX (CASSANDRA-5881)
 * Allow disabling SlabAllocator (CASSANDRA-5935)
 * Make user-defined compaction JMX blocking (CASSANDRA-4952)
 * Fix streaming does not transfer wrapped range (CASSANDRA-5948)
 * Fix loading index summary containing empty key (CASSANDRA-5965)
 * Correctly handle limits in CompositesSearcher (CASSANDRA-5975)
 * Pig: handle CQL collections (CASSANDRA-5867)
 * Pass the updated cf to the PRSI index() method (CASSANDRA-5999)
 * Allow empty CQL3 batches (as no-op) (CASSANDRA-5994)
 * Support null in CQL3 functions (CASSANDRA-5910)
 * Replace the deprecated MapMaker with CacheLoader (CASSANDRA-6007)
 * Add SSTableDeletingNotification to DataTracker (CASSANDRA-6010)
 * Fix snapshots in use get deleted during snapshot repair (CASSANDRA-6011)
 * Move hints and exception count to o.a.c.metrics (CASSANDRA-6017)
 * Fix memory leak in snapshot repair (CASSANDRA-6047)
 * Fix sstable2sjon for CQL3 tables (CASSANDRA-5852)


2.0.0
 * Fix thrift validation when inserting into CQL3 tables (CASSANDRA-5138)
 * Fix periodic memtable flushing behavior with clean memtables (CASSANDRA-5931)
 * Fix dateOf() function for pre-2.0 timestamp columns (CASSANDRA-5928)
 * Fix SSTable unintentionally loads BF when opened for batch (CASSANDRA-5938)
 * Add stream session progress to JMX (CASSANDRA-4757)
 * Fix NPE during CAS operation (CASSANDRA-5925)
Merged from 1.2:
 * Fix getBloomFilterDiskSpaceUsed for AlwaysPresentFilter (CASSANDRA-5900)
 * Don't announce schema version until we've loaded the changes locally
   (CASSANDRA-5904)
 * Fix to support off heap bloom filters size greater than 2 GB (CASSANDRA-5903)
 * Properly handle parsing huge map and set literals (CASSANDRA-5893)


2.0.0-rc2
 * enable vnodes by default (CASSANDRA-5869)
 * fix CAS contention timeout (CASSANDRA-5830)
 * fix HsHa to respect max frame size (CASSANDRA-4573)
 * Fix (some) 2i on composite components omissions (CASSANDRA-5851)
 * cqlsh: add DESCRIBE FULL SCHEMA variant (CASSANDRA-5880)
Merged from 1.2:
 * Correctly validate sparse composite cells in scrub (CASSANDRA-5855)
 * Add KeyCacheHitRate metric to CF metrics (CASSANDRA-5868)
 * cqlsh: add support for multiline comments (CASSANDRA-5798)
 * Handle CQL3 SELECT duplicate IN restrictions on clustering columns
   (CASSANDRA-5856)


2.0.0-rc1
 * improve DecimalSerializer performance (CASSANDRA-5837)
 * fix potential spurious wakeup in AsyncOneResponse (CASSANDRA-5690)
 * fix schema-related trigger issues (CASSANDRA-5774)
 * Better validation when accessing CQL3 table from thrift (CASSANDRA-5138)
 * Fix assertion error during repair (CASSANDRA-5801)
 * Fix range tombstone bug (CASSANDRA-5805)
 * DC-local CAS (CASSANDRA-5797)
 * Add a native_protocol_version column to the system.local table (CASSANRDA-5819)
 * Use index_interval from cassandra.yaml when upgraded (CASSANDRA-5822)
 * Fix buffer underflow on socket close (CASSANDRA-5792)
Merged from 1.2:
 * Fix reading DeletionTime from 1.1-format sstables (CASSANDRA-5814)
 * cqlsh: add collections support to COPY (CASSANDRA-5698)
 * retry important messages for any IOException (CASSANDRA-5804)
 * Allow empty IN relations in SELECT/UPDATE/DELETE statements (CASSANDRA-5626)
 * cqlsh: fix crashing on Windows due to libedit detection (CASSANDRA-5812)
 * fix bulk-loading compressed sstables (CASSANDRA-5820)
 * (Hadoop) fix quoting in CqlPagingRecordReader and CqlRecordWriter 
   (CASSANDRA-5824)
 * update default LCS sstable size to 160MB (CASSANDRA-5727)
 * Allow compacting 2Is via nodetool (CASSANDRA-5670)
 * Hex-encode non-String keys in OPP (CASSANDRA-5793)
 * nodetool history logging (CASSANDRA-5823)
 * (Hadoop) fix support for Thrift tables in CqlPagingRecordReader 
   (CASSANDRA-5752)
 * add "all time blocked" to StatusLogger output (CASSANDRA-5825)
 * Future-proof inter-major-version schema migrations (CASSANDRA-5845)
 * (Hadoop) add CqlPagingRecordReader support for ReversedType in Thrift table
   (CASSANDRA-5718)
 * Add -no-snapshot option to scrub (CASSANDRA-5891)
 * Fix to support off heap bloom filters size greater than 2 GB (CASSANDRA-5903)
 * Properly handle parsing huge map and set literals (CASSANDRA-5893)
 * Fix LCS L0 compaction may overlap in L1 (CASSANDRA-5907)
 * New sstablesplit tool to split large sstables offline (CASSANDRA-4766)
 * Fix potential deadlock in native protocol server (CASSANDRA-5926)
 * Disallow incompatible type change in CQL3 (CASSANDRA-5882)
Merged from 1.1:
 * Correctly validate sparse composite cells in scrub (CASSANDRA-5855)


2.0.0-beta2
 * Replace countPendingHints with Hints Created metric (CASSANDRA-5746)
 * Allow nodetool with no args, and with help to run without a server (CASSANDRA-5734)
 * Cleanup AbstractType/TypeSerializer classes (CASSANDRA-5744)
 * Remove unimplemented cli option schema-mwt (CASSANDRA-5754)
 * Support range tombstones in thrift (CASSANDRA-5435)
 * Normalize table-manipulating CQL3 statements' class names (CASSANDRA-5759)
 * cqlsh: add missing table options to DESCRIBE output (CASSANDRA-5749)
 * Fix assertion error during repair (CASSANDRA-5757)
 * Fix bulkloader (CASSANDRA-5542)
 * Add LZ4 compression to the native protocol (CASSANDRA-5765)
 * Fix bugs in the native protocol v2 (CASSANDRA-5770)
 * CAS on 'primary key only' table (CASSANDRA-5715)
 * Support streaming SSTables of old versions (CASSANDRA-5772)
 * Always respect protocol version in native protocol (CASSANDRA-5778)
 * Fix ConcurrentModificationException during streaming (CASSANDRA-5782)
 * Update deletion timestamp in Commit#updatesWithPaxosTime (CASSANDRA-5787)
 * Thrift cas() method crashes if input columns are not sorted (CASSANDRA-5786)
 * Order columns names correctly when querying for CAS (CASSANDRA-5788)
 * Fix streaming retry (CASSANDRA-5775)
Merged from 1.2:
 * if no seeds can be a reached a node won't start in a ring by itself (CASSANDRA-5768)
 * add cassandra.unsafesystem property (CASSANDRA-5704)
 * (Hadoop) quote identifiers in CqlPagingRecordReader (CASSANDRA-5763)
 * Add replace_node functionality for vnodes (CASSANDRA-5337)
 * Add timeout events to query traces (CASSANDRA-5520)
 * Fix serialization of the LEFT gossip value (CASSANDRA-5696)
 * Pig: support for cql3 tables (CASSANDRA-5234)
 * cqlsh: Don't show 'null' in place of empty values (CASSANDRA-5675)
 * Race condition in detecting version on a mixed 1.1/1.2 cluster
   (CASSANDRA-5692)
 * Fix skipping range tombstones with reverse queries (CASSANDRA-5712)
 * Expire entries out of ThriftSessionManager (CASSANDRA-5719)
 * Don't keep ancestor information in memory (CASSANDRA-5342)
 * cqlsh: fix handling of semicolons inside BATCH queries (CASSANDRA-5697)
 * Expose native protocol server status in nodetool info (CASSANDRA-5735)
 * Fix pathetic performance of range tombstones (CASSANDRA-5677)
 * Fix querying with an empty (impossible) range (CASSANDRA-5573)
 * cqlsh: handle CUSTOM 2i in DESCRIBE output (CASSANDRA-5760)
 * Fix minor bug in Range.intersects(Bound) (CASSANDRA-5771)
 * cqlsh: handle disabled compression in DESCRIBE output (CASSANDRA-5766)
 * Ensure all UP events are notified on the native protocol (CASSANDRA-5769)
 * Fix formatting of sstable2json with multiple -k arguments (CASSANDRA-5781)
 * Don't rely on row marker for queries in general to hide lost markers
   after TTL expires (CASSANDRA-5762)
 * Sort nodetool help output (CASSANDRA-5776)
 * Fix column expiring during 2 phases compaction (CASSANDRA-5799)
 * now() is being rejected in INSERTs when inside collections (CASSANDRA-5795)


2.0.0-beta1
 * Add support for indexing clustered columns (CASSANDRA-5125)
 * Removed on-heap row cache (CASSANDRA-5348)
 * use nanotime consistently for node-local timeouts (CASSANDRA-5581)
 * Avoid unnecessary second pass on name-based queries (CASSANDRA-5577)
 * Experimental triggers (CASSANDRA-1311)
 * JEMalloc support for off-heap allocation (CASSANDRA-3997)
 * Single-pass compaction (CASSANDRA-4180)
 * Removed token range bisection (CASSANDRA-5518)
 * Removed compatibility with pre-1.2.5 sstables and network messages
   (CASSANDRA-5511)
 * removed PBSPredictor (CASSANDRA-5455)
 * CAS support (CASSANDRA-5062, 5441, 5442, 5443, 5619, 5667)
 * Leveled compaction performs size-tiered compactions in L0 
   (CASSANDRA-5371, 5439)
 * Add yaml network topology snitch for mixed ec2/other envs (CASSANDRA-5339)
 * Log when a node is down longer than the hint window (CASSANDRA-4554)
 * Optimize tombstone creation for ExpiringColumns (CASSANDRA-4917)
 * Improve LeveledScanner work estimation (CASSANDRA-5250, 5407)
 * Replace compaction lock with runWithCompactionsDisabled (CASSANDRA-3430)
 * Change Message IDs to ints (CASSANDRA-5307)
 * Move sstable level information into the Stats component, removing the
   need for a separate Manifest file (CASSANDRA-4872)
 * avoid serializing to byte[] on commitlog append (CASSANDRA-5199)
 * make index_interval configurable per columnfamily (CASSANDRA-3961, CASSANDRA-5650)
 * add default_time_to_live (CASSANDRA-3974)
 * add memtable_flush_period_in_ms (CASSANDRA-4237)
 * replace supercolumns internally by composites (CASSANDRA-3237, 5123)
 * upgrade thrift to 0.9.0 (CASSANDRA-3719)
 * drop unnecessary keyspace parameter from user-defined compaction API 
   (CASSANDRA-5139)
 * more robust solution to incomplete compactions + counters (CASSANDRA-5151)
 * Change order of directory searching for c*.in.sh (CASSANDRA-3983)
 * Add tool to reset SSTable compaction level for LCS (CASSANDRA-5271)
 * Allow custom configuration loader (CASSANDRA-5045)
 * Remove memory emergency pressure valve logic (CASSANDRA-3534)
 * Reduce request latency with eager retry (CASSANDRA-4705)
 * cqlsh: Remove ASSUME command (CASSANDRA-5331)
 * Rebuild BF when loading sstables if bloom_filter_fp_chance
   has changed since compaction (CASSANDRA-5015)
 * remove row-level bloom filters (CASSANDRA-4885)
 * Change Kernel Page Cache skipping into row preheating (disabled by default)
   (CASSANDRA-4937)
 * Improve repair by deciding on a gcBefore before sending
   out TreeRequests (CASSANDRA-4932)
 * Add an official way to disable compactions (CASSANDRA-5074)
 * Reenable ALTER TABLE DROP with new semantics (CASSANDRA-3919)
 * Add binary protocol versioning (CASSANDRA-5436)
 * Swap THshaServer for TThreadedSelectorServer (CASSANDRA-5530)
 * Add alias support to SELECT statement (CASSANDRA-5075)
 * Don't create empty RowMutations in CommitLogReplayer (CASSANDRA-5541)
 * Use range tombstones when dropping cfs/columns from schema (CASSANDRA-5579)
 * cqlsh: drop CQL2/CQL3-beta support (CASSANDRA-5585)
 * Track max/min column names in sstables to be able to optimize slice
   queries (CASSANDRA-5514, CASSANDRA-5595, CASSANDRA-5600)
 * Binary protocol: allow batching already prepared statements (CASSANDRA-4693)
 * Allow preparing timestamp, ttl and limit in CQL3 queries (CASSANDRA-4450)
 * Support native link w/o JNA in Java7 (CASSANDRA-3734)
 * Use SASL authentication in binary protocol v2 (CASSANDRA-5545)
 * Replace Thrift HsHa with LMAX Disruptor based implementation (CASSANDRA-5582)
 * cqlsh: Add row count to SELECT output (CASSANDRA-5636)
 * Include a timestamp with all read commands to determine column expiration
   (CASSANDRA-5149)
 * Streaming 2.0 (CASSANDRA-5286, 5699)
 * Conditional create/drop ks/table/index statements in CQL3 (CASSANDRA-2737)
 * more pre-table creation property validation (CASSANDRA-5693)
 * Redesign repair messages (CASSANDRA-5426)
 * Fix ALTER RENAME post-5125 (CASSANDRA-5702)
 * Disallow renaming a 2ndary indexed column (CASSANDRA-5705)
 * Rename Table to Keyspace (CASSANDRA-5613)
 * Ensure changing column_index_size_in_kb on different nodes don't corrupt the
   sstable (CASSANDRA-5454)
 * Move resultset type information into prepare, not execute (CASSANDRA-5649)
 * Auto paging in binary protocol (CASSANDRA-4415, 5714)
 * Don't tie client side use of AbstractType to JDBC (CASSANDRA-4495)
 * Adds new TimestampType to replace DateType (CASSANDRA-5723, CASSANDRA-5729)
Merged from 1.2:
 * make starting native protocol server idempotent (CASSANDRA-5728)
 * Fix loading key cache when a saved entry is no longer valid (CASSANDRA-5706)
 * Fix serialization of the LEFT gossip value (CASSANDRA-5696)
 * cqlsh: Don't show 'null' in place of empty values (CASSANDRA-5675)
 * Race condition in detecting version on a mixed 1.1/1.2 cluster
   (CASSANDRA-5692)
 * Fix skipping range tombstones with reverse queries (CASSANDRA-5712)
 * Expire entries out of ThriftSessionManager (CASSANRDA-5719)
 * Don't keep ancestor information in memory (CASSANDRA-5342)
 * cqlsh: fix handling of semicolons inside BATCH queries (CASSANDRA-5697)


1.2.6
 * Fix tracing when operation completes before all responses arrive 
   (CASSANDRA-5668)
 * Fix cross-DC mutation forwarding (CASSANDRA-5632)
 * Reduce SSTableLoader memory usage (CASSANDRA-5555)
 * Scale hinted_handoff_throttle_in_kb to cluster size (CASSANDRA-5272)
 * (Hadoop) Add CQL3 input/output formats (CASSANDRA-4421, 5622)
 * (Hadoop) Fix InputKeyRange in CFIF (CASSANDRA-5536)
 * Fix dealing with ridiculously large max sstable sizes in LCS (CASSANDRA-5589)
 * Ignore pre-truncate hints (CASSANDRA-4655)
 * Move System.exit on OOM into a separate thread (CASSANDRA-5273)
 * Write row markers when serializing schema (CASSANDRA-5572)
 * Check only SSTables for the requested range when streaming (CASSANDRA-5569)
 * Improve batchlog replay behavior and hint ttl handling (CASSANDRA-5314)
 * Exclude localTimestamp from validation for tombstones (CASSANDRA-5398)
 * cqlsh: add custom prompt support (CASSANDRA-5539)
 * Reuse prepared statements in hot auth queries (CASSANDRA-5594)
 * cqlsh: add vertical output option (see EXPAND) (CASSANDRA-5597)
 * Add a rate limit option to stress (CASSANDRA-5004)
 * have BulkLoader ignore snapshots directories (CASSANDRA-5587) 
 * fix SnitchProperties logging context (CASSANDRA-5602)
 * Expose whether jna is enabled and memory is locked via JMX (CASSANDRA-5508)
 * cqlsh: fix COPY FROM with ReversedType (CASSANDRA-5610)
 * Allow creating CUSTOM indexes on collections (CASSANDRA-5615)
 * Evaluate now() function at execution time (CASSANDRA-5616)
 * Expose detailed read repair metrics (CASSANDRA-5618)
 * Correct blob literal + ReversedType parsing (CASSANDRA-5629)
 * Allow GPFS to prefer the internal IP like EC2MRS (CASSANDRA-5630)
 * fix help text for -tspw cassandra-cli (CASSANDRA-5643)
 * don't throw away initial causes exceptions for internode encryption issues 
   (CASSANDRA-5644)
 * Fix message spelling errors for cql select statements (CASSANDRA-5647)
 * Suppress custom exceptions thru jmx (CASSANDRA-5652)
 * Update CREATE CUSTOM INDEX syntax (CASSANDRA-5639)
 * Fix PermissionDetails.equals() method (CASSANDRA-5655)
 * Never allow partition key ranges in CQL3 without token() (CASSANDRA-5666)
 * Gossiper incorrectly drops AppState for an upgrading node (CASSANDRA-5660)
 * Connection thrashing during multi-region ec2 during upgrade, due to 
   messaging version (CASSANDRA-5669)
 * Avoid over reconnecting in EC2MRS (CASSANDRA-5678)
 * Fix ReadResponseSerializer.serializedSize() for digest reads (CASSANDRA-5476)
 * allow sstable2json on 2i CFs (CASSANDRA-5694)
Merged from 1.1:
 * Remove buggy thrift max message length option (CASSANDRA-5529)
 * Fix NPE in Pig's widerow mode (CASSANDRA-5488)
 * Add split size parameter to Pig and disable split combination (CASSANDRA-5544)


1.2.5
 * make BytesToken.toString only return hex bytes (CASSANDRA-5566)
 * Ensure that submitBackground enqueues at least one task (CASSANDRA-5554)
 * fix 2i updates with identical values and timestamps (CASSANDRA-5540)
 * fix compaction throttling bursty-ness (CASSANDRA-4316)
 * reduce memory consumption of IndexSummary (CASSANDRA-5506)
 * remove per-row column name bloom filters (CASSANDRA-5492)
 * Include fatal errors in trace events (CASSANDRA-5447)
 * Ensure that PerRowSecondaryIndex is notified of row-level deletes
   (CASSANDRA-5445)
 * Allow empty blob literals in CQL3 (CASSANDRA-5452)
 * Fix streaming RangeTombstones at column index boundary (CASSANDRA-5418)
 * Fix preparing statements when current keyspace is not set (CASSANDRA-5468)
 * Fix SemanticVersion.isSupportedBy minor/patch handling (CASSANDRA-5496)
 * Don't provide oldCfId for post-1.1 system cfs (CASSANDRA-5490)
 * Fix primary range ignores replication strategy (CASSANDRA-5424)
 * Fix shutdown of binary protocol server (CASSANDRA-5507)
 * Fix repair -snapshot not working (CASSANDRA-5512)
 * Set isRunning flag later in binary protocol server (CASSANDRA-5467)
 * Fix use of CQL3 functions with descending clustering order (CASSANDRA-5472)
 * Disallow renaming columns one at a time for thrift table in CQL3
   (CASSANDRA-5531)
 * cqlsh: add CLUSTERING ORDER BY support to DESCRIBE (CASSANDRA-5528)
 * Add custom secondary index support to CQL3 (CASSANDRA-5484)
 * Fix repair hanging silently on unexpected error (CASSANDRA-5229)
 * Fix Ec2Snitch regression introduced by CASSANDRA-5171 (CASSANDRA-5432)
 * Add nodetool enablebackup/disablebackup (CASSANDRA-5556)
 * cqlsh: fix DESCRIBE after case insensitive USE (CASSANDRA-5567)
Merged from 1.1
 * Remove buggy thrift max message length option (CASSANDRA-5529)
 * Add retry mechanism to OTC for non-droppable_verbs (CASSANDRA-5393)
 * Use allocator information to improve memtable memory usage estimate
   (CASSANDRA-5497)
 * Fix trying to load deleted row into row cache on startup (CASSANDRA-4463)
 * fsync leveled manifest to avoid corruption (CASSANDRA-5535)
 * Fix Bound intersection computation (CASSANDRA-5551)
 * sstablescrub now respects max memory size in cassandra.in.sh (CASSANDRA-5562)


1.2.4
 * Ensure that PerRowSecondaryIndex updates see the most recent values
   (CASSANDRA-5397)
 * avoid duplicate index entries ind PrecompactedRow and 
   ParallelCompactionIterable (CASSANDRA-5395)
 * remove the index entry on oldColumn when new column is a tombstone 
   (CASSANDRA-5395)
 * Change default stream throughput from 400 to 200 mbps (CASSANDRA-5036)
 * Gossiper logs DOWN for symmetry with UP (CASSANDRA-5187)
 * Fix mixing prepared statements between keyspaces (CASSANDRA-5352)
 * Fix consistency level during bootstrap - strike 3 (CASSANDRA-5354)
 * Fix transposed arguments in AlreadyExistsException (CASSANDRA-5362)
 * Improve asynchronous hint delivery (CASSANDRA-5179)
 * Fix Guava dependency version (12.0 -> 13.0.1) for Maven (CASSANDRA-5364)
 * Validate that provided CQL3 collection value are < 64K (CASSANDRA-5355)
 * Make upgradeSSTable skip current version sstables by default (CASSANDRA-5366)
 * Optimize min/max timestamp collection (CASSANDRA-5373)
 * Invalid streamId in cql binary protocol when using invalid CL 
   (CASSANDRA-5164)
 * Fix validation for IN where clauses with collections (CASSANDRA-5376)
 * Copy resultSet on count query to avoid ConcurrentModificationException 
   (CASSANDRA-5382)
 * Correctly typecheck in CQL3 even with ReversedType (CASSANDRA-5386)
 * Fix streaming compressed files when using encryption (CASSANDRA-5391)
 * cassandra-all 1.2.0 pom missing netty dependency (CASSANDRA-5392)
 * Fix writetime/ttl functions on null values (CASSANDRA-5341)
 * Fix NPE during cql3 select with token() (CASSANDRA-5404)
 * IndexHelper.skipBloomFilters won't skip non-SHA filters (CASSANDRA-5385)
 * cqlsh: Print maps ordered by key, sort sets (CASSANDRA-5413)
 * Add null syntax support in CQL3 for inserts (CASSANDRA-3783)
 * Allow unauthenticated set_keyspace() calls (CASSANDRA-5423)
 * Fix potential incremental backups race (CASSANDRA-5410)
 * Fix prepared BATCH statements with batch-level timestamps (CASSANDRA-5415)
 * Allow overriding superuser setup delay (CASSANDRA-5430)
 * cassandra-shuffle with JMX usernames and passwords (CASSANDRA-5431)
Merged from 1.1:
 * cli: Quote ks and cf names in schema output when needed (CASSANDRA-5052)
 * Fix bad default for min/max timestamp in SSTableMetadata (CASSANDRA-5372)
 * Fix cf name extraction from manifest in Directories.migrateFile() 
   (CASSANDRA-5242)
 * Support pluggable internode authentication (CASSANDRA-5401)


1.2.3
 * add check for sstable overlap within a level on startup (CASSANDRA-5327)
 * replace ipv6 colons in jmx object names (CASSANDRA-5298, 5328)
 * Avoid allocating SSTableBoundedScanner during repair when the range does 
   not intersect the sstable (CASSANDRA-5249)
 * Don't lowercase property map keys (this breaks NTS) (CASSANDRA-5292)
 * Fix composite comparator with super columns (CASSANDRA-5287)
 * Fix insufficient validation of UPDATE queries against counter cfs
   (CASSANDRA-5300)
 * Fix PropertyFileSnitch default DC/Rack behavior (CASSANDRA-5285)
 * Handle null values when executing prepared statement (CASSANDRA-5081)
 * Add netty to pom dependencies (CASSANDRA-5181)
 * Include type arguments in Thrift CQLPreparedResult (CASSANDRA-5311)
 * Fix compaction not removing columns when bf_fp_ratio is 1 (CASSANDRA-5182)
 * cli: Warn about missing CQL3 tables in schema descriptions (CASSANDRA-5309)
 * Re-enable unknown option in replication/compaction strategies option for
   backward compatibility (CASSANDRA-4795)
 * Add binary protocol support to stress (CASSANDRA-4993)
 * cqlsh: Fix COPY FROM value quoting and null handling (CASSANDRA-5305)
 * Fix repair -pr for vnodes (CASSANDRA-5329)
 * Relax CL for auth queries for non-default users (CASSANDRA-5310)
 * Fix AssertionError during repair (CASSANDRA-5245)
 * Don't announce migrations to pre-1.2 nodes (CASSANDRA-5334)
Merged from 1.1:
 * Fix trying to load deleted row into row cache on startup (CASSANDRA-4463)
 * Update offline scrub for 1.0 -> 1.1 directory structure (CASSANDRA-5195)
 * add tmp flag to Descriptor hashcode (CASSANDRA-4021)
 * fix logging of "Found table data in data directories" when only system tables
   are present (CASSANDRA-5289)
 * cli: Add JMX authentication support (CASSANDRA-5080)
 * nodetool: ability to repair specific range (CASSANDRA-5280)
 * Fix possible assertion triggered in SliceFromReadCommand (CASSANDRA-5284)
 * cqlsh: Add inet type support on Windows (ipv4-only) (CASSANDRA-4801)
 * Fix race when initializing ColumnFamilyStore (CASSANDRA-5350)
 * Add UseTLAB JVM flag (CASSANDRA-5361)


1.2.2
 * fix potential for multiple concurrent compactions of the same sstables
   (CASSANDRA-5256)
 * avoid no-op caching of byte[] on commitlog append (CASSANDRA-5199)
 * fix symlinks under data dir not working (CASSANDRA-5185)
 * fix bug in compact storage metadata handling (CASSANDRA-5189)
 * Validate login for USE queries (CASSANDRA-5207)
 * cli: remove default username and password (CASSANDRA-5208)
 * configure populate_io_cache_on_flush per-CF (CASSANDRA-4694)
 * allow configuration of internode socket buffer (CASSANDRA-3378)
 * Make sstable directory picking blacklist-aware again (CASSANDRA-5193)
 * Correctly expire gossip states for edge cases (CASSANDRA-5216)
 * Improve handling of directory creation failures (CASSANDRA-5196)
 * Expose secondary indicies to the rest of nodetool (CASSANDRA-4464)
 * Binary protocol: avoid sending notification for 0.0.0.0 (CASSANDRA-5227)
 * add UseCondCardMark XX jvm settings on jdk 1.7 (CASSANDRA-4366)
 * CQL3 refactor to allow conversion function (CASSANDRA-5226)
 * Fix drop of sstables in some circumstance (CASSANDRA-5232)
 * Implement caching of authorization results (CASSANDRA-4295)
 * Add support for LZ4 compression (CASSANDRA-5038)
 * Fix missing columns in wide rows queries (CASSANDRA-5225)
 * Simplify auth setup and make system_auth ks alterable (CASSANDRA-5112)
 * Stop compactions from hanging during bootstrap (CASSANDRA-5244)
 * fix compressed streaming sending extra chunk (CASSANDRA-5105)
 * Add CQL3-based implementations of IAuthenticator and IAuthorizer
   (CASSANDRA-4898)
 * Fix timestamp-based tomstone removal logic (CASSANDRA-5248)
 * cli: Add JMX authentication support (CASSANDRA-5080)
 * Fix forceFlush behavior (CASSANDRA-5241)
 * cqlsh: Add username autocompletion (CASSANDRA-5231)
 * Fix CQL3 composite partition key error (CASSANDRA-5240)
 * Allow IN clause on last clustering key (CASSANDRA-5230)
Merged from 1.1:
 * fix start key/end token validation for wide row iteration (CASSANDRA-5168)
 * add ConfigHelper support for Thrift frame and max message sizes (CASSANDRA-5188)
 * fix nodetool repair not fail on node down (CASSANDRA-5203)
 * always collect tombstone hints (CASSANDRA-5068)
 * Fix error when sourcing file in cqlsh (CASSANDRA-5235)


1.2.1
 * stream undelivered hints on decommission (CASSANDRA-5128)
 * GossipingPropertyFileSnitch loads saved dc/rack info if needed (CASSANDRA-5133)
 * drain should flush system CFs too (CASSANDRA-4446)
 * add inter_dc_tcp_nodelay setting (CASSANDRA-5148)
 * re-allow wrapping ranges for start_token/end_token range pairitspwng (CASSANDRA-5106)
 * fix validation compaction of empty rows (CASSANDRA-5136)
 * nodetool methods to enable/disable hint storage/delivery (CASSANDRA-4750)
 * disallow bloom filter false positive chance of 0 (CASSANDRA-5013)
 * add threadpool size adjustment methods to JMXEnabledThreadPoolExecutor and 
   CompactionManagerMBean (CASSANDRA-5044)
 * fix hinting for dropped local writes (CASSANDRA-4753)
 * off-heap cache doesn't need mutable column container (CASSANDRA-5057)
 * apply disk_failure_policy to bad disks on initial directory creation 
   (CASSANDRA-4847)
 * Optimize name-based queries to use ArrayBackedSortedColumns (CASSANDRA-5043)
 * Fall back to old manifest if most recent is unparseable (CASSANDRA-5041)
 * pool [Compressed]RandomAccessReader objects on the partitioned read path
   (CASSANDRA-4942)
 * Add debug logging to list filenames processed by Directories.migrateFile 
   method (CASSANDRA-4939)
 * Expose black-listed directories via JMX (CASSANDRA-4848)
 * Log compaction merge counts (CASSANDRA-4894)
 * Minimize byte array allocation by AbstractData{Input,Output} (CASSANDRA-5090)
 * Add SSL support for the binary protocol (CASSANDRA-5031)
 * Allow non-schema system ks modification for shuffle to work (CASSANDRA-5097)
 * cqlsh: Add default limit to SELECT statements (CASSANDRA-4972)
 * cqlsh: fix DESCRIBE for 1.1 cfs in CQL3 (CASSANDRA-5101)
 * Correctly gossip with nodes >= 1.1.7 (CASSANDRA-5102)
 * Ensure CL guarantees on digest mismatch (CASSANDRA-5113)
 * Validate correctly selects on composite partition key (CASSANDRA-5122)
 * Fix exception when adding collection (CASSANDRA-5117)
 * Handle states for non-vnode clusters correctly (CASSANDRA-5127)
 * Refuse unrecognized replication and compaction strategy options (CASSANDRA-4795)
 * Pick the correct value validator in sstable2json for cql3 tables (CASSANDRA-5134)
 * Validate login for describe_keyspace, describe_keyspaces and set_keyspace
   (CASSANDRA-5144)
 * Fix inserting empty maps (CASSANDRA-5141)
 * Don't remove tokens from System table for node we know (CASSANDRA-5121)
 * fix streaming progress report for compresed files (CASSANDRA-5130)
 * Coverage analysis for low-CL queries (CASSANDRA-4858)
 * Stop interpreting dates as valid timeUUID value (CASSANDRA-4936)
 * Adds E notation for floating point numbers (CASSANDRA-4927)
 * Detect (and warn) unintentional use of the cql2 thrift methods when cql3 was
   intended (CASSANDRA-5172)
 * cli: Quote ks and cf names in schema output when needed (CASSANDRA-5052)
 * Fix bad default for min/max timestamp in SSTableMetadata (CASSANDRA-5372)
 * Fix cf name extraction from manifest in Directories.migrateFile() (CASSANDRA-5242)
 * Support pluggable internode authentication (CASSANDRA-5401)
 * Replace mistaken usage of commons-logging with slf4j (CASSANDRA-5464)
 * Ensure Jackson dependency matches lib (CASSANDRA-5126)
 * Expose droppable tombstone ratio stats over JMX (CASSANDRA-5159)
Merged from 1.1:
 * Simplify CompressedRandomAccessReader to work around JDK FD bug (CASSANDRA-5088)
 * Improve handling a changing target throttle rate mid-compaction (CASSANDRA-5087)
 * Pig: correctly decode row keys in widerow mode (CASSANDRA-5098)
 * nodetool repair command now prints progress (CASSANDRA-4767)
 * fix user defined compaction to run against 1.1 data directory (CASSANDRA-5118)
 * Fix CQL3 BATCH authorization caching (CASSANDRA-5145)
 * fix get_count returns incorrect value with TTL (CASSANDRA-5099)
 * better handling for mid-compaction failure (CASSANDRA-5137)
 * convert default marshallers list to map for better readability (CASSANDRA-5109)
 * fix ConcurrentModificationException in getBootstrapSource (CASSANDRA-5170)
 * fix sstable maxtimestamp for row deletes and pre-1.1.1 sstables (CASSANDRA-5153)
 * Fix thread growth on node removal (CASSANDRA-5175)
 * Make Ec2Region's datacenter name configurable (CASSANDRA-5155)


1.2.0
 * Disallow counters in collections (CASSANDRA-5082)
 * cqlsh: add unit tests (CASSANDRA-3920)
 * fix default bloom_filter_fp_chance for LeveledCompactionStrategy (CASSANDRA-5093)
Merged from 1.1:
 * add validation for get_range_slices with start_key and end_token (CASSANDRA-5089)


1.2.0-rc2
 * fix nodetool ownership display with vnodes (CASSANDRA-5065)
 * cqlsh: add DESCRIBE KEYSPACES command (CASSANDRA-5060)
 * Fix potential infinite loop when reloading CFS (CASSANDRA-5064)
 * Fix SimpleAuthorizer example (CASSANDRA-5072)
 * cqlsh: force CL.ONE for tracing and system.schema* queries (CASSANDRA-5070)
 * Includes cassandra-shuffle in the debian package (CASSANDRA-5058)
Merged from 1.1:
 * fix multithreaded compaction deadlock (CASSANDRA-4492)
 * fix temporarily missing schema after upgrade from pre-1.1.5 (CASSANDRA-5061)
 * Fix ALTER TABLE overriding compression options with defaults
   (CASSANDRA-4996, 5066)
 * fix specifying and altering crc_check_chance (CASSANDRA-5053)
 * fix Murmur3Partitioner ownership% calculation (CASSANDRA-5076)
 * Don't expire columns sooner than they should in 2ndary indexes (CASSANDRA-5079)


1.2-rc1
 * rename rpc_timeout settings to request_timeout (CASSANDRA-5027)
 * add BF with 0.1 FP to LCS by default (CASSANDRA-5029)
 * Fix preparing insert queries (CASSANDRA-5016)
 * Fix preparing queries with counter increment (CASSANDRA-5022)
 * Fix preparing updates with collections (CASSANDRA-5017)
 * Don't generate UUID based on other node address (CASSANDRA-5002)
 * Fix message when trying to alter a clustering key type (CASSANDRA-5012)
 * Update IAuthenticator to match the new IAuthorizer (CASSANDRA-5003)
 * Fix inserting only a key in CQL3 (CASSANDRA-5040)
 * Fix CQL3 token() function when used with strings (CASSANDRA-5050)
Merged from 1.1:
 * reduce log spam from invalid counter shards (CASSANDRA-5026)
 * Improve schema propagation performance (CASSANDRA-5025)
 * Fix for IndexHelper.IndexFor throws OOB Exception (CASSANDRA-5030)
 * cqlsh: make it possible to describe thrift CFs (CASSANDRA-4827)
 * cqlsh: fix timestamp formatting on some platforms (CASSANDRA-5046)


1.2-beta3
 * make consistency level configurable in cqlsh (CASSANDRA-4829)
 * fix cqlsh rendering of blob fields (CASSANDRA-4970)
 * fix cqlsh DESCRIBE command (CASSANDRA-4913)
 * save truncation position in system table (CASSANDRA-4906)
 * Move CompressionMetadata off-heap (CASSANDRA-4937)
 * allow CLI to GET cql3 columnfamily data (CASSANDRA-4924)
 * Fix rare race condition in getExpireTimeForEndpoint (CASSANDRA-4402)
 * acquire references to overlapping sstables during compaction so bloom filter
   doesn't get free'd prematurely (CASSANDRA-4934)
 * Don't share slice query filter in CQL3 SelectStatement (CASSANDRA-4928)
 * Separate tracing from Log4J (CASSANDRA-4861)
 * Exclude gcable tombstones from merkle-tree computation (CASSANDRA-4905)
 * Better printing of AbstractBounds for tracing (CASSANDRA-4931)
 * Optimize mostRecentTombstone check in CC.collectAllData (CASSANDRA-4883)
 * Change stream session ID to UUID to avoid collision from same node (CASSANDRA-4813)
 * Use Stats.db when bulk loading if present (CASSANDRA-4957)
 * Skip repair on system_trace and keyspaces with RF=1 (CASSANDRA-4956)
 * (cql3) Remove arbitrary SELECT limit (CASSANDRA-4918)
 * Correctly handle prepared operation on collections (CASSANDRA-4945)
 * Fix CQL3 LIMIT (CASSANDRA-4877)
 * Fix Stress for CQL3 (CASSANDRA-4979)
 * Remove cassandra specific exceptions from JMX interface (CASSANDRA-4893)
 * (CQL3) Force using ALLOW FILTERING on potentially inefficient queries (CASSANDRA-4915)
 * (cql3) Fix adding column when the table has collections (CASSANDRA-4982)
 * (cql3) Fix allowing collections with compact storage (CASSANDRA-4990)
 * (cql3) Refuse ttl/writetime function on collections (CASSANDRA-4992)
 * Replace IAuthority with new IAuthorizer (CASSANDRA-4874)
 * clqsh: fix KEY pseudocolumn escaping when describing Thrift tables
   in CQL3 mode (CASSANDRA-4955)
 * add basic authentication support for Pig CassandraStorage (CASSANDRA-3042)
 * fix CQL2 ALTER TABLE compaction_strategy_class altering (CASSANDRA-4965)
Merged from 1.1:
 * Fall back to old describe_splits if d_s_ex is not available (CASSANDRA-4803)
 * Improve error reporting when streaming ranges fail (CASSANDRA-5009)
 * Fix cqlsh timestamp formatting of timezone info (CASSANDRA-4746)
 * Fix assertion failure with leveled compaction (CASSANDRA-4799)
 * Check for null end_token in get_range_slice (CASSANDRA-4804)
 * Remove all remnants of removed nodes (CASSANDRA-4840)
 * Add aut-reloading of the log4j file in debian package (CASSANDRA-4855)
 * Fix estimated row cache entry size (CASSANDRA-4860)
 * reset getRangeSlice filter after finishing a row for get_paged_slice
   (CASSANDRA-4919)
 * expunge row cache post-truncate (CASSANDRA-4940)
 * Allow static CF definition with compact storage (CASSANDRA-4910)
 * Fix endless loop/compaction of schema_* CFs due to broken timestamps (CASSANDRA-4880)
 * Fix 'wrong class type' assertion in CounterColumn (CASSANDRA-4976)


1.2-beta2
 * fp rate of 1.0 disables BF entirely; LCS defaults to 1.0 (CASSANDRA-4876)
 * off-heap bloom filters for row keys (CASSANDRA_4865)
 * add extension point for sstable components (CASSANDRA-4049)
 * improve tracing output (CASSANDRA-4852, 4862)
 * make TRACE verb droppable (CASSANDRA-4672)
 * fix BulkLoader recognition of CQL3 columnfamilies (CASSANDRA-4755)
 * Sort commitlog segments for replay by id instead of mtime (CASSANDRA-4793)
 * Make hint delivery asynchronous (CASSANDRA-4761)
 * Pluggable Thrift transport factories for CLI and cqlsh (CASSANDRA-4609, 4610)
 * cassandra-cli: allow Double value type to be inserted to a column (CASSANDRA-4661)
 * Add ability to use custom TServerFactory implementations (CASSANDRA-4608)
 * optimize batchlog flushing to skip successful batches (CASSANDRA-4667)
 * include metadata for system keyspace itself in schema tables (CASSANDRA-4416)
 * add check to PropertyFileSnitch to verify presence of location for
   local node (CASSANDRA-4728)
 * add PBSPredictor consistency modeler (CASSANDRA-4261)
 * remove vestiges of Thrift unframed mode (CASSANDRA-4729)
 * optimize single-row PK lookups (CASSANDRA-4710)
 * adjust blockFor calculation to account for pending ranges due to node 
   movement (CASSANDRA-833)
 * Change CQL version to 3.0.0 and stop accepting 3.0.0-beta1 (CASSANDRA-4649)
 * (CQL3) Make prepared statement global instead of per connection 
   (CASSANDRA-4449)
 * Fix scrubbing of CQL3 created tables (CASSANDRA-4685)
 * (CQL3) Fix validation when using counter and regular columns in the same 
   table (CASSANDRA-4706)
 * Fix bug starting Cassandra with simple authentication (CASSANDRA-4648)
 * Add support for batchlog in CQL3 (CASSANDRA-4545, 4738)
 * Add support for multiple column family outputs in CFOF (CASSANDRA-4208)
 * Support repairing only the local DC nodes (CASSANDRA-4747)
 * Use rpc_address for binary protocol and change default port (CASSANDRA-4751)
 * Fix use of collections in prepared statements (CASSANDRA-4739)
 * Store more information into peers table (CASSANDRA-4351, 4814)
 * Configurable bucket size for size tiered compaction (CASSANDRA-4704)
 * Run leveled compaction in parallel (CASSANDRA-4310)
 * Fix potential NPE during CFS reload (CASSANDRA-4786)
 * Composite indexes may miss results (CASSANDRA-4796)
 * Move consistency level to the protocol level (CASSANDRA-4734, 4824)
 * Fix Subcolumn slice ends not respected (CASSANDRA-4826)
 * Fix Assertion error in cql3 select (CASSANDRA-4783)
 * Fix list prepend logic (CQL3) (CASSANDRA-4835)
 * Add booleans as literals in CQL3 (CASSANDRA-4776)
 * Allow renaming PK columns in CQL3 (CASSANDRA-4822)
 * Fix binary protocol NEW_NODE event (CASSANDRA-4679)
 * Fix potential infinite loop in tombstone compaction (CASSANDRA-4781)
 * Remove system tables accounting from schema (CASSANDRA-4850)
 * (cql3) Force provided columns in clustering key order in 
   'CLUSTERING ORDER BY' (CASSANDRA-4881)
 * Fix composite index bug (CASSANDRA-4884)
 * Fix short read protection for CQL3 (CASSANDRA-4882)
 * Add tracing support to the binary protocol (CASSANDRA-4699)
 * (cql3) Don't allow prepared marker inside collections (CASSANDRA-4890)
 * Re-allow order by on non-selected columns (CASSANDRA-4645)
 * Bug when composite index is created in a table having collections (CASSANDRA-4909)
 * log index scan subject in CompositesSearcher (CASSANDRA-4904)
Merged from 1.1:
 * add get[Row|Key]CacheEntries to CacheServiceMBean (CASSANDRA-4859)
 * fix get_paged_slice to wrap to next row correctly (CASSANDRA-4816)
 * fix indexing empty column values (CASSANDRA-4832)
 * allow JdbcDate to compose null Date objects (CASSANDRA-4830)
 * fix possible stackoverflow when compacting 1000s of sstables
   (CASSANDRA-4765)
 * fix wrong leveled compaction progress calculation (CASSANDRA-4807)
 * add a close() method to CRAR to prevent leaking file descriptors (CASSANDRA-4820)
 * fix potential infinite loop in get_count (CASSANDRA-4833)
 * fix compositeType.{get/from}String methods (CASSANDRA-4842)
 * (CQL) fix CREATE COLUMNFAMILY permissions check (CASSANDRA-4864)
 * Fix DynamicCompositeType same type comparison (CASSANDRA-4711)
 * Fix duplicate SSTable reference when stream session failed (CASSANDRA-3306)
 * Allow static CF definition with compact storage (CASSANDRA-4910)
 * Fix endless loop/compaction of schema_* CFs due to broken timestamps (CASSANDRA-4880)
 * Fix 'wrong class type' assertion in CounterColumn (CASSANDRA-4976)


1.2-beta1
 * add atomic_batch_mutate (CASSANDRA-4542, -4635)
 * increase default max_hint_window_in_ms to 3h (CASSANDRA-4632)
 * include message initiation time to replicas so they can more
   accurately drop timed-out requests (CASSANDRA-2858)
 * fix clientutil.jar dependencies (CASSANDRA-4566)
 * optimize WriteResponse (CASSANDRA-4548)
 * new metrics (CASSANDRA-4009)
 * redesign KEYS indexes to avoid read-before-write (CASSANDRA-2897)
 * debug tracing (CASSANDRA-1123)
 * parallelize row cache loading (CASSANDRA-4282)
 * Make compaction, flush JBOD-aware (CASSANDRA-4292)
 * run local range scans on the read stage (CASSANDRA-3687)
 * clean up ioexceptions (CASSANDRA-2116)
 * add disk_failure_policy (CASSANDRA-2118)
 * Introduce new json format with row level deletion (CASSANDRA-4054)
 * remove redundant "name" column from schema_keyspaces (CASSANDRA-4433)
 * improve "nodetool ring" handling of multi-dc clusters (CASSANDRA-3047)
 * update NTS calculateNaturalEndpoints to be O(N log N) (CASSANDRA-3881)
 * split up rpc timeout by operation type (CASSANDRA-2819)
 * rewrite key cache save/load to use only sequential i/o (CASSANDRA-3762)
 * update MS protocol with a version handshake + broadcast address id
   (CASSANDRA-4311)
 * multithreaded hint replay (CASSANDRA-4189)
 * add inter-node message compression (CASSANDRA-3127)
 * remove COPP (CASSANDRA-2479)
 * Track tombstone expiration and compact when tombstone content is
   higher than a configurable threshold, default 20% (CASSANDRA-3442, 4234)
 * update MurmurHash to version 3 (CASSANDRA-2975)
 * (CLI) track elapsed time for `delete' operation (CASSANDRA-4060)
 * (CLI) jline version is bumped to 1.0 to properly  support
   'delete' key function (CASSANDRA-4132)
 * Save IndexSummary into new SSTable 'Summary' component (CASSANDRA-2392, 4289)
 * Add support for range tombstones (CASSANDRA-3708)
 * Improve MessagingService efficiency (CASSANDRA-3617)
 * Avoid ID conflicts from concurrent schema changes (CASSANDRA-3794)
 * Set thrift HSHA server thread limit to unlimited by default (CASSANDRA-4277)
 * Avoids double serialization of CF id in RowMutation messages
   (CASSANDRA-4293)
 * stream compressed sstables directly with java nio (CASSANDRA-4297)
 * Support multiple ranges in SliceQueryFilter (CASSANDRA-3885)
 * Add column metadata to system column families (CASSANDRA-4018)
 * (cql3) Always use composite types by default (CASSANDRA-4329)
 * (cql3) Add support for set, map and list (CASSANDRA-3647)
 * Validate date type correctly (CASSANDRA-4441)
 * (cql3) Allow definitions with only a PK (CASSANDRA-4361)
 * (cql3) Add support for row key composites (CASSANDRA-4179)
 * improve DynamicEndpointSnitch by using reservoir sampling (CASSANDRA-4038)
 * (cql3) Add support for 2ndary indexes (CASSANDRA-3680)
 * (cql3) fix defining more than one PK to be invalid (CASSANDRA-4477)
 * remove schema agreement checking from all external APIs (Thrift, CQL and CQL3) (CASSANDRA-4487)
 * add Murmur3Partitioner and make it default for new installations (CASSANDRA-3772, 4621)
 * (cql3) update pseudo-map syntax to use map syntax (CASSANDRA-4497)
 * Finer grained exceptions hierarchy and provides error code with exceptions (CASSANDRA-3979)
 * Adds events push to binary protocol (CASSANDRA-4480)
 * Rewrite nodetool help (CASSANDRA-2293)
 * Make CQL3 the default for CQL (CASSANDRA-4640)
 * update stress tool to be able to use CQL3 (CASSANDRA-4406)
 * Accept all thrift update on CQL3 cf but don't expose their metadata (CASSANDRA-4377)
 * Replace Throttle with Guava's RateLimiter for HintedHandOff (CASSANDRA-4541)
 * fix counter add/get using CQL2 and CQL3 in stress tool (CASSANDRA-4633)
 * Add sstable count per level to cfstats (CASSANDRA-4537)
 * (cql3) Add ALTER KEYSPACE statement (CASSANDRA-4611)
 * (cql3) Allow defining default consistency levels (CASSANDRA-4448)
 * (cql3) Fix queries using LIMIT missing results (CASSANDRA-4579)
 * fix cross-version gossip messaging (CASSANDRA-4576)
 * added inet data type (CASSANDRA-4627)


1.1.6
 * Wait for writes on synchronous read digest mismatch (CASSANDRA-4792)
 * fix commitlog replay for nanotime-infected sstables (CASSANDRA-4782)
 * preflight check ttl for maximum of 20 years (CASSANDRA-4771)
 * (Pig) fix widerow input with single column rows (CASSANDRA-4789)
 * Fix HH to compact with correct gcBefore, which avoids wiping out
   undelivered hints (CASSANDRA-4772)
 * LCS will merge up to 32 L0 sstables as intended (CASSANDRA-4778)
 * NTS will default unconfigured DC replicas to zero (CASSANDRA-4675)
 * use default consistency level in counter validation if none is
   explicitly provide (CASSANDRA-4700)
 * Improve IAuthority interface by introducing fine-grained
   access permissions and grant/revoke commands (CASSANDRA-4490, 4644)
 * fix assumption error in CLI when updating/describing keyspace 
   (CASSANDRA-4322)
 * Adds offline sstablescrub to debian packaging (CASSANDRA-4642)
 * Automatic fixing of overlapping leveled sstables (CASSANDRA-4644)
 * fix error when using ORDER BY with extended selections (CASSANDRA-4689)
 * (CQL3) Fix validation for IN queries for non-PK cols (CASSANDRA-4709)
 * fix re-created keyspace disappering after 1.1.5 upgrade 
   (CASSANDRA-4698, 4752)
 * (CLI) display elapsed time in 2 fraction digits (CASSANDRA-3460)
 * add authentication support to sstableloader (CASSANDRA-4712)
 * Fix CQL3 'is reversed' logic (CASSANDRA-4716, 4759)
 * (CQL3) Don't return ReversedType in result set metadata (CASSANDRA-4717)
 * Backport adding AlterKeyspace statement (CASSANDRA-4611)
 * (CQL3) Correcty accept upper-case data types (CASSANDRA-4770)
 * Add binary protocol events for schema changes (CASSANDRA-4684)
Merged from 1.0:
 * Switch from NBHM to CHM in MessagingService's callback map, which
   prevents OOM in long-running instances (CASSANDRA-4708)


1.1.5
 * add SecondaryIndex.reload API (CASSANDRA-4581)
 * use millis + atomicint for commitlog segment creation instead of
   nanotime, which has issues under some hypervisors (CASSANDRA-4601)
 * fix FD leak in slice queries (CASSANDRA-4571)
 * avoid recursion in leveled compaction (CASSANDRA-4587)
 * increase stack size under Java7 to 180K
 * Log(info) schema changes (CASSANDRA-4547)
 * Change nodetool setcachecapcity to manipulate global caches (CASSANDRA-4563)
 * (cql3) fix setting compaction strategy (CASSANDRA-4597)
 * fix broken system.schema_* timestamps on system startup (CASSANDRA-4561)
 * fix wrong skip of cache saving (CASSANDRA-4533)
 * Avoid NPE when lost+found is in data dir (CASSANDRA-4572)
 * Respect five-minute flush moratorium after initial CL replay (CASSANDRA-4474)
 * Adds ntp as recommended in debian packaging (CASSANDRA-4606)
 * Configurable transport in CF Record{Reader|Writer} (CASSANDRA-4558)
 * (cql3) fix potential NPE with both equal and unequal restriction (CASSANDRA-4532)
 * (cql3) improves ORDER BY validation (CASSANDRA-4624)
 * Fix potential deadlock during counter writes (CASSANDRA-4578)
 * Fix cql error with ORDER BY when using IN (CASSANDRA-4612)
Merged from 1.0:
 * increase Xss to 160k to accomodate latest 1.6 JVMs (CASSANDRA-4602)
 * fix toString of hint destination tokens (CASSANDRA-4568)
 * Fix multiple values for CurrentLocal NodeID (CASSANDRA-4626)


1.1.4
 * fix offline scrub to catch >= out of order rows (CASSANDRA-4411)
 * fix cassandra-env.sh on RHEL and other non-dash-based systems 
   (CASSANDRA-4494)
Merged from 1.0:
 * (Hadoop) fix setting key length for old-style mapred api (CASSANDRA-4534)
 * (Hadoop) fix iterating through a resultset consisting entirely
   of tombstoned rows (CASSANDRA-4466)
 * Fix multiple values for CurrentLocal NodeID (CASSANDRA-4626)


1.1.3
 * (cqlsh) add COPY TO (CASSANDRA-4434)
 * munmap commitlog segments before rename (CASSANDRA-4337)
 * (JMX) rename getRangeKeySample to sampleKeyRange to avoid returning
   multi-MB results as an attribute (CASSANDRA-4452)
 * flush based on data size, not throughput; overwritten columns no 
   longer artificially inflate liveRatio (CASSANDRA-4399)
 * update default commitlog segment size to 32MB and total commitlog
   size to 32/1024 MB for 32/64 bit JVMs, respectively (CASSANDRA-4422)
 * avoid using global partitioner to estimate ranges in index sstables
   (CASSANDRA-4403)
 * restore pre-CASSANDRA-3862 approach to removing expired tombstones
   from row cache during compaction (CASSANDRA-4364)
 * (stress) support for CQL prepared statements (CASSANDRA-3633)
 * Correctly catch exception when Snappy cannot be loaded (CASSANDRA-4400)
 * (cql3) Support ORDER BY when IN condition is given in WHERE clause (CASSANDRA-4327)
 * (cql3) delete "component_index" column on DROP TABLE call (CASSANDRA-4420)
 * change nanoTime() to currentTimeInMillis() in schema related code (CASSANDRA-4432)
 * add a token generation tool (CASSANDRA-3709)
 * Fix LCS bug with sstable containing only 1 row (CASSANDRA-4411)
 * fix "Can't Modify Index Name" problem on CF update (CASSANDRA-4439)
 * Fix assertion error in getOverlappingSSTables during repair (CASSANDRA-4456)
 * fix nodetool's setcompactionthreshold command (CASSANDRA-4455)
 * Ensure compacted files are never used, to avoid counter overcount (CASSANDRA-4436)
Merged from 1.0:
 * Push the validation of secondary index values to the SecondaryIndexManager (CASSANDRA-4240)
 * (Hadoop) fix iterating through a resultset consisting entirely
   of tombstoned rows (CASSANDRA-4466)
 * allow dropping columns shadowed by not-yet-expired supercolumn or row
   tombstones in PrecompactedRow (CASSANDRA-4396)


1.1.2
 * Fix cleanup not deleting index entries (CASSANDRA-4379)
 * Use correct partitioner when saving + loading caches (CASSANDRA-4331)
 * Check schema before trying to export sstable (CASSANDRA-2760)
 * Raise a meaningful exception instead of NPE when PFS encounters
   an unconfigured node + no default (CASSANDRA-4349)
 * fix bug in sstable blacklisting with LCS (CASSANDRA-4343)
 * LCS no longer promotes tiny sstables out of L0 (CASSANDRA-4341)
 * skip tombstones during hint replay (CASSANDRA-4320)
 * fix NPE in compactionstats (CASSANDRA-4318)
 * enforce 1m min keycache for auto (CASSANDRA-4306)
 * Have DeletedColumn.isMFD always return true (CASSANDRA-4307)
 * (cql3) exeption message for ORDER BY constraints said primary filter can be
    an IN clause, which is misleading (CASSANDRA-4319)
 * (cql3) Reject (not yet supported) creation of 2ndardy indexes on tables with
   composite primary keys (CASSANDRA-4328)
 * Set JVM stack size to 160k for java 7 (CASSANDRA-4275)
 * cqlsh: add COPY command to load data from CSV flat files (CASSANDRA-4012)
 * CFMetaData.fromThrift to throw ConfigurationException upon error (CASSANDRA-4353)
 * Use CF comparator to sort indexed columns in SecondaryIndexManager
   (CASSANDRA-4365)
 * add strategy_options to the KSMetaData.toString() output (CASSANDRA-4248)
 * (cql3) fix range queries containing unqueried results (CASSANDRA-4372)
 * (cql3) allow updating column_alias types (CASSANDRA-4041)
 * (cql3) Fix deletion bug (CASSANDRA-4193)
 * Fix computation of overlapping sstable for leveled compaction (CASSANDRA-4321)
 * Improve scrub and allow to run it offline (CASSANDRA-4321)
 * Fix assertionError in StorageService.bulkLoad (CASSANDRA-4368)
 * (cqlsh) add option to authenticate to a keyspace at startup (CASSANDRA-4108)
 * (cqlsh) fix ASSUME functionality (CASSANDRA-4352)
 * Fix ColumnFamilyRecordReader to not return progress > 100% (CASSANDRA-3942)
Merged from 1.0:
 * Set gc_grace on index CF to 0 (CASSANDRA-4314)


1.1.1
 * add populate_io_cache_on_flush option (CASSANDRA-2635)
 * allow larger cache capacities than 2GB (CASSANDRA-4150)
 * add getsstables command to nodetool (CASSANDRA-4199)
 * apply parent CF compaction settings to secondary index CFs (CASSANDRA-4280)
 * preserve commitlog size cap when recycling segments at startup
   (CASSANDRA-4201)
 * (Hadoop) fix split generation regression (CASSANDRA-4259)
 * ignore min/max compactions settings in LCS, while preserving
   behavior that min=max=0 disables autocompaction (CASSANDRA-4233)
 * log number of rows read from saved cache (CASSANDRA-4249)
 * calculate exact size required for cleanup operations (CASSANDRA-1404)
 * avoid blocking additional writes during flush when the commitlog
   gets behind temporarily (CASSANDRA-1991)
 * enable caching on index CFs based on data CF cache setting (CASSANDRA-4197)
 * warn on invalid replication strategy creation options (CASSANDRA-4046)
 * remove [Freeable]Memory finalizers (CASSANDRA-4222)
 * include tombstone size in ColumnFamily.size, which can prevent OOM
   during sudden mass delete operations by yielding a nonzero liveRatio
   (CASSANDRA-3741)
 * Open 1 sstableScanner per level for leveled compaction (CASSANDRA-4142)
 * Optimize reads when row deletion timestamps allow us to restrict
   the set of sstables we check (CASSANDRA-4116)
 * add support for commitlog archiving and point-in-time recovery
   (CASSANDRA-3690)
 * avoid generating redundant compaction tasks during streaming
   (CASSANDRA-4174)
 * add -cf option to nodetool snapshot, and takeColumnFamilySnapshot to
   StorageService mbean (CASSANDRA-556)
 * optimize cleanup to drop entire sstables where possible (CASSANDRA-4079)
 * optimize truncate when autosnapshot is disabled (CASSANDRA-4153)
 * update caches to use byte[] keys to reduce memory overhead (CASSANDRA-3966)
 * add column limit to cli (CASSANDRA-3012, 4098)
 * clean up and optimize DataOutputBuffer, used by CQL compression and
   CompositeType (CASSANDRA-4072)
 * optimize commitlog checksumming (CASSANDRA-3610)
 * identify and blacklist corrupted SSTables from future compactions 
   (CASSANDRA-2261)
 * Move CfDef and KsDef validation out of thrift (CASSANDRA-4037)
 * Expose API to repair a user provided range (CASSANDRA-3912)
 * Add way to force the cassandra-cli to refresh its schema (CASSANDRA-4052)
 * Avoid having replicate on write tasks stacking up at CL.ONE (CASSANDRA-2889)
 * (cql3) Backwards compatibility for composite comparators in non-cql3-aware
   clients (CASSANDRA-4093)
 * (cql3) Fix order by for reversed queries (CASSANDRA-4160)
 * (cql3) Add ReversedType support (CASSANDRA-4004)
 * (cql3) Add timeuuid type (CASSANDRA-4194)
 * (cql3) Minor fixes (CASSANDRA-4185)
 * (cql3) Fix prepared statement in BATCH (CASSANDRA-4202)
 * (cql3) Reduce the list of reserved keywords (CASSANDRA-4186)
 * (cql3) Move max/min compaction thresholds to compaction strategy options
   (CASSANDRA-4187)
 * Fix exception during move when localhost is the only source (CASSANDRA-4200)
 * (cql3) Allow paging through non-ordered partitioner results (CASSANDRA-3771)
 * (cql3) Fix drop index (CASSANDRA-4192)
 * (cql3) Don't return range ghosts anymore (CASSANDRA-3982)
 * fix re-creating Keyspaces/ColumnFamilies with the same name as dropped
   ones (CASSANDRA-4219)
 * fix SecondaryIndex LeveledManifest save upon snapshot (CASSANDRA-4230)
 * fix missing arrayOffset in FBUtilities.hash (CASSANDRA-4250)
 * (cql3) Add name of parameters in CqlResultSet (CASSANDRA-4242)
 * (cql3) Correctly validate order by queries (CASSANDRA-4246)
 * rename stress to cassandra-stress for saner packaging (CASSANDRA-4256)
 * Fix exception on colum metadata with non-string comparator (CASSANDRA-4269)
 * Check for unknown/invalid compression options (CASSANDRA-4266)
 * (cql3) Adds simple access to column timestamp and ttl (CASSANDRA-4217)
 * (cql3) Fix range queries with secondary indexes (CASSANDRA-4257)
 * Better error messages from improper input in cli (CASSANDRA-3865)
 * Try to stop all compaction upon Keyspace or ColumnFamily drop (CASSANDRA-4221)
 * (cql3) Allow keyspace properties to contain hyphens (CASSANDRA-4278)
 * (cql3) Correctly validate keyspace access in create table (CASSANDRA-4296)
 * Avoid deadlock in migration stage (CASSANDRA-3882)
 * Take supercolumn names and deletion info into account in memtable throughput
   (CASSANDRA-4264)
 * Add back backward compatibility for old style replication factor (CASSANDRA-4294)
 * Preserve compatibility with pre-1.1 index queries (CASSANDRA-4262)
Merged from 1.0:
 * Fix super columns bug where cache is not updated (CASSANDRA-4190)
 * fix maxTimestamp to include row tombstones (CASSANDRA-4116)
 * (CLI) properly handle quotes in create/update keyspace commands (CASSANDRA-4129)
 * Avoids possible deadlock during bootstrap (CASSANDRA-4159)
 * fix stress tool that hangs forever on timeout or error (CASSANDRA-4128)
 * stress tool to return appropriate exit code on failure (CASSANDRA-4188)
 * fix compaction NPE when out of disk space and assertions disabled
   (CASSANDRA-3985)
 * synchronize LCS getEstimatedTasks to avoid CME (CASSANDRA-4255)
 * ensure unique streaming session id's (CASSANDRA-4223)
 * kick off background compaction when min/max thresholds change 
   (CASSANDRA-4279)
 * improve ability of STCS.getBuckets to deal with 100s of 1000s of
   sstables, such as when convertinb back from LCS (CASSANDRA-4287)
 * Oversize integer in CQL throws NumberFormatException (CASSANDRA-4291)
 * fix 1.0.x node join to mixed version cluster, other nodes >= 1.1 (CASSANDRA-4195)
 * Fix LCS splitting sstable base on uncompressed size (CASSANDRA-4419)
 * Push the validation of secondary index values to the SecondaryIndexManager (CASSANDRA-4240)
 * Don't purge columns during upgradesstables (CASSANDRA-4462)
 * Make cqlsh work with piping (CASSANDRA-4113)
 * Validate arguments for nodetool decommission (CASSANDRA-4061)
 * Report thrift status in nodetool info (CASSANDRA-4010)


1.1.0-final
 * average a reduced liveRatio estimate with the previous one (CASSANDRA-4065)
 * Allow KS and CF names up to 48 characters (CASSANDRA-4157)
 * fix stress build (CASSANDRA-4140)
 * add time remaining estimate to nodetool compactionstats (CASSANDRA-4167)
 * (cql) fix NPE in cql3 ALTER TABLE (CASSANDRA-4163)
 * (cql) Add support for CL.TWO and CL.THREE in CQL (CASSANDRA-4156)
 * (cql) Fix type in CQL3 ALTER TABLE preventing update (CASSANDRA-4170)
 * (cql) Throw invalid exception from CQL3 on obsolete options (CASSANDRA-4171)
 * (cqlsh) fix recognizing uppercase SELECT keyword (CASSANDRA-4161)
 * Pig: wide row support (CASSANDRA-3909)
Merged from 1.0:
 * avoid streaming empty files with bulk loader if sstablewriter errors out
   (CASSANDRA-3946)


1.1-rc1
 * Include stress tool in binary builds (CASSANDRA-4103)
 * (Hadoop) fix wide row iteration when last row read was deleted
   (CASSANDRA-4154)
 * fix read_repair_chance to really default to 0.1 in the cli (CASSANDRA-4114)
 * Adds caching and bloomFilterFpChange to CQL options (CASSANDRA-4042)
 * Adds posibility to autoconfigure size of the KeyCache (CASSANDRA-4087)
 * fix KEYS index from skipping results (CASSANDRA-3996)
 * Remove sliced_buffer_size_in_kb dead option (CASSANDRA-4076)
 * make loadNewSStable preserve sstable version (CASSANDRA-4077)
 * Respect 1.0 cache settings as much as possible when upgrading 
   (CASSANDRA-4088)
 * relax path length requirement for sstable files when upgrading on 
   non-Windows platforms (CASSANDRA-4110)
 * fix terminination of the stress.java when errors were encountered
   (CASSANDRA-4128)
 * Move CfDef and KsDef validation out of thrift (CASSANDRA-4037)
 * Fix get_paged_slice (CASSANDRA-4136)
 * CQL3: Support slice with exclusive start and stop (CASSANDRA-3785)
Merged from 1.0:
 * support PropertyFileSnitch in bulk loader (CASSANDRA-4145)
 * add auto_snapshot option allowing disabling snapshot before drop/truncate
   (CASSANDRA-3710)
 * allow short snitch names (CASSANDRA-4130)


1.1-beta2
 * rename loaded sstables to avoid conflicts with local snapshots
   (CASSANDRA-3967)
 * start hint replay as soon as FD notifies that the target is back up
   (CASSANDRA-3958)
 * avoid unproductive deserializing of cached rows during compaction
   (CASSANDRA-3921)
 * fix concurrency issues with CQL keyspace creation (CASSANDRA-3903)
 * Show Effective Owership via Nodetool ring <keyspace> (CASSANDRA-3412)
 * Update ORDER BY syntax for CQL3 (CASSANDRA-3925)
 * Fix BulkRecordWriter to not throw NPE if reducer gets no map data from Hadoop (CASSANDRA-3944)
 * Fix bug with counters in super columns (CASSANDRA-3821)
 * Remove deprecated merge_shard_chance (CASSANDRA-3940)
 * add a convenient way to reset a node's schema (CASSANDRA-2963)
 * fix for intermittent SchemaDisagreementException (CASSANDRA-3884)
 * CLI `list <CF>` to limit number of columns and their order (CASSANDRA-3012)
 * ignore deprecated KsDef/CfDef/ColumnDef fields in native schema (CASSANDRA-3963)
 * CLI to report when unsupported column_metadata pair was given (CASSANDRA-3959)
 * reincarnate removed and deprecated KsDef/CfDef attributes (CASSANDRA-3953)
 * Fix race between writes and read for cache (CASSANDRA-3862)
 * perform static initialization of StorageProxy on start-up (CASSANDRA-3797)
 * support trickling fsync() on writes (CASSANDRA-3950)
 * expose counters for unavailable/timeout exceptions given to thrift clients (CASSANDRA-3671)
 * avoid quadratic startup time in LeveledManifest (CASSANDRA-3952)
 * Add type information to new schema_ columnfamilies and remove thrift
   serialization for schema (CASSANDRA-3792)
 * add missing column validator options to the CLI help (CASSANDRA-3926)
 * skip reading saved key cache if CF's caching strategy is NONE or ROWS_ONLY (CASSANDRA-3954)
 * Unify migration code (CASSANDRA-4017)
Merged from 1.0:
 * cqlsh: guess correct version of Python for Arch Linux (CASSANDRA-4090)
 * (CLI) properly handle quotes in create/update keyspace commands (CASSANDRA-4129)
 * Avoids possible deadlock during bootstrap (CASSANDRA-4159)
 * fix stress tool that hangs forever on timeout or error (CASSANDRA-4128)
 * Fix super columns bug where cache is not updated (CASSANDRA-4190)
 * stress tool to return appropriate exit code on failure (CASSANDRA-4188)


1.0.9
 * improve index sampling performance (CASSANDRA-4023)
 * always compact away deleted hints immediately after handoff (CASSANDRA-3955)
 * delete hints from dropped ColumnFamilies on handoff instead of
   erroring out (CASSANDRA-3975)
 * add CompositeType ref to the CLI doc for create/update column family (CASSANDRA-3980)
 * Pig: support Counter ColumnFamilies (CASSANDRA-3973)
 * Pig: Composite column support (CASSANDRA-3684)
 * Avoid NPE during repair when a keyspace has no CFs (CASSANDRA-3988)
 * Fix division-by-zero error on get_slice (CASSANDRA-4000)
 * don't change manifest level for cleanup, scrub, and upgradesstables
   operations under LeveledCompactionStrategy (CASSANDRA-3989, 4112)
 * fix race leading to super columns assertion failure (CASSANDRA-3957)
 * fix NPE on invalid CQL delete command (CASSANDRA-3755)
 * allow custom types in CLI's assume command (CASSANDRA-4081)
 * fix totalBytes count for parallel compactions (CASSANDRA-3758)
 * fix intermittent NPE in get_slice (CASSANDRA-4095)
 * remove unnecessary asserts in native code interfaces (CASSANDRA-4096)
 * Validate blank keys in CQL to avoid assertion errors (CASSANDRA-3612)
 * cqlsh: fix bad decoding of some column names (CASSANDRA-4003)
 * cqlsh: fix incorrect padding with unicode chars (CASSANDRA-4033)
 * Fix EC2 snitch incorrectly reporting region (CASSANDRA-4026)
 * Shut down thrift during decommission (CASSANDRA-4086)
 * Expose nodetool cfhistograms for 2ndary indexes (CASSANDRA-4063)
Merged from 0.8:
 * Fix ConcurrentModificationException in gossiper (CASSANDRA-4019)


1.1-beta1
 * (cqlsh)
   + add SOURCE and CAPTURE commands, and --file option (CASSANDRA-3479)
   + add ALTER COLUMNFAMILY WITH (CASSANDRA-3523)
   + bundle Python dependencies with Cassandra (CASSANDRA-3507)
   + added to Debian package (CASSANDRA-3458)
   + display byte data instead of erroring out on decode failure 
     (CASSANDRA-3874)
 * add nodetool rebuild_index (CASSANDRA-3583)
 * add nodetool rangekeysample (CASSANDRA-2917)
 * Fix streaming too much data during move operations (CASSANDRA-3639)
 * Nodetool and CLI connect to localhost by default (CASSANDRA-3568)
 * Reduce memory used by primary index sample (CASSANDRA-3743)
 * (Hadoop) separate input/output configurations (CASSANDRA-3197, 3765)
 * avoid returning internal Cassandra classes over JMX (CASSANDRA-2805)
 * add row-level isolation via SnapTree (CASSANDRA-2893)
 * Optimize key count estimation when opening sstable on startup
   (CASSANDRA-2988)
 * multi-dc replication optimization supporting CL > ONE (CASSANDRA-3577)
 * add command to stop compactions (CASSANDRA-1740, 3566, 3582)
 * multithreaded streaming (CASSANDRA-3494)
 * removed in-tree redhat spec (CASSANDRA-3567)
 * "defragment" rows for name-based queries under STCS, again (CASSANDRA-2503)
 * Recycle commitlog segments for improved performance 
   (CASSANDRA-3411, 3543, 3557, 3615)
 * update size-tiered compaction to prioritize small tiers (CASSANDRA-2407)
 * add message expiration logic to OutboundTcpConnection (CASSANDRA-3005)
 * off-heap cache to use sun.misc.Unsafe instead of JNA (CASSANDRA-3271)
 * EACH_QUORUM is only supported for writes (CASSANDRA-3272)
 * replace compactionlock use in schema migration by checking CFS.isValid
   (CASSANDRA-3116)
 * recognize that "SELECT first ... *" isn't really "SELECT *" (CASSANDRA-3445)
 * Use faster bytes comparison (CASSANDRA-3434)
 * Bulk loader is no longer a fat client, (HADOOP) bulk load output format
   (CASSANDRA-3045)
 * (Hadoop) add support for KeyRange.filter
 * remove assumption that keys and token are in bijection
   (CASSANDRA-1034, 3574, 3604)
 * always remove endpoints from delevery queue in HH (CASSANDRA-3546)
 * fix race between cf flush and its 2ndary indexes flush (CASSANDRA-3547)
 * fix potential race in AES when a repair fails (CASSANDRA-3548)
 * Remove columns shadowed by a deleted container even when we cannot purge
   (CASSANDRA-3538)
 * Improve memtable slice iteration performance (CASSANDRA-3545)
 * more efficient allocation of small bloom filters (CASSANDRA-3618)
 * Use separate writer thread in SSTableSimpleUnsortedWriter (CASSANDRA-3619)
 * fsync the directory after new sstable or commitlog segment are created (CASSANDRA-3250)
 * fix minor issues reported by FindBugs (CASSANDRA-3658)
 * global key/row caches (CASSANDRA-3143, 3849)
 * optimize memtable iteration during range scan (CASSANDRA-3638)
 * introduce 'crc_check_chance' in CompressionParameters to support
   a checksum percentage checking chance similarly to read-repair (CASSANDRA-3611)
 * a way to deactivate global key/row cache on per-CF basis (CASSANDRA-3667)
 * fix LeveledCompactionStrategy broken because of generation pre-allocation
   in LeveledManifest (CASSANDRA-3691)
 * finer-grained control over data directories (CASSANDRA-2749)
 * Fix ClassCastException during hinted handoff (CASSANDRA-3694)
 * Upgrade Thrift to 0.7 (CASSANDRA-3213)
 * Make stress.java insert operation to use microseconds (CASSANDRA-3725)
 * Allows (internally) doing a range query with a limit of columns instead of
   rows (CASSANDRA-3742)
 * Allow rangeSlice queries to be start/end inclusive/exclusive (CASSANDRA-3749)
 * Fix BulkLoader to support new SSTable layout and add stream
   throttling to prevent an NPE when there is no yaml config (CASSANDRA-3752)
 * Allow concurrent schema migrations (CASSANDRA-1391, 3832)
 * Add SnapshotCommand to trigger snapshot on remote node (CASSANDRA-3721)
 * Make CFMetaData conversions to/from thrift/native schema inverses
   (CASSANDRA_3559)
 * Add initial code for CQL 3.0-beta (CASSANDRA-2474, 3781, 3753)
 * Add wide row support for ColumnFamilyInputFormat (CASSANDRA-3264)
 * Allow extending CompositeType comparator (CASSANDRA-3657)
 * Avoids over-paging during get_count (CASSANDRA-3798)
 * Add new command to rebuild a node without (repair) merkle tree calculations
   (CASSANDRA-3483, 3922)
 * respect not only row cache capacity but caching mode when
   trying to read data (CASSANDRA-3812)
 * fix system tests (CASSANDRA-3827)
 * CQL support for altering row key type in ALTER TABLE (CASSANDRA-3781)
 * turn compression on by default (CASSANDRA-3871)
 * make hexToBytes refuse invalid input (CASSANDRA-2851)
 * Make secondary indexes CF inherit compression and compaction from their
   parent CF (CASSANDRA-3877)
 * Finish cleanup up tombstone purge code (CASSANDRA-3872)
 * Avoid NPE on aboarted stream-out sessions (CASSANDRA-3904)
 * BulkRecordWriter throws NPE for counter columns (CASSANDRA-3906)
 * Support compression using BulkWriter (CASSANDRA-3907)


1.0.8
 * fix race between cleanup and flush on secondary index CFSes (CASSANDRA-3712)
 * avoid including non-queried nodes in rangeslice read repair
   (CASSANDRA-3843)
 * Only snapshot CF being compacted for snapshot_before_compaction 
   (CASSANDRA-3803)
 * Log active compactions in StatusLogger (CASSANDRA-3703)
 * Compute more accurate compaction score per level (CASSANDRA-3790)
 * Return InvalidRequest when using a keyspace that doesn't exist
   (CASSANDRA-3764)
 * disallow user modification of System keyspace (CASSANDRA-3738)
 * allow using sstable2json on secondary index data (CASSANDRA-3738)
 * (cqlsh) add DESCRIBE COLUMNFAMILIES (CASSANDRA-3586)
 * (cqlsh) format blobs correctly and use colors to improve output
   readability (CASSANDRA-3726)
 * synchronize BiMap of bootstrapping tokens (CASSANDRA-3417)
 * show index options in CLI (CASSANDRA-3809)
 * add optional socket timeout for streaming (CASSANDRA-3838)
 * fix truncate not to leave behind non-CFS backed secondary indexes
   (CASSANDRA-3844)
 * make CLI `show schema` to use output stream directly instead
   of StringBuilder (CASSANDRA-3842)
 * remove the wait on hint future during write (CASSANDRA-3870)
 * (cqlsh) ignore missing CfDef opts (CASSANDRA-3933)
 * (cqlsh) look for cqlshlib relative to realpath (CASSANDRA-3767)
 * Fix short read protection (CASSANDRA-3934)
 * Make sure infered and actual schema match (CASSANDRA-3371)
 * Fix NPE during HH delivery (CASSANDRA-3677)
 * Don't put boostrapping node in 'hibernate' status (CASSANDRA-3737)
 * Fix double quotes in windows bat files (CASSANDRA-3744)
 * Fix bad validator lookup (CASSANDRA-3789)
 * Fix soft reset in EC2MultiRegionSnitch (CASSANDRA-3835)
 * Don't leave zombie connections with THSHA thrift server (CASSANDRA-3867)
 * (cqlsh) fix deserialization of data (CASSANDRA-3874)
 * Fix removetoken force causing an inconsistent state (CASSANDRA-3876)
 * Fix ahndling of some types with Pig (CASSANDRA-3886)
 * Don't allow to drop the system keyspace (CASSANDRA-3759)
 * Make Pig deletes disabled by default and configurable (CASSANDRA-3628)
Merged from 0.8:
 * (Pig) fix CassandraStorage to use correct comparator in Super ColumnFamily
   case (CASSANDRA-3251)
 * fix thread safety issues in commitlog replay, primarily affecting
   systems with many (100s) of CF definitions (CASSANDRA-3751)
 * Fix relevant tombstone ignored with super columns (CASSANDRA-3875)


1.0.7
 * fix regression in HH page size calculation (CASSANDRA-3624)
 * retry failed stream on IOException (CASSANDRA-3686)
 * allow configuring bloom_filter_fp_chance (CASSANDRA-3497)
 * attempt hint delivery every ten minutes, or when failure detector
   notifies us that a node is back up, whichever comes first.  hint
   handoff throttle delay default changed to 1ms, from 50 (CASSANDRA-3554)
 * add nodetool setstreamthroughput (CASSANDRA-3571)
 * fix assertion when dropping a columnfamily with no sstables (CASSANDRA-3614)
 * more efficient allocation of small bloom filters (CASSANDRA-3618)
 * CLibrary.createHardLinkWithExec() to check for errors (CASSANDRA-3101)
 * Avoid creating empty and non cleaned writer during compaction (CASSANDRA-3616)
 * stop thrift service in shutdown hook so we can quiesce MessagingService
   (CASSANDRA-3335)
 * (CQL) compaction_strategy_options and compression_parameters for
   CREATE COLUMNFAMILY statement (CASSANDRA-3374)
 * Reset min/max compaction threshold when creating size tiered compaction
   strategy (CASSANDRA-3666)
 * Don't ignore IOException during compaction (CASSANDRA-3655)
 * Fix assertion error for CF with gc_grace=0 (CASSANDRA-3579)
 * Shutdown ParallelCompaction reducer executor after use (CASSANDRA-3711)
 * Avoid < 0 value for pending tasks in leveled compaction (CASSANDRA-3693)
 * (Hadoop) Support TimeUUID in Pig CassandraStorage (CASSANDRA-3327)
 * Check schema is ready before continuing boostrapping (CASSANDRA-3629)
 * Catch overflows during parsing of chunk_length_kb (CASSANDRA-3644)
 * Improve stream protocol mismatch errors (CASSANDRA-3652)
 * Avoid multiple thread doing HH to the same target (CASSANDRA-3681)
 * Add JMX property for rp_timeout_in_ms (CASSANDRA-2940)
 * Allow DynamicCompositeType to compare component of different types
   (CASSANDRA-3625)
 * Flush non-cfs backed secondary indexes (CASSANDRA-3659)
 * Secondary Indexes should report memory consumption (CASSANDRA-3155)
 * fix for SelectStatement start/end key are not set correctly
   when a key alias is involved (CASSANDRA-3700)
 * fix CLI `show schema` command insert of an extra comma in
   column_metadata (CASSANDRA-3714)
Merged from 0.8:
 * avoid logging (harmless) exception when GC takes < 1ms (CASSANDRA-3656)
 * prevent new nodes from thinking down nodes are up forever (CASSANDRA-3626)
 * use correct list of replicas for LOCAL_QUORUM reads when read repair
   is disabled (CASSANDRA-3696)
 * block on flush before compacting hints (may prevent OOM) (CASSANDRA-3733)


1.0.6
 * (CQL) fix cqlsh support for replicate_on_write (CASSANDRA-3596)
 * fix adding to leveled manifest after streaming (CASSANDRA-3536)
 * filter out unavailable cipher suites when using encryption (CASSANDRA-3178)
 * (HADOOP) add old-style api support for CFIF and CFRR (CASSANDRA-2799)
 * Support TimeUUIDType column names in Stress.java tool (CASSANDRA-3541)
 * (CQL) INSERT/UPDATE/DELETE/TRUNCATE commands should allow CF names to
   be qualified by keyspace (CASSANDRA-3419)
 * always remove endpoints from delevery queue in HH (CASSANDRA-3546)
 * fix race between cf flush and its 2ndary indexes flush (CASSANDRA-3547)
 * fix potential race in AES when a repair fails (CASSANDRA-3548)
 * fix default value validation usage in CLI SET command (CASSANDRA-3553)
 * Optimize componentsFor method for compaction and startup time
   (CASSANDRA-3532)
 * (CQL) Proper ColumnFamily metadata validation on CREATE COLUMNFAMILY 
   (CASSANDRA-3565)
 * fix compression "chunk_length_kb" option to set correct kb value for 
   thrift/avro (CASSANDRA-3558)
 * fix missing response during range slice repair (CASSANDRA-3551)
 * 'describe ring' moved from CLI to nodetool and available through JMX (CASSANDRA-3220)
 * add back partitioner to sstable metadata (CASSANDRA-3540)
 * fix NPE in get_count for counters (CASSANDRA-3601)
Merged from 0.8:
 * remove invalid assertion that table was opened before dropping it
   (CASSANDRA-3580)
 * range and index scans now only send requests to enough replicas to
   satisfy requested CL + RR (CASSANDRA-3598)
 * use cannonical host for local node in nodetool info (CASSANDRA-3556)
 * remove nonlocal DC write optimization since it only worked with
   CL.ONE or CL.LOCAL_QUORUM (CASSANDRA-3577, 3585)
 * detect misuses of CounterColumnType (CASSANDRA-3422)
 * turn off string interning in json2sstable, take 2 (CASSANDRA-2189)
 * validate compression parameters on add/update of the ColumnFamily 
   (CASSANDRA-3573)
 * Check for 0.0.0.0 is incorrect in CFIF (CASSANDRA-3584)
 * Increase vm.max_map_count in debian packaging (CASSANDRA-3563)
 * gossiper will never add itself to saved endpoints (CASSANDRA-3485)


1.0.5
 * revert CASSANDRA-3407 (see CASSANDRA-3540)
 * fix assertion error while forwarding writes to local nodes (CASSANDRA-3539)


1.0.4
 * fix self-hinting of timed out read repair updates and make hinted handoff
   less prone to OOMing a coordinator (CASSANDRA-3440)
 * expose bloom filter sizes via JMX (CASSANDRA-3495)
 * enforce RP tokens 0..2**127 (CASSANDRA-3501)
 * canonicalize paths exposed through JMX (CASSANDRA-3504)
 * fix "liveSize" stat when sstables are removed (CASSANDRA-3496)
 * add bloom filter FP rates to nodetool cfstats (CASSANDRA-3347)
 * record partitioner in sstable metadata component (CASSANDRA-3407)
 * add new upgradesstables nodetool command (CASSANDRA-3406)
 * skip --debug requirement to see common exceptions in CLI (CASSANDRA-3508)
 * fix incorrect query results due to invalid max timestamp (CASSANDRA-3510)
 * make sstableloader recognize compressed sstables (CASSANDRA-3521)
 * avoids race in OutboundTcpConnection in multi-DC setups (CASSANDRA-3530)
 * use SETLOCAL in cassandra.bat (CASSANDRA-3506)
 * fix ConcurrentModificationException in Table.all() (CASSANDRA-3529)
Merged from 0.8:
 * fix concurrence issue in the FailureDetector (CASSANDRA-3519)
 * fix array out of bounds error in counter shard removal (CASSANDRA-3514)
 * avoid dropping tombstones when they might still be needed to shadow
   data in a different sstable (CASSANDRA-2786)


1.0.3
 * revert name-based query defragmentation aka CASSANDRA-2503 (CASSANDRA-3491)
 * fix invalidate-related test failures (CASSANDRA-3437)
 * add next-gen cqlsh to bin/ (CASSANDRA-3188, 3131, 3493)
 * (CQL) fix handling of rows with no columns (CASSANDRA-3424, 3473)
 * fix querying supercolumns by name returning only a subset of
   subcolumns or old subcolumn versions (CASSANDRA-3446)
 * automatically compute sha1 sum for uncompressed data files (CASSANDRA-3456)
 * fix reading metadata/statistics component for version < h (CASSANDRA-3474)
 * add sstable forward-compatibility (CASSANDRA-3478)
 * report compression ratio in CFSMBean (CASSANDRA-3393)
 * fix incorrect size exception during streaming of counters (CASSANDRA-3481)
 * (CQL) fix for counter decrement syntax (CASSANDRA-3418)
 * Fix race introduced by CASSANDRA-2503 (CASSANDRA-3482)
 * Fix incomplete deletion of delivered hints (CASSANDRA-3466)
 * Avoid rescheduling compactions when no compaction was executed 
   (CASSANDRA-3484)
 * fix handling of the chunk_length_kb compression options (CASSANDRA-3492)
Merged from 0.8:
 * fix updating CF row_cache_provider (CASSANDRA-3414)
 * CFMetaData.convertToThrift method to set RowCacheProvider (CASSANDRA-3405)
 * acquire compactionlock during truncate (CASSANDRA-3399)
 * fix displaying cfdef entries for super columnfamilies (CASSANDRA-3415)
 * Make counter shard merging thread safe (CASSANDRA-3178)
 * Revert CASSANDRA-2855
 * Fix bug preventing the use of efficient cross-DC writes (CASSANDRA-3472)
 * `describe ring` command for CLI (CASSANDRA-3220)
 * (Hadoop) skip empty rows when entire row is requested, redux (CASSANDRA-2855)


1.0.2
 * "defragment" rows for name-based queries under STCS (CASSANDRA-2503)
 * Add timing information to cassandra-cli GET/SET/LIST queries (CASSANDRA-3326)
 * Only create one CompressionMetadata object per sstable (CASSANDRA-3427)
 * cleanup usage of StorageService.setMode() (CASSANDRA-3388)
 * Avoid large array allocation for compressed chunk offsets (CASSANDRA-3432)
 * fix DecimalType bytebuffer marshalling (CASSANDRA-3421)
 * fix bug that caused first column in per row indexes to be ignored 
   (CASSANDRA-3441)
 * add JMX call to clean (failed) repair sessions (CASSANDRA-3316)
 * fix sstableloader reference acquisition bug (CASSANDRA-3438)
 * fix estimated row size regression (CASSANDRA-3451)
 * make sure we don't return more columns than asked (CASSANDRA-3303, 3395)
Merged from 0.8:
 * acquire compactionlock during truncate (CASSANDRA-3399)
 * fix displaying cfdef entries for super columnfamilies (CASSANDRA-3415)


1.0.1
 * acquire references during index build to prevent delete problems
   on Windows (CASSANDRA-3314)
 * describe_ring should include datacenter/topology information (CASSANDRA-2882)
 * Thrift sockets are not properly buffered (CASSANDRA-3261)
 * performance improvement for bytebufferutil compare function (CASSANDRA-3286)
 * add system.versions ColumnFamily (CASSANDRA-3140)
 * reduce network copies (CASSANDRA-3333, 3373)
 * limit nodetool to 32MB of heap (CASSANDRA-3124)
 * (CQL) update parser to accept "timestamp" instead of "date" (CASSANDRA-3149)
 * Fix CLI `show schema` to include "compression_options" (CASSANDRA-3368)
 * Snapshot to include manifest under LeveledCompactionStrategy (CASSANDRA-3359)
 * (CQL) SELECT query should allow CF name to be qualified by keyspace (CASSANDRA-3130)
 * (CQL) Fix internal application error specifying 'using consistency ...'
   in lower case (CASSANDRA-3366)
 * fix Deflate compression when compression actually makes the data bigger
   (CASSANDRA-3370)
 * optimize UUIDGen to avoid lock contention on InetAddress.getLocalHost 
   (CASSANDRA-3387)
 * tolerate index being dropped mid-mutation (CASSANDRA-3334, 3313)
 * CompactionManager is now responsible for checking for new candidates
   post-task execution, enabling more consistent leveled compaction 
   (CASSANDRA-3391)
 * Cache HSHA threads (CASSANDRA-3372)
 * use CF/KS names as snapshot prefix for drop + truncate operations
   (CASSANDRA-2997)
 * Break bloom filters up to avoid heap fragmentation (CASSANDRA-2466)
 * fix cassandra hanging on jsvc stop (CASSANDRA-3302)
 * Avoid leveled compaction getting blocked on errors (CASSANDRA-3408)
 * Make reloading the compaction strategy safe (CASSANDRA-3409)
 * ignore 0.8 hints even if compaction begins before we try to purge
   them (CASSANDRA-3385)
 * remove procrun (bin\daemon) from Cassandra source tree and 
   artifacts (CASSANDRA-3331)
 * make cassandra compile under JDK7 (CASSANDRA-3275)
 * remove dependency of clientutil.jar to FBUtilities (CASSANDRA-3299)
 * avoid truncation errors by using long math on long values (CASSANDRA-3364)
 * avoid clock drift on some Windows machine (CASSANDRA-3375)
 * display cache provider in cli 'describe keyspace' command (CASSANDRA-3384)
 * fix incomplete topology information in describe_ring (CASSANDRA-3403)
 * expire dead gossip states based on time (CASSANDRA-2961)
 * improve CompactionTask extensibility (CASSANDRA-3330)
 * Allow one leveled compaction task to kick off another (CASSANDRA-3363)
 * allow encryption only between datacenters (CASSANDRA-2802)
Merged from 0.8:
 * fix truncate allowing data to be replayed post-restart (CASSANDRA-3297)
 * make iwriter final in IndexWriter to avoid NPE (CASSANDRA-2863)
 * (CQL) update grammar to require key clause in DELETE statement
   (CASSANDRA-3349)
 * (CQL) allow numeric keyspace names in USE statement (CASSANDRA-3350)
 * (Hadoop) skip empty rows when slicing the entire row (CASSANDRA-2855)
 * Fix handling of tombstone by SSTableExport/Import (CASSANDRA-3357)
 * fix ColumnIndexer to use long offsets (CASSANDRA-3358)
 * Improved CLI exceptions (CASSANDRA-3312)
 * Fix handling of tombstone by SSTableExport/Import (CASSANDRA-3357)
 * Only count compaction as active (for throttling) when they have
   successfully acquired the compaction lock (CASSANDRA-3344)
 * Display CLI version string on startup (CASSANDRA-3196)
 * (Hadoop) make CFIF try rpc_address or fallback to listen_address
   (CASSANDRA-3214)
 * (Hadoop) accept comma delimited lists of initial thrift connections
   (CASSANDRA-3185)
 * ColumnFamily min_compaction_threshold should be >= 2 (CASSANDRA-3342)
 * (Pig) add 0.8+ types and key validation type in schema (CASSANDRA-3280)
 * Fix completely removing column metadata using CLI (CASSANDRA-3126)
 * CLI `describe cluster;` output should be on separate lines for separate versions
   (CASSANDRA-3170)
 * fix changing durable_writes keyspace option during CF creation
   (CASSANDRA-3292)
 * avoid locking on update when no indexes are involved (CASSANDRA-3386)
 * fix assertionError during repair with ordered partitioners (CASSANDRA-3369)
 * correctly serialize key_validation_class for avro (CASSANDRA-3391)
 * don't expire counter tombstone after streaming (CASSANDRA-3394)
 * prevent nodes that failed to join from hanging around forever 
   (CASSANDRA-3351)
 * remove incorrect optimization from slice read path (CASSANDRA-3390)
 * Fix race in AntiEntropyService (CASSANDRA-3400)


1.0.0-final
 * close scrubbed sstable fd before deleting it (CASSANDRA-3318)
 * fix bug preventing obsolete commitlog segments from being removed
   (CASSANDRA-3269)
 * tolerate whitespace in seed CDL (CASSANDRA-3263)
 * Change default heap thresholds to max(min(1/2 ram, 1G), min(1/4 ram, 8GB))
   (CASSANDRA-3295)
 * Fix broken CompressedRandomAccessReaderTest (CASSANDRA-3298)
 * (CQL) fix type information returned for wildcard queries (CASSANDRA-3311)
 * add estimated tasks to LeveledCompactionStrategy (CASSANDRA-3322)
 * avoid including compaction cache-warming in keycache stats (CASSANDRA-3325)
 * run compaction and hinted handoff threads at MIN_PRIORITY (CASSANDRA-3308)
 * default hsha thrift server to cpu core count in rpc pool (CASSANDRA-3329)
 * add bin\daemon to binary tarball for Windows service (CASSANDRA-3331)
 * Fix places where uncompressed size of sstables was use in place of the
   compressed one (CASSANDRA-3338)
 * Fix hsha thrift server (CASSANDRA-3346)
 * Make sure repair only stream needed sstables (CASSANDRA-3345)


1.0.0-rc2
 * Log a meaningful warning when a node receives a message for a repair session
   that doesn't exist anymore (CASSANDRA-3256)
 * test for NUMA policy support as well as numactl presence (CASSANDRA-3245)
 * Fix FD leak when internode encryption is enabled (CASSANDRA-3257)
 * Remove incorrect assertion in mergeIterator (CASSANDRA-3260)
 * FBUtilities.hexToBytes(String) to throw NumberFormatException when string
   contains non-hex characters (CASSANDRA-3231)
 * Keep SimpleSnitch proximity ordering unchanged from what the Strategy
   generates, as intended (CASSANDRA-3262)
 * remove Scrub from compactionstats when finished (CASSANDRA-3255)
 * fix counter entry in jdbc TypesMap (CASSANDRA-3268)
 * fix full queue scenario for ParallelCompactionIterator (CASSANDRA-3270)
 * fix bootstrap process (CASSANDRA-3285)
 * don't try delivering hints if when there isn't any (CASSANDRA-3176)
 * CLI documentation change for ColumnFamily `compression_options` (CASSANDRA-3282)
 * ignore any CF ids sent by client for adding CF/KS (CASSANDRA-3288)
 * remove obsolete hints on first startup (CASSANDRA-3291)
 * use correct ISortedColumns for time-optimized reads (CASSANDRA-3289)
 * Evict gossip state immediately when a token is taken over by a new IP 
   (CASSANDRA-3259)


1.0.0-rc1
 * Update CQL to generate microsecond timestamps by default (CASSANDRA-3227)
 * Fix counting CFMetadata towards Memtable liveRatio (CASSANDRA-3023)
 * Kill server on wrapped OOME such as from FileChannel.map (CASSANDRA-3201)
 * remove unnecessary copy when adding to row cache (CASSANDRA-3223)
 * Log message when a full repair operation completes (CASSANDRA-3207)
 * Fix streamOutSession keeping sstables references forever if the remote end
   dies (CASSANDRA-3216)
 * Remove dynamic_snitch boolean from example configuration (defaulting to 
   true) and set default badness threshold to 0.1 (CASSANDRA-3229)
 * Base choice of random or "balanced" token on bootstrap on whether
   schema definitions were found (CASSANDRA-3219)
 * Fixes for LeveledCompactionStrategy score computation, prioritization,
   scheduling, and performance (CASSANDRA-3224, 3234)
 * parallelize sstable open at server startup (CASSANDRA-2988)
 * fix handling of exceptions writing to OutboundTcpConnection (CASSANDRA-3235)
 * Allow using quotes in "USE <keyspace>;" CLI command (CASSANDRA-3208)
 * Don't allow any cache loading exceptions to halt startup (CASSANDRA-3218)
 * Fix sstableloader --ignores option (CASSANDRA-3247)
 * File descriptor limit increased in packaging (CASSANDRA-3206)
 * Fix deadlock in commit log during flush (CASSANDRA-3253) 


1.0.0-beta1
 * removed binarymemtable (CASSANDRA-2692)
 * add commitlog_total_space_in_mb to prevent fragmented logs (CASSANDRA-2427)
 * removed commitlog_rotation_threshold_in_mb configuration (CASSANDRA-2771)
 * make AbstractBounds.normalize de-overlapp overlapping ranges (CASSANDRA-2641)
 * replace CollatingIterator, ReducingIterator with MergeIterator 
   (CASSANDRA-2062)
 * Fixed the ability to set compaction strategy in cli using create column 
   family command (CASSANDRA-2778)
 * clean up tmp files after failed compaction (CASSANDRA-2468)
 * restrict repair streaming to specific columnfamilies (CASSANDRA-2280)
 * don't bother persisting columns shadowed by a row tombstone (CASSANDRA-2589)
 * reset CF and SC deletion times after gc_grace (CASSANDRA-2317)
 * optimize away seek when compacting wide rows (CASSANDRA-2879)
 * single-pass streaming (CASSANDRA-2677, 2906, 2916, 3003)
 * use reference counting for deleting sstables instead of relying on GC
   (CASSANDRA-2521, 3179)
 * store hints as serialized mutations instead of pointers to data row
   (CASSANDRA-2045)
 * store hints in the coordinator node instead of in the closest replica 
   (CASSANDRA-2914)
 * add row_cache_keys_to_save CF option (CASSANDRA-1966)
 * check column family validity in nodetool repair (CASSANDRA-2933)
 * use lazy initialization instead of class initialization in NodeId
   (CASSANDRA-2953)
 * add paging to get_count (CASSANDRA-2894)
 * fix "short reads" in [multi]get (CASSANDRA-2643, 3157, 3192)
 * add optional compression for sstables (CASSANDRA-47, 2994, 3001, 3128)
 * add scheduler JMX metrics (CASSANDRA-2962)
 * add block level checksum for compressed data (CASSANDRA-1717)
 * make column family backed column map pluggable and introduce unsynchronized
   ArrayList backed one to speedup reads (CASSANDRA-2843, 3165, 3205)
 * refactoring of the secondary index api (CASSANDRA-2982)
 * make CL > ONE reads wait for digest reconciliation before returning
   (CASSANDRA-2494)
 * fix missing logging for some exceptions (CASSANDRA-2061)
 * refactor and optimize ColumnFamilyStore.files(...) and Descriptor.fromFilename(String)
   and few other places responsible for work with SSTable files (CASSANDRA-3040)
 * Stop reading from sstables once we know we have the most recent columns,
   for query-by-name requests (CASSANDRA-2498)
 * Add query-by-column mode to stress.java (CASSANDRA-3064)
 * Add "install" command to cassandra.bat (CASSANDRA-292)
 * clean up KSMetadata, CFMetadata from unnecessary
   Thrift<->Avro conversion methods (CASSANDRA-3032)
 * Add timeouts to client request schedulers (CASSANDRA-3079, 3096)
 * Cli to use hashes rather than array of hashes for strategy options (CASSANDRA-3081)
 * LeveledCompactionStrategy (CASSANDRA-1608, 3085, 3110, 3087, 3145, 3154, 3182)
 * Improvements of the CLI `describe` command (CASSANDRA-2630)
 * reduce window where dropped CF sstables may not be deleted (CASSANDRA-2942)
 * Expose gossip/FD info to JMX (CASSANDRA-2806)
 * Fix streaming over SSL when compressed SSTable involved (CASSANDRA-3051)
 * Add support for pluggable secondary index implementations (CASSANDRA-3078)
 * remove compaction_thread_priority setting (CASSANDRA-3104)
 * generate hints for replicas that timeout, not just replicas that are known
   to be down before starting (CASSANDRA-2034)
 * Add throttling for internode streaming (CASSANDRA-3080)
 * make the repair of a range repair all replica (CASSANDRA-2610, 3194)
 * expose the ability to repair the first range (as returned by the
   partitioner) of a node (CASSANDRA-2606)
 * Streams Compression (CASSANDRA-3015)
 * add ability to use multiple threads during a single compaction
   (CASSANDRA-2901)
 * make AbstractBounds.normalize support overlapping ranges (CASSANDRA-2641)
 * fix of the CQL count() behavior (CASSANDRA-3068)
 * use TreeMap backed column families for the SSTable simple writers
   (CASSANDRA-3148)
 * fix inconsistency of the CLI syntax when {} should be used instead of [{}]
   (CASSANDRA-3119)
 * rename CQL type names to match expected SQL behavior (CASSANDRA-3149, 3031)
 * Arena-based allocation for memtables (CASSANDRA-2252, 3162, 3163, 3168)
 * Default RR chance to 0.1 (CASSANDRA-3169)
 * Add RowLevel support to secondary index API (CASSANDRA-3147)
 * Make SerializingCacheProvider the default if JNA is available (CASSANDRA-3183)
 * Fix backwards compatibilty for CQL memtable properties (CASSANDRA-3190)
 * Add five-minute delay before starting compactions on a restarted server
   (CASSANDRA-3181)
 * Reduce copies done for intra-host messages (CASSANDRA-1788, 3144)
 * support of compaction strategy option for stress.java (CASSANDRA-3204)
 * make memtable throughput and column count thresholds no-ops (CASSANDRA-2449)
 * Return schema information along with the resultSet in CQL (CASSANDRA-2734)
 * Add new DecimalType (CASSANDRA-2883)
 * Fix assertion error in RowRepairResolver (CASSANDRA-3156)
 * Reduce unnecessary high buffer sizes (CASSANDRA-3171)
 * Pluggable compaction strategy (CASSANDRA-1610)
 * Add new broadcast_address config option (CASSANDRA-2491)


0.8.7
 * Kill server on wrapped OOME such as from FileChannel.map (CASSANDRA-3201)
 * Allow using quotes in "USE <keyspace>;" CLI command (CASSANDRA-3208)
 * Log message when a full repair operation completes (CASSANDRA-3207)
 * Don't allow any cache loading exceptions to halt startup (CASSANDRA-3218)
 * Fix sstableloader --ignores option (CASSANDRA-3247)
 * File descriptor limit increased in packaging (CASSANDRA-3206)
 * Log a meaningfull warning when a node receive a message for a repair session
   that doesn't exist anymore (CASSANDRA-3256)
 * Fix FD leak when internode encryption is enabled (CASSANDRA-3257)
 * FBUtilities.hexToBytes(String) to throw NumberFormatException when string
   contains non-hex characters (CASSANDRA-3231)
 * Keep SimpleSnitch proximity ordering unchanged from what the Strategy
   generates, as intended (CASSANDRA-3262)
 * remove Scrub from compactionstats when finished (CASSANDRA-3255)
 * Fix tool .bat files when CASSANDRA_HOME contains spaces (CASSANDRA-3258)
 * Force flush of status table when removing/updating token (CASSANDRA-3243)
 * Evict gossip state immediately when a token is taken over by a new IP (CASSANDRA-3259)
 * Fix bug where the failure detector can take too long to mark a host
   down (CASSANDRA-3273)
 * (Hadoop) allow wrapping ranges in queries (CASSANDRA-3137)
 * (Hadoop) check all interfaces for a match with split location
   before falling back to random replica (CASSANDRA-3211)
 * (Hadoop) Make Pig storage handle implements LoadMetadata (CASSANDRA-2777)
 * (Hadoop) Fix exception during PIG 'dump' (CASSANDRA-2810)
 * Fix stress COUNTER_GET option (CASSANDRA-3301)
 * Fix missing fields in CLI `show schema` output (CASSANDRA-3304)
 * Nodetool no longer leaks threads and closes JMX connections (CASSANDRA-3309)
 * fix truncate allowing data to be replayed post-restart (CASSANDRA-3297)
 * Move SimpleAuthority and SimpleAuthenticator to examples (CASSANDRA-2922)
 * Fix handling of tombstone by SSTableExport/Import (CASSANDRA-3357)
 * Fix transposition in cfHistograms (CASSANDRA-3222)
 * Allow using number as DC name when creating keyspace in CQL (CASSANDRA-3239)
 * Force flush of system table after updating/removing a token (CASSANDRA-3243)


0.8.6
 * revert CASSANDRA-2388
 * change TokenRange.endpoints back to listen/broadcast address to match
   pre-1777 behavior, and add TokenRange.rpc_endpoints instead (CASSANDRA-3187)
 * avoid trying to watch cassandra-topology.properties when loaded from jar
   (CASSANDRA-3138)
 * prevent users from creating keyspaces with LocalStrategy replication
   (CASSANDRA-3139)
 * fix CLI `show schema;` to output correct keyspace definition statement
   (CASSANDRA-3129)
 * CustomTThreadPoolServer to log TTransportException at DEBUG level
   (CASSANDRA-3142)
 * allow topology sort to work with non-unique rack names between 
   datacenters (CASSANDRA-3152)
 * Improve caching of same-version Messages on digest and repair paths
   (CASSANDRA-3158)
 * Randomize choice of first replica for counter increment (CASSANDRA-2890)
 * Fix using read_repair_chance instead of merge_shard_change (CASSANDRA-3202)
 * Avoid streaming data to nodes that already have it, on move as well as
   decommission (CASSANDRA-3041)
 * Fix divide by zero error in GCInspector (CASSANDRA-3164)
 * allow quoting of the ColumnFamily name in CLI `create column family`
   statement (CASSANDRA-3195)
 * Fix rolling upgrade from 0.7 to 0.8 problem (CASSANDRA-3166)
 * Accomodate missing encryption_options in IncomingTcpConnection.stream
   (CASSANDRA-3212)


0.8.5
 * fix NPE when encryption_options is unspecified (CASSANDRA-3007)
 * include column name in validation failure exceptions (CASSANDRA-2849)
 * make sure truncate clears out the commitlog so replay won't re-
   populate with truncated data (CASSANDRA-2950)
 * fix NPE when debug logging is enabled and dropped CF is present
   in a commitlog segment (CASSANDRA-3021)
 * fix cassandra.bat when CASSANDRA_HOME contains spaces (CASSANDRA-2952)
 * fix to SSTableSimpleUnsortedWriter bufferSize calculation (CASSANDRA-3027)
 * make cleanup and normal compaction able to skip empty rows
   (rows containing nothing but expired tombstones) (CASSANDRA-3039)
 * work around native memory leak in com.sun.management.GarbageCollectorMXBean
   (CASSANDRA-2868)
 * validate that column names in column_metadata are not equal to key_alias
   on create/update of the ColumnFamily and CQL 'ALTER' statement (CASSANDRA-3036)
 * return an InvalidRequestException if an indexed column is assigned
   a value larger than 64KB (CASSANDRA-3057)
 * fix of numeric-only and string column names handling in CLI "drop index" 
   (CASSANDRA-3054)
 * prune index scan resultset back to original request for lazy
   resultset expansion case (CASSANDRA-2964)
 * (Hadoop) fail jobs when Cassandra node has failed but TaskTracker
   has not (CASSANDRA-2388)
 * fix dynamic snitch ignoring nodes when read_repair_chance is zero
   (CASSANDRA-2662)
 * avoid retaining references to dropped CFS objects in 
   CompactionManager.estimatedCompactions (CASSANDRA-2708)
 * expose rpc timeouts per host in MessagingServiceMBean (CASSANDRA-2941)
 * avoid including cwd in classpath for deb and rpm packages (CASSANDRA-2881)
 * remove gossip state when a new IP takes over a token (CASSANDRA-3071)
 * allow sstable2json to work on index sstable files (CASSANDRA-3059)
 * always hint counters (CASSANDRA-3099)
 * fix log4j initialization in EmbeddedCassandraService (CASSANDRA-2857)
 * remove gossip state when a new IP takes over a token (CASSANDRA-3071)
 * work around native memory leak in com.sun.management.GarbageCollectorMXBean
    (CASSANDRA-2868)
 * fix UnavailableException with writes at CL.EACH_QUORM (CASSANDRA-3084)
 * fix parsing of the Keyspace and ColumnFamily names in numeric
   and string representations in CLI (CASSANDRA-3075)
 * fix corner cases in Range.differenceToFetch (CASSANDRA-3084)
 * fix ip address String representation in the ring cache (CASSANDRA-3044)
 * fix ring cache compatibility when mixing pre-0.8.4 nodes with post-
   in the same cluster (CASSANDRA-3023)
 * make repair report failure when a node participating dies (instead of
   hanging forever) (CASSANDRA-2433)
 * fix handling of the empty byte buffer by ReversedType (CASSANDRA-3111)
 * Add validation that Keyspace names are case-insensitively unique (CASSANDRA-3066)
 * catch invalid key_validation_class before instantiating UpdateColumnFamily (CASSANDRA-3102)
 * make Range and Bounds objects client-safe (CASSANDRA-3108)
 * optionally skip log4j configuration (CASSANDRA-3061)
 * bundle sstableloader with the debian package (CASSANDRA-3113)
 * don't try to build secondary indexes when there is none (CASSANDRA-3123)
 * improve SSTableSimpleUnsortedWriter speed for large rows (CASSANDRA-3122)
 * handle keyspace arguments correctly in nodetool snapshot (CASSANDRA-3038)
 * Fix SSTableImportTest on windows (CASSANDRA-3043)
 * expose compactionThroughputMbPerSec through JMX (CASSANDRA-3117)
 * log keyspace and CF of large rows being compacted


0.8.4
 * change TokenRing.endpoints to be a list of rpc addresses instead of 
   listen/broadcast addresses (CASSANDRA-1777)
 * include files-to-be-streamed in StreamInSession.getSources (CASSANDRA-2972)
 * use JAVA env var in cassandra-env.sh (CASSANDRA-2785, 2992)
 * avoid doing read for no-op replicate-on-write at CL=1 (CASSANDRA-2892)
 * refuse counter write for CL.ANY (CASSANDRA-2990)
 * switch back to only logging recent dropped messages (CASSANDRA-3004)
 * always deserialize RowMutation for counters (CASSANDRA-3006)
 * ignore saved replication_factor strategy_option for NTS (CASSANDRA-3011)
 * make sure pre-truncate CL segments are discarded (CASSANDRA-2950)


0.8.3
 * add ability to drop local reads/writes that are going to timeout
   (CASSANDRA-2943)
 * revamp token removal process, keep gossip states for 3 days (CASSANDRA-2496)
 * don't accept extra args for 0-arg nodetool commands (CASSANDRA-2740)
 * log unavailableexception details at debug level (CASSANDRA-2856)
 * expose data_dir though jmx (CASSANDRA-2770)
 * don't include tmp files as sstable when create cfs (CASSANDRA-2929)
 * log Java classpath on startup (CASSANDRA-2895)
 * keep gossipped version in sync with actual on migration coordinator 
   (CASSANDRA-2946)
 * use lazy initialization instead of class initialization in NodeId
   (CASSANDRA-2953)
 * check column family validity in nodetool repair (CASSANDRA-2933)
 * speedup bytes to hex conversions dramatically (CASSANDRA-2850)
 * Flush memtables on shutdown when durable writes are disabled 
   (CASSANDRA-2958)
 * improved POSIX compatibility of start scripts (CASsANDRA-2965)
 * add counter support to Hadoop InputFormat (CASSANDRA-2981)
 * fix bug where dirty commitlog segments were removed (and avoid keeping 
   segments with no post-flush activity permanently dirty) (CASSANDRA-2829)
 * fix throwing exception with batch mutation of counter super columns
   (CASSANDRA-2949)
 * ignore system tables during repair (CASSANDRA-2979)
 * throw exception when NTS is given replication_factor as an option
   (CASSANDRA-2960)
 * fix assertion error during compaction of counter CFs (CASSANDRA-2968)
 * avoid trying to create index names, when no index exists (CASSANDRA-2867)
 * don't sample the system table when choosing a bootstrap token
   (CASSANDRA-2825)
 * gossiper notifies of local state changes (CASSANDRA-2948)
 * add asynchronous and half-sync/half-async (hsha) thrift servers 
   (CASSANDRA-1405)
 * fix potential use of free'd native memory in SerializingCache 
   (CASSANDRA-2951)
 * prune index scan resultset back to original request for lazy
   resultset expansion case (CASSANDRA-2964)
 * (Hadoop) fail jobs when Cassandra node has failed but TaskTracker
    has not (CASSANDRA-2388)


0.8.2
 * CQL: 
   - include only one row per unique key for IN queries (CASSANDRA-2717)
   - respect client timestamp on full row deletions (CASSANDRA-2912)
 * improve thread-safety in StreamOutSession (CASSANDRA-2792)
 * allow deleting a row and updating indexed columns in it in the
   same mutation (CASSANDRA-2773)
 * Expose number of threads blocked on submitting memtable to flush
   in JMX (CASSANDRA-2817)
 * add ability to return "endpoints" to nodetool (CASSANDRA-2776)
 * Add support for multiple (comma-delimited) coordinator addresses
   to ColumnFamilyInputFormat (CASSANDRA-2807)
 * fix potential NPE while scheduling read repair for range slice
   (CASSANDRA-2823)
 * Fix race in SystemTable.getCurrentLocalNodeId (CASSANDRA-2824)
 * Correctly set default for replicate_on_write (CASSANDRA-2835)
 * improve nodetool compactionstats formatting (CASSANDRA-2844)
 * fix index-building status display (CASSANDRA-2853)
 * fix CLI perpetuating obsolete KsDef.replication_factor (CASSANDRA-2846)
 * improve cli treatment of multiline comments (CASSANDRA-2852)
 * handle row tombstones correctly in EchoedRow (CASSANDRA-2786)
 * add MessagingService.get[Recently]DroppedMessages and
   StorageService.getExceptionCount (CASSANDRA-2804)
 * fix possibility of spurious UnavailableException for LOCAL_QUORUM
   reads with dynamic snitch + read repair disabled (CASSANDRA-2870)
 * add ant-optional as dependence for the debian package (CASSANDRA-2164)
 * add option to specify limit for get_slice in the CLI (CASSANDRA-2646)
 * decrease HH page size (CASSANDRA-2832)
 * reset cli keyspace after dropping the current one (CASSANDRA-2763)
 * add KeyRange option to Hadoop inputformat (CASSANDRA-1125)
 * fix protocol versioning (CASSANDRA-2818, 2860)
 * support spaces in path to log4j configuration (CASSANDRA-2383)
 * avoid including inferred types in CF update (CASSANDRA-2809)
 * fix JMX bulkload call (CASSANDRA-2908)
 * fix updating KS with durable_writes=false (CASSANDRA-2907)
 * add simplified facade to SSTableWriter for bulk loading use
   (CASSANDRA-2911)
 * fix re-using index CF sstable names after drop/recreate (CASSANDRA-2872)
 * prepend CF to default index names (CASSANDRA-2903)
 * fix hint replay (CASSANDRA-2928)
 * Properly synchronize repair's merkle tree computation (CASSANDRA-2816)


0.8.1
 * CQL:
   - support for insert, delete in BATCH (CASSANDRA-2537)
   - support for IN to SELECT, UPDATE (CASSANDRA-2553)
   - timestamp support for INSERT, UPDATE, and BATCH (CASSANDRA-2555)
   - TTL support (CASSANDRA-2476)
   - counter support (CASSANDRA-2473)
   - ALTER COLUMNFAMILY (CASSANDRA-1709)
   - DROP INDEX (CASSANDRA-2617)
   - add SCHEMA/TABLE as aliases for KS/CF (CASSANDRA-2743)
   - server handles wait-for-schema-agreement (CASSANDRA-2756)
   - key alias support (CASSANDRA-2480)
 * add support for comparator parameters and a generic ReverseType
   (CASSANDRA-2355)
 * add CompositeType and DynamicCompositeType (CASSANDRA-2231)
 * optimize batches containing multiple updates to the same row
   (CASSANDRA-2583)
 * adjust hinted handoff page size to avoid OOM with large columns 
   (CASSANDRA-2652)
 * mark BRAF buffer invalid post-flush so we don't re-flush partial
   buffers again, especially on CL writes (CASSANDRA-2660)
 * add DROP INDEX support to CLI (CASSANDRA-2616)
 * don't perform HH to client-mode [storageproxy] nodes (CASSANDRA-2668)
 * Improve forceDeserialize/getCompactedRow encapsulation (CASSANDRA-2659)
 * Don't write CounterUpdateColumn to disk in tests (CASSANDRA-2650)
 * Add sstable bulk loading utility (CASSANDRA-1278)
 * avoid replaying hints to dropped columnfamilies (CASSANDRA-2685)
 * add placeholders for missing rows in range query pseudo-RR (CASSANDRA-2680)
 * remove no-op HHOM.renameHints (CASSANDRA-2693)
 * clone super columns to avoid modifying them during flush (CASSANDRA-2675)
 * allow writes to bypass the commitlog for certain keyspaces (CASSANDRA-2683)
 * avoid NPE when bypassing commitlog during memtable flush (CASSANDRA-2781)
 * Added support for making bootstrap retry if nodes flap (CASSANDRA-2644)
 * Added statusthrift to nodetool to report if thrift server is running (CASSANDRA-2722)
 * Fixed rows being cached if they do not exist (CASSANDRA-2723)
 * Support passing tableName and cfName to RowCacheProviders (CASSANDRA-2702)
 * close scrub file handles (CASSANDRA-2669)
 * throttle migration replay (CASSANDRA-2714)
 * optimize column serializer creation (CASSANDRA-2716)
 * Added support for making bootstrap retry if nodes flap (CASSANDRA-2644)
 * Added statusthrift to nodetool to report if thrift server is running
   (CASSANDRA-2722)
 * Fixed rows being cached if they do not exist (CASSANDRA-2723)
 * fix truncate/compaction race (CASSANDRA-2673)
 * workaround large resultsets causing large allocation retention
   by nio sockets (CASSANDRA-2654)
 * fix nodetool ring use with Ec2Snitch (CASSANDRA-2733)
 * fix removing columns and subcolumns that are supressed by a row or
   supercolumn tombstone during replica resolution (CASSANDRA-2590)
 * support sstable2json against snapshot sstables (CASSANDRA-2386)
 * remove active-pull schema requests (CASSANDRA-2715)
 * avoid marking entire list of sstables as actively being compacted
   in multithreaded compaction (CASSANDRA-2765)
 * seek back after deserializing a row to update cache with (CASSANDRA-2752)
 * avoid skipping rows in scrub for counter column family (CASSANDRA-2759)
 * fix ConcurrentModificationException in repair when dealing with 0.7 node
   (CASSANDRA-2767)
 * use threadsafe collections for StreamInSession (CASSANDRA-2766)
 * avoid infinite loop when creating merkle tree (CASSANDRA-2758)
 * avoids unmarking compacting sstable prematurely in cleanup (CASSANDRA-2769)
 * fix NPE when the commit log is bypassed (CASSANDRA-2718)
 * don't throw an exception in SS.isRPCServerRunning (CASSANDRA-2721)
 * make stress.jar executable (CASSANDRA-2744)
 * add daemon mode to java stress (CASSANDRA-2267)
 * expose the DC and rack of a node through JMX and nodetool ring (CASSANDRA-2531)
 * fix cache mbean getSize (CASSANDRA-2781)
 * Add Date, Float, Double, and Boolean types (CASSANDRA-2530)
 * Add startup flag to renew counter node id (CASSANDRA-2788)
 * add jamm agent to cassandra.bat (CASSANDRA-2787)
 * fix repair hanging if a neighbor has nothing to send (CASSANDRA-2797)
 * purge tombstone even if row is in only one sstable (CASSANDRA-2801)
 * Fix wrong purge of deleted cf during compaction (CASSANDRA-2786)
 * fix race that could result in Hadoop writer failing to throw an
   exception encountered after close() (CASSANDRA-2755)
 * fix scan wrongly throwing assertion error (CASSANDRA-2653)
 * Always use even distribution for merkle tree with RandomPartitionner
   (CASSANDRA-2841)
 * fix describeOwnership for OPP (CASSANDRA-2800)
 * ensure that string tokens do not contain commas (CASSANDRA-2762)


0.8.0-final
 * fix CQL grammar warning and cqlsh regression from CASSANDRA-2622
 * add ant generate-cql-html target (CASSANDRA-2526)
 * update CQL consistency levels (CASSANDRA-2566)
 * debian packaging fixes (CASSANDRA-2481, 2647)
 * fix UUIDType, IntegerType for direct buffers (CASSANDRA-2682, 2684)
 * switch to native Thrift for Hadoop map/reduce (CASSANDRA-2667)
 * fix StackOverflowError when building from eclipse (CASSANDRA-2687)
 * only provide replication_factor to strategy_options "help" for
   SimpleStrategy, OldNetworkTopologyStrategy (CASSANDRA-2678, 2713)
 * fix exception adding validators to non-string columns (CASSANDRA-2696)
 * avoid instantiating DatabaseDescriptor in JDBC (CASSANDRA-2694)
 * fix potential stack overflow during compaction (CASSANDRA-2626)
 * clone super columns to avoid modifying them during flush (CASSANDRA-2675)
 * reset underlying iterator in EchoedRow constructor (CASSANDRA-2653)


0.8.0-rc1
 * faster flushes and compaction from fixing excessively pessimistic 
   rebuffering in BRAF (CASSANDRA-2581)
 * fix returning null column values in the python cql driver (CASSANDRA-2593)
 * fix merkle tree splitting exiting early (CASSANDRA-2605)
 * snapshot_before_compaction directory name fix (CASSANDRA-2598)
 * Disable compaction throttling during bootstrap (CASSANDRA-2612) 
 * fix CQL treatment of > and < operators in range slices (CASSANDRA-2592)
 * fix potential double-application of counter updates on commitlog replay
   by moving replay position from header to sstable metadata (CASSANDRA-2419)
 * JDBC CQL driver exposes getColumn for access to timestamp
 * JDBC ResultSetMetadata properties added to AbstractType
 * r/m clustertool (CASSANDRA-2607)
 * add support for presenting row key as a column in CQL result sets 
   (CASSANDRA-2622)
 * Don't allow {LOCAL|EACH}_QUORUM unless strategy is NTS (CASSANDRA-2627)
 * validate keyspace strategy_options during CQL create (CASSANDRA-2624)
 * fix empty Result with secondary index when limit=1 (CASSANDRA-2628)
 * Fix regression where bootstrapping a node with no schema fails
   (CASSANDRA-2625)
 * Allow removing LocationInfo sstables (CASSANDRA-2632)
 * avoid attempting to replay mutations from dropped keyspaces (CASSANDRA-2631)
 * avoid using cached position of a key when GT is requested (CASSANDRA-2633)
 * fix counting bloom filter true positives (CASSANDRA-2637)
 * initialize local ep state prior to gossip startup if needed (CASSANDRA-2638)
 * fix counter increment lost after restart (CASSANDRA-2642)
 * add quote-escaping via backslash to CLI (CASSANDRA-2623)
 * fix pig example script (CASSANDRA-2487)
 * fix dynamic snitch race in adding latencies (CASSANDRA-2618)
 * Start/stop cassandra after more important services such as mdadm in
   debian packaging (CASSANDRA-2481)


0.8.0-beta2
 * fix NPE compacting index CFs (CASSANDRA-2528)
 * Remove checking all column families on startup for compaction candidates 
   (CASSANDRA-2444)
 * validate CQL create keyspace options (CASSANDRA-2525)
 * fix nodetool setcompactionthroughput (CASSANDRA-2550)
 * move	gossip heartbeat back to its own thread (CASSANDRA-2554)
 * validate cql TRUNCATE columnfamily before truncating (CASSANDRA-2570)
 * fix batch_mutate for mixed standard-counter mutations (CASSANDRA-2457)
 * disallow making schema changes to system keyspace (CASSANDRA-2563)
 * fix sending mutation messages multiple times (CASSANDRA-2557)
 * fix incorrect use of NBHM.size in ReadCallback that could cause
   reads to time out even when responses were received (CASSANDRA-2552)
 * trigger read repair correctly for LOCAL_QUORUM reads (CASSANDRA-2556)
 * Allow configuring the number of compaction thread (CASSANDRA-2558)
 * forceUserDefinedCompaction will attempt to compact what it is given
   even if the pessimistic estimate is that there is not enough disk space;
   automatic compactions will only compact 2 or more sstables (CASSANDRA-2575)
 * refuse to apply migrations with older timestamps than the current 
   schema (CASSANDRA-2536)
 * remove unframed Thrift transport option
 * include indexes in snapshots (CASSANDRA-2596)
 * improve ignoring of obsolete mutations in index maintenance (CASSANDRA-2401)
 * recognize attempt to drop just the index while leaving the column
   definition alone (CASSANDRA-2619)
  

0.8.0-beta1
 * remove Avro RPC support (CASSANDRA-926)
 * support for columns that act as incr/decr counters 
   (CASSANDRA-1072, 1937, 1944, 1936, 2101, 2093, 2288, 2105, 2384, 2236, 2342,
   2454)
 * CQL (CASSANDRA-1703, 1704, 1705, 1706, 1707, 1708, 1710, 1711, 1940, 
   2124, 2302, 2277, 2493)
 * avoid double RowMutation serialization on write path (CASSANDRA-1800)
 * make NetworkTopologyStrategy the default (CASSANDRA-1960)
 * configurable internode encryption (CASSANDRA-1567, 2152)
 * human readable column names in sstable2json output (CASSANDRA-1933)
 * change default JMX port to 7199 (CASSANDRA-2027)
 * backwards compatible internal messaging (CASSANDRA-1015)
 * atomic switch of memtables and sstables (CASSANDRA-2284)
 * add pluggable SeedProvider (CASSANDRA-1669)
 * Fix clustertool to not throw exception when calling get_endpoints (CASSANDRA-2437)
 * upgrade to thrift 0.6 (CASSANDRA-2412) 
 * repair works on a token range instead of full ring (CASSANDRA-2324)
 * purge tombstones from row cache (CASSANDRA-2305)
 * push replication_factor into strategy_options (CASSANDRA-1263)
 * give snapshots the same name on each node (CASSANDRA-1791)
 * remove "nodetool loadbalance" (CASSANDRA-2448)
 * multithreaded compaction (CASSANDRA-2191)
 * compaction throttling (CASSANDRA-2156)
 * add key type information and alias (CASSANDRA-2311, 2396)
 * cli no longer divides read_repair_chance by 100 (CASSANDRA-2458)
 * made CompactionInfo.getTaskType return an enum (CASSANDRA-2482)
 * add a server-wide cap on measured memtable memory usage and aggressively
   flush to keep under that threshold (CASSANDRA-2006)
 * add unified UUIDType (CASSANDRA-2233)
 * add off-heap row cache support (CASSANDRA-1969)


0.7.5
 * improvements/fixes to PIG driver (CASSANDRA-1618, CASSANDRA-2387,
   CASSANDRA-2465, CASSANDRA-2484)
 * validate index names (CASSANDRA-1761)
 * reduce contention on Table.flusherLock (CASSANDRA-1954)
 * try harder to detect failures during streaming, cleaning up temporary
   files more reliably (CASSANDRA-2088)
 * shut down server for OOM on a Thrift thread (CASSANDRA-2269)
 * fix tombstone handling in repair and sstable2json (CASSANDRA-2279)
 * preserve version when streaming data from old sstables (CASSANDRA-2283)
 * don't start repair if a neighboring node is marked as dead (CASSANDRA-2290)
 * purge tombstones from row cache (CASSANDRA-2305)
 * Avoid seeking when sstable2json exports the entire file (CASSANDRA-2318)
 * clear Built flag in system table when dropping an index (CASSANDRA-2320)
 * don't allow arbitrary argument for stress.java (CASSANDRA-2323)
 * validate values for index predicates in get_indexed_slice (CASSANDRA-2328)
 * queue secondary indexes for flush before the parent (CASSANDRA-2330)
 * allow job configuration to set the CL used in Hadoop jobs (CASSANDRA-2331)
 * add memtable_flush_queue_size defaulting to 4 (CASSANDRA-2333)
 * Allow overriding of initial_token, storage_port and rpc_port from system
   properties (CASSANDRA-2343)
 * fix comparator used for non-indexed secondary expressions in index scan
   (CASSANDRA-2347)
 * ensure size calculation and write phase of large-row compaction use
   the same threshold for TTL expiration (CASSANDRA-2349)
 * fix race when iterating CFs during add/drop (CASSANDRA-2350)
 * add ConsistencyLevel command to CLI (CASSANDRA-2354)
 * allow negative numbers in the cli (CASSANDRA-2358)
 * hard code serialVersionUID for tokens class (CASSANDRA-2361)
 * fix potential infinite loop in ByteBufferUtil.inputStream (CASSANDRA-2365)
 * fix encoding bugs in HintedHandoffManager, SystemTable when default
   charset is not UTF8 (CASSANDRA-2367)
 * avoids having removed node reappearing in Gossip (CASSANDRA-2371)
 * fix incorrect truncation of long to int when reading columns via block
   index (CASSANDRA-2376)
 * fix NPE during stream session (CASSANDRA-2377)
 * fix race condition that could leave orphaned data files when dropping CF or
   KS (CASSANDRA-2381)
 * fsync statistics component on write (CASSANDRA-2382)
 * fix duplicate results from CFS.scan (CASSANDRA-2406)
 * add IntegerType to CLI help (CASSANDRA-2414)
 * avoid caching token-only decoratedkeys (CASSANDRA-2416)
 * convert mmap assertion to if/throw so scrub can catch it (CASSANDRA-2417)
 * don't overwrite gc log (CASSANDR-2418)
 * invalidate row cache for streamed row to avoid inconsitencies
   (CASSANDRA-2420)
 * avoid copies in range/index scans (CASSANDRA-2425)
 * make sure we don't wipe data during cleanup if the node has not join
   the ring (CASSANDRA-2428)
 * Try harder to close files after compaction (CASSANDRA-2431)
 * re-set bootstrapped flag after move finishes (CASSANDRA-2435)
 * display validation_class in CLI 'describe keyspace' (CASSANDRA-2442)
 * make cleanup compactions cleanup the row cache (CASSANDRA-2451)
 * add column fields validation to scrub (CASSANDRA-2460)
 * use 64KB flush buffer instead of in_memory_compaction_limit (CASSANDRA-2463)
 * fix backslash substitutions in CLI (CASSANDRA-2492)
 * disable cache saving for system CFS (CASSANDRA-2502)
 * fixes for verifying destination availability under hinted conditions
   so UE can be thrown intead of timing out (CASSANDRA-2514)
 * fix update of validation class in column metadata (CASSANDRA-2512)
 * support LOCAL_QUORUM, EACH_QUORUM CLs outside of NTS (CASSANDRA-2516)
 * preserve version when streaming data from old sstables (CASSANDRA-2283)
 * fix backslash substitutions in CLI (CASSANDRA-2492)
 * count a row deletion as one operation towards memtable threshold 
   (CASSANDRA-2519)
 * support LOCAL_QUORUM, EACH_QUORUM CLs outside of NTS (CASSANDRA-2516)


0.7.4
 * add nodetool join command (CASSANDRA-2160)
 * fix secondary indexes on pre-existing or streamed data (CASSANDRA-2244)
 * initialize endpoint in gossiper earlier (CASSANDRA-2228)
 * add ability to write to Cassandra from Pig (CASSANDRA-1828)
 * add rpc_[min|max]_threads (CASSANDRA-2176)
 * add CL.TWO, CL.THREE (CASSANDRA-2013)
 * avoid exporting an un-requested row in sstable2json, when exporting 
   a key that does not exist (CASSANDRA-2168)
 * add incremental_backups option (CASSANDRA-1872)
 * add configurable row limit to Pig loadfunc (CASSANDRA-2276)
 * validate column values in batches as well as single-Column inserts
   (CASSANDRA-2259)
 * move sample schema from cassandra.yaml to schema-sample.txt,
   a cli scripts (CASSANDRA-2007)
 * avoid writing empty rows when scrubbing tombstoned rows (CASSANDRA-2296)
 * fix assertion error in range and index scans for CL < ALL
   (CASSANDRA-2282)
 * fix commitlog replay when flush position refers to data that didn't
   get synced before server died (CASSANDRA-2285)
 * fix fd leak in sstable2json with non-mmap'd i/o (CASSANDRA-2304)
 * reduce memory use during streaming of multiple sstables (CASSANDRA-2301)
 * purge tombstoned rows from cache after GCGraceSeconds (CASSANDRA-2305)
 * allow zero replicas in a NTS datacenter (CASSANDRA-1924)
 * make range queries respect snitch for local replicas (CASSANDRA-2286)
 * fix HH delivery when column index is larger than 2GB (CASSANDRA-2297)
 * make 2ary indexes use parent CF flush thresholds during initial build
   (CASSANDRA-2294)
 * update memtable_throughput to be a long (CASSANDRA-2158)


0.7.3
 * Keep endpoint state until aVeryLongTime (CASSANDRA-2115)
 * lower-latency read repair (CASSANDRA-2069)
 * add hinted_handoff_throttle_delay_in_ms option (CASSANDRA-2161)
 * fixes for cache save/load (CASSANDRA-2172, -2174)
 * Handle whole-row deletions in CFOutputFormat (CASSANDRA-2014)
 * Make memtable_flush_writers flush in parallel (CASSANDRA-2178)
 * Add compaction_preheat_key_cache option (CASSANDRA-2175)
 * refactor stress.py to have only one copy of the format string 
   used for creating row keys (CASSANDRA-2108)
 * validate index names for \w+ (CASSANDRA-2196)
 * Fix Cassandra cli to respect timeout if schema does not settle 
   (CASSANDRA-2187)
 * fix for compaction and cleanup writing old-format data into new-version 
   sstable (CASSANDRA-2211, -2216)
 * add nodetool scrub (CASSANDRA-2217, -2240)
 * fix sstable2json large-row pagination (CASSANDRA-2188)
 * fix EOFing on requests for the last bytes in a file (CASSANDRA-2213)
 * fix BufferedRandomAccessFile bugs (CASSANDRA-2218, -2241)
 * check for memtable flush_after_mins exceeded every 10s (CASSANDRA-2183)
 * fix cache saving on Windows (CASSANDRA-2207)
 * add validateSchemaAgreement call + synchronization to schema
   modification operations (CASSANDRA-2222)
 * fix for reversed slice queries on large rows (CASSANDRA-2212)
 * fat clients were writing local data (CASSANDRA-2223)
 * set DEFAULT_MEMTABLE_LIFETIME_IN_MINS to 24h
 * improve detection and cleanup of partially-written sstables 
   (CASSANDRA-2206)
 * fix supercolumn de/serialization when subcolumn comparator is different
   from supercolumn's (CASSANDRA-2104)
 * fix starting up on Windows when CASSANDRA_HOME contains whitespace
   (CASSANDRA-2237)
 * add [get|set][row|key]cacheSavePeriod to JMX (CASSANDRA-2100)
 * fix Hadoop ColumnFamilyOutputFormat dropping of mutations
   when batch fills up (CASSANDRA-2255)
 * move file deletions off of scheduledtasks executor (CASSANDRA-2253)


0.7.2
 * copy DecoratedKey.key when inserting into caches to avoid retaining
   a reference to the underlying buffer (CASSANDRA-2102)
 * format subcolumn names with subcomparator (CASSANDRA-2136)
 * fix column bloom filter deserialization (CASSANDRA-2165)


0.7.1
 * refactor MessageDigest creation code. (CASSANDRA-2107)
 * buffer network stack to avoid inefficient small TCP messages while avoiding
   the nagle/delayed ack problem (CASSANDRA-1896)
 * check log4j configuration for changes every 10s (CASSANDRA-1525, 1907)
 * more-efficient cross-DC replication (CASSANDRA-1530, -2051, -2138)
 * avoid polluting page cache with commitlog or sstable writes
   and seq scan operations (CASSANDRA-1470)
 * add RMI authentication options to nodetool (CASSANDRA-1921)
 * make snitches configurable at runtime (CASSANDRA-1374)
 * retry hadoop split requests on connection failure (CASSANDRA-1927)
 * implement describeOwnership for BOP, COPP (CASSANDRA-1928)
 * make read repair behave as expected for ConsistencyLevel > ONE
   (CASSANDRA-982, 2038)
 * distributed test harness (CASSANDRA-1859, 1964)
 * reduce flush lock contention (CASSANDRA-1930)
 * optimize supercolumn deserialization (CASSANDRA-1891)
 * fix CFMetaData.apply to only compare objects of the same class 
   (CASSANDRA-1962)
 * allow specifying specific SSTables to compact from JMX (CASSANDRA-1963)
 * fix race condition in MessagingService.targets (CASSANDRA-1959, 2094, 2081)
 * refuse to open sstables from a future version (CASSANDRA-1935)
 * zero-copy reads (CASSANDRA-1714)
 * fix copy bounds for word Text in wordcount demo (CASSANDRA-1993)
 * fixes for contrib/javautils (CASSANDRA-1979)
 * check more frequently for memtable expiration (CASSANDRA-2000)
 * fix writing SSTable column count statistics (CASSANDRA-1976)
 * fix streaming of multiple CFs during bootstrap (CASSANDRA-1992)
 * explicitly set JVM GC new generation size with -Xmn (CASSANDRA-1968)
 * add short options for CLI flags (CASSANDRA-1565)
 * make keyspace argument to "describe keyspace" in CLI optional
   when authenticated to keyspace already (CASSANDRA-2029)
 * added option to specify -Dcassandra.join_ring=false on startup
   to allow "warm spare" nodes or performing JMX maintenance before
   joining the ring (CASSANDRA-526)
 * log migrations at INFO (CASSANDRA-2028)
 * add CLI verbose option in file mode (CASSANDRA-2030)
 * add single-line "--" comments to CLI (CASSANDRA-2032)
 * message serialization tests (CASSANDRA-1923)
 * switch from ivy to maven-ant-tasks (CASSANDRA-2017)
 * CLI attempts to block for new schema to propagate (CASSANDRA-2044)
 * fix potential overflow in nodetool cfstats (CASSANDRA-2057)
 * add JVM shutdownhook to sync commitlog (CASSANDRA-1919)
 * allow nodes to be up without being part of  normal traffic (CASSANDRA-1951)
 * fix CLI "show keyspaces" with null options on NTS (CASSANDRA-2049)
 * fix possible ByteBuffer race conditions (CASSANDRA-2066)
 * reduce garbage generated by MessagingService to prevent load spikes
   (CASSANDRA-2058)
 * fix math in RandomPartitioner.describeOwnership (CASSANDRA-2071)
 * fix deletion of sstable non-data components (CASSANDRA-2059)
 * avoid blocking gossip while deleting handoff hints (CASSANDRA-2073)
 * ignore messages from newer versions, keep track of nodes in gossip 
   regardless of version (CASSANDRA-1970)
 * cache writing moved to CompactionManager to reduce i/o contention and
   updated to use non-cache-polluting writes (CASSANDRA-2053)
 * page through large rows when exporting to JSON (CASSANDRA-2041)
 * add flush_largest_memtables_at and reduce_cache_sizes_at options
   (CASSANDRA-2142)
 * add cli 'describe cluster' command (CASSANDRA-2127)
 * add cli support for setting username/password at 'connect' command 
   (CASSANDRA-2111)
 * add -D option to Stress.java to allow reading hosts from a file 
   (CASSANDRA-2149)
 * bound hints CF throughput between 32M and 256M (CASSANDRA-2148)
 * continue starting when invalid saved cache entries are encountered
   (CASSANDRA-2076)
 * add max_hint_window_in_ms option (CASSANDRA-1459)


0.7.0-final
 * fix offsets to ByteBuffer.get (CASSANDRA-1939)


0.7.0-rc4
 * fix cli crash after backgrounding (CASSANDRA-1875)
 * count timeouts in storageproxy latencies, and include latency 
   histograms in StorageProxyMBean (CASSANDRA-1893)
 * fix CLI get recognition of supercolumns (CASSANDRA-1899)
 * enable keepalive on intra-cluster sockets (CASSANDRA-1766)
 * count timeouts towards dynamicsnitch latencies (CASSANDRA-1905)
 * Expose index-building status in JMX + cli schema description
   (CASSANDRA-1871)
 * allow [LOCAL|EACH]_QUORUM to be used with non-NetworkTopology 
   replication Strategies
 * increased amount of index locks for faster commitlog replay
 * collect secondary index tombstones immediately (CASSANDRA-1914)
 * revert commitlog changes from #1780 (CASSANDRA-1917)
 * change RandomPartitioner min token to -1 to avoid collision w/
   tokens on actual nodes (CASSANDRA-1901)
 * examine the right nibble when validating TimeUUID (CASSANDRA-1910)
 * include secondary indexes in cleanup (CASSANDRA-1916)
 * CFS.scrubDataDirectories should also cleanup invalid secondary indexes
   (CASSANDRA-1904)
 * ability to disable/enable gossip on nodes to force them down
   (CASSANDRA-1108)


0.7.0-rc3
 * expose getNaturalEndpoints in StorageServiceMBean taking byte[]
   key; RMI cannot serialize ByteBuffer (CASSANDRA-1833)
 * infer org.apache.cassandra.locator for replication strategy classes
   when not otherwise specified
 * validation that generates less garbage (CASSANDRA-1814)
 * add TTL support to CLI (CASSANDRA-1838)
 * cli defaults to bytestype for subcomparator when creating
   column families (CASSANDRA-1835)
 * unregister index MBeans when index is dropped (CASSANDRA-1843)
 * make ByteBufferUtil.clone thread-safe (CASSANDRA-1847)
 * change exception for read requests during bootstrap from 
   InvalidRequest to Unavailable (CASSANDRA-1862)
 * respect row-level tombstones post-flush in range scans
   (CASSANDRA-1837)
 * ReadResponseResolver check digests against each other (CASSANDRA-1830)
 * return InvalidRequest when remove of subcolumn without supercolumn
   is requested (CASSANDRA-1866)
 * flush before repair (CASSANDRA-1748)
 * SSTableExport validates key order (CASSANDRA-1884)
 * large row support for SSTableExport (CASSANDRA-1867)
 * Re-cache hot keys post-compaction without hitting disk (CASSANDRA-1878)
 * manage read repair in coordinator instead of data source, to
   provide latency information to dynamic snitch (CASSANDRA-1873)


0.7.0-rc2
 * fix live-column-count of slice ranges including tombstoned supercolumn 
   with live subcolumn (CASSANDRA-1591)
 * rename o.a.c.internal.AntientropyStage -> AntiEntropyStage,
   o.a.c.request.Request_responseStage -> RequestResponseStage,
   o.a.c.internal.Internal_responseStage -> InternalResponseStage
 * add AbstractType.fromString (CASSANDRA-1767)
 * require index_type to be present when specifying index_name
   on ColumnDef (CASSANDRA-1759)
 * fix add/remove index bugs in CFMetadata (CASSANDRA-1768)
 * rebuild Strategy during system_update_keyspace (CASSANDRA-1762)
 * cli updates prompt to ... in continuation lines (CASSANDRA-1770)
 * support multiple Mutations per key in hadoop ColumnFamilyOutputFormat
   (CASSANDRA-1774)
 * improvements to Debian init script (CASSANDRA-1772)
 * use local classloader to check for version.properties (CASSANDRA-1778)
 * Validate that column names in column_metadata are valid for the
   defined comparator, and decode properly in cli (CASSANDRA-1773)
 * use cross-platform newlines in cli (CASSANDRA-1786)
 * add ExpiringColumn support to sstable import/export (CASSANDRA-1754)
 * add flush for each append to periodic commitlog mode; added
   periodic_without_flush option to disable this (CASSANDRA-1780)
 * close file handle used for post-flush truncate (CASSANDRA-1790)
 * various code cleanup (CASSANDRA-1793, -1794, -1795)
 * fix range queries against wrapped range (CASSANDRA-1781)
 * fix consistencylevel calculations for NetworkTopologyStrategy
   (CASSANDRA-1804)
 * cli support index type enum names (CASSANDRA-1810)
 * improved validation of column_metadata (CASSANDRA-1813)
 * reads at ConsistencyLevel > 1 throw UnavailableException
   immediately if insufficient live nodes exist (CASSANDRA-1803)
 * copy bytebuffers for local writes to avoid retaining the entire
   Thrift frame (CASSANDRA-1801)
 * fix NPE adding index to column w/o prior metadata (CASSANDRA-1764)
 * reduce fat client timeout (CASSANDRA-1730)
 * fix botched merge of CASSANDRA-1316


0.7.0-rc1
 * fix compaction and flush races with schema updates (CASSANDRA-1715)
 * add clustertool, config-converter, sstablekeys, and schematool 
   Windows .bat files (CASSANDRA-1723)
 * reject range queries received during bootstrap (CASSANDRA-1739)
 * fix wrapping-range queries on non-minimum token (CASSANDRA-1700)
 * add nodetool cfhistogram (CASSANDRA-1698)
 * limit repaired ranges to what the nodes have in common (CASSANDRA-1674)
 * index scan treats missing columns as not matching secondary
   expressions (CASSANDRA-1745)
 * Fix misuse of DataOutputBuffer.getData in AntiEntropyService
   (CASSANDRA-1729)
 * detect and warn when obsolete version of JNA is present (CASSANDRA-1760)
 * reduce fat client timeout (CASSANDRA-1730)
 * cleanup smallest CFs first to increase free temp space for larger ones
   (CASSANDRA-1811)
 * Update windows .bat files to work outside of main Cassandra
   directory (CASSANDRA-1713)
 * fix read repair regression from 0.6.7 (CASSANDRA-1727)
 * more-efficient read repair (CASSANDRA-1719)
 * fix hinted handoff replay (CASSANDRA-1656)
 * log type of dropped messages (CASSANDRA-1677)
 * upgrade to SLF4J 1.6.1
 * fix ByteBuffer bug in ExpiringColumn.updateDigest (CASSANDRA-1679)
 * fix IntegerType.getString (CASSANDRA-1681)
 * make -Djava.net.preferIPv4Stack=true the default (CASSANDRA-628)
 * add INTERNAL_RESPONSE verb to differentiate from responses related
   to client requests (CASSANDRA-1685)
 * log tpstats when dropping messages (CASSANDRA-1660)
 * include unreachable nodes in describeSchemaVersions (CASSANDRA-1678)
 * Avoid dropping messages off the client request path (CASSANDRA-1676)
 * fix jna errno reporting (CASSANDRA-1694)
 * add friendlier error for UnknownHostException on startup (CASSANDRA-1697)
 * include jna dependency in RPM package (CASSANDRA-1690)
 * add --skip-keys option to stress.py (CASSANDRA-1696)
 * improve cli handling of non-string keys and column names 
   (CASSANDRA-1701, -1693)
 * r/m extra subcomparator line in cli keyspaces output (CASSANDRA-1712)
 * add read repair chance to cli "show keyspaces"
 * upgrade to ConcurrentLinkedHashMap 1.1 (CASSANDRA-975)
 * fix index scan routing (CASSANDRA-1722)
 * fix tombstoning of supercolumns in range queries (CASSANDRA-1734)
 * clear endpoint cache after updating keyspace metadata (CASSANDRA-1741)
 * fix wrapping-range queries on non-minimum token (CASSANDRA-1700)
 * truncate includes secondary indexes (CASSANDRA-1747)
 * retain reference to PendingFile sstables (CASSANDRA-1749)
 * fix sstableimport regression (CASSANDRA-1753)
 * fix for bootstrap when no non-system tables are defined (CASSANDRA-1732)
 * handle replica unavailability in index scan (CASSANDRA-1755)
 * fix service initialization order deadlock (CASSANDRA-1756)
 * multi-line cli commands (CASSANDRA-1742)
 * fix race between snapshot and compaction (CASSANDRA-1736)
 * add listEndpointsPendingHints, deleteHintsForEndpoint JMX methods 
   (CASSANDRA-1551)


0.7.0-beta3
 * add strategy options to describe_keyspace output (CASSANDRA-1560)
 * log warning when using randomly generated token (CASSANDRA-1552)
 * re-organize JMX into .db, .net, .internal, .request (CASSANDRA-1217)
 * allow nodes to change IPs between restarts (CASSANDRA-1518)
 * remember ring state between restarts by default (CASSANDRA-1518)
 * flush index built flag so we can read it before log replay (CASSANDRA-1541)
 * lock row cache updates to prevent race condition (CASSANDRA-1293)
 * remove assertion causing rare (and harmless) error messages in
   commitlog (CASSANDRA-1330)
 * fix moving nodes with no keyspaces defined (CASSANDRA-1574)
 * fix unbootstrap when no data is present in a transfer range (CASSANDRA-1573)
 * take advantage of AVRO-495 to simplify our avro IDL (CASSANDRA-1436)
 * extend authorization hierarchy to column family (CASSANDRA-1554)
 * deletion support in secondary indexes (CASSANDRA-1571)
 * meaningful error message for invalid replication strategy class 
   (CASSANDRA-1566)
 * allow keyspace creation with RF > N (CASSANDRA-1428)
 * improve cli error handling (CASSANDRA-1580)
 * add cache save/load ability (CASSANDRA-1417, 1606, 1647)
 * add StorageService.getDrainProgress (CASSANDRA-1588)
 * Disallow bootstrap to an in-use token (CASSANDRA-1561)
 * Allow dynamic secondary index creation and destruction (CASSANDRA-1532)
 * log auto-guessed memtable thresholds (CASSANDRA-1595)
 * add ColumnDef support to cli (CASSANDRA-1583)
 * reduce index sample time by 75% (CASSANDRA-1572)
 * add cli support for column, strategy metadata (CASSANDRA-1578, 1612)
 * add cli support for schema modification (CASSANDRA-1584)
 * delete temp files on failed compactions (CASSANDRA-1596)
 * avoid blocking for dead nodes during removetoken (CASSANDRA-1605)
 * remove ConsistencyLevel.ZERO (CASSANDRA-1607)
 * expose in-progress compaction type in jmx (CASSANDRA-1586)
 * removed IClock & related classes from internals (CASSANDRA-1502)
 * fix removing tokens from SystemTable on decommission and removetoken
   (CASSANDRA-1609)
 * include CF metadata in cli 'show keyspaces' (CASSANDRA-1613)
 * switch from Properties to HashMap in PropertyFileSnitch to
   avoid synchronization bottleneck (CASSANDRA-1481)
 * PropertyFileSnitch configuration file renamed to 
   cassandra-topology.properties
 * add cli support for get_range_slices (CASSANDRA-1088, CASSANDRA-1619)
 * Make memtable flush thresholds per-CF instead of global 
   (CASSANDRA-1007, 1637)
 * add cli support for binary data without CfDef hints (CASSANDRA-1603)
 * fix building SSTable statistics post-stream (CASSANDRA-1620)
 * fix potential infinite loop in 2ary index queries (CASSANDRA-1623)
 * allow creating NTS keyspaces with no replicas configured (CASSANDRA-1626)
 * add jmx histogram of sstables accessed per read (CASSANDRA-1624)
 * remove system_rename_column_family and system_rename_keyspace from the
   client API until races can be fixed (CASSANDRA-1630, CASSANDRA-1585)
 * add cli sanity tests (CASSANDRA-1582)
 * update GC settings in cassandra.bat (CASSANDRA-1636)
 * cli support for index queries (CASSANDRA-1635)
 * cli support for updating schema memtable settings (CASSANDRA-1634)
 * cli --file option (CASSANDRA-1616)
 * reduce automatically chosen memtable sizes by 50% (CASSANDRA-1641)
 * move endpoint cache from snitch to strategy (CASSANDRA-1643)
 * fix commitlog recovery deleting the newly-created segment as well as
   the old ones (CASSANDRA-1644)
 * upgrade to Thrift 0.5 (CASSANDRA-1367)
 * renamed CL.DCQUORUM to LOCAL_QUORUM and DCQUORUMSYNC to EACH_QUORUM
 * cli truncate support (CASSANDRA-1653)
 * update GC settings in cassandra.bat (CASSANDRA-1636)
 * avoid logging when a node's ip/token is gossipped back to it (CASSANDRA-1666)


0.7-beta2
 * always use UTF-8 for hint keys (CASSANDRA-1439)
 * remove cassandra.yaml dependency from Hadoop and Pig (CASSADRA-1322)
 * expose CfDef metadata in describe_keyspaces (CASSANDRA-1363)
 * restore use of mmap_index_only option (CASSANDRA-1241)
 * dropping a keyspace with no column families generated an error 
   (CASSANDRA-1378)
 * rename RackAwareStrategy to OldNetworkTopologyStrategy, RackUnawareStrategy 
   to SimpleStrategy, DatacenterShardStrategy to NetworkTopologyStrategy,
   AbstractRackAwareSnitch to AbstractNetworkTopologySnitch (CASSANDRA-1392)
 * merge StorageProxy.mutate, mutateBlocking (CASSANDRA-1396)
 * faster UUIDType, LongType comparisons (CASSANDRA-1386, 1393)
 * fix setting read_repair_chance from CLI addColumnFamily (CASSANDRA-1399)
 * fix updates to indexed columns (CASSANDRA-1373)
 * fix race condition leaving to FileNotFoundException (CASSANDRA-1382)
 * fix sharded lock hash on index write path (CASSANDRA-1402)
 * add support for GT/E, LT/E in subordinate index clauses (CASSANDRA-1401)
 * cfId counter got out of sync when CFs were added (CASSANDRA-1403)
 * less chatty schema updates (CASSANDRA-1389)
 * rename column family mbeans. 'type' will now include either 
   'IndexColumnFamilies' or 'ColumnFamilies' depending on the CFS type.
   (CASSANDRA-1385)
 * disallow invalid keyspace and column family names. This includes name that
   matches a '^\w+' regex. (CASSANDRA-1377)
 * use JNA, if present, to take snapshots (CASSANDRA-1371)
 * truncate hints if starting 0.7 for the first time (CASSANDRA-1414)
 * fix FD leak in single-row slicepredicate queries (CASSANDRA-1416)
 * allow index expressions against columns that are not part of the 
   SlicePredicate (CASSANDRA-1410)
 * config-converter properly handles snitches and framed support 
   (CASSANDRA-1420)
 * remove keyspace argument from multiget_count (CASSANDRA-1422)
 * allow specifying cassandra.yaml location as (local or remote) URL
   (CASSANDRA-1126)
 * fix using DynamicEndpointSnitch with NetworkTopologyStrategy
   (CASSANDRA-1429)
 * Add CfDef.default_validation_class (CASSANDRA-891)
 * fix EstimatedHistogram.max (CASSANDRA-1413)
 * quorum read optimization (CASSANDRA-1622)
 * handle zero-length (or missing) rows during HH paging (CASSANDRA-1432)
 * include secondary indexes during schema migrations (CASSANDRA-1406)
 * fix commitlog header race during schema change (CASSANDRA-1435)
 * fix ColumnFamilyStoreMBeanIterator to use new type name (CASSANDRA-1433)
 * correct filename generated by xml->yaml converter (CASSANDRA-1419)
 * add CMSInitiatingOccupancyFraction=75 and UseCMSInitiatingOccupancyOnly
   to default JVM options
 * decrease jvm heap for cassandra-cli (CASSANDRA-1446)
 * ability to modify keyspaces and column family definitions on a live cluster
   (CASSANDRA-1285)
 * support for Hadoop Streaming [non-jvm map/reduce via stdin/out]
   (CASSANDRA-1368)
 * Move persistent sstable stats from the system table to an sstable component
   (CASSANDRA-1430)
 * remove failed bootstrap attempt from pending ranges when gossip times
   it out after 1h (CASSANDRA-1463)
 * eager-create tcp connections to other cluster members (CASSANDRA-1465)
 * enumerate stages and derive stage from message type instead of 
   transmitting separately (CASSANDRA-1465)
 * apply reversed flag during collation from different data sources
   (CASSANDRA-1450)
 * make failure to remove commitlog segment non-fatal (CASSANDRA-1348)
 * correct ordering of drain operations so CL.recover is no longer 
   necessary (CASSANDRA-1408)
 * removed keyspace from describe_splits method (CASSANDRA-1425)
 * rename check_schema_agreement to describe_schema_versions
   (CASSANDRA-1478)
 * fix QUORUM calculation for RF > 3 (CASSANDRA-1487)
 * remove tombstones during non-major compactions when bloom filter
   verifies that row does not exist in other sstables (CASSANDRA-1074)
 * nodes that coordinated a loadbalance in the past could not be seen by
   newly added nodes (CASSANDRA-1467)
 * exposed endpoint states (gossip details) via jmx (CASSANDRA-1467)
 * ensure that compacted sstables are not included when new readers are
   instantiated (CASSANDRA-1477)
 * by default, calculate heap size and memtable thresholds at runtime (CASSANDRA-1469)
 * fix races dealing with adding/dropping keyspaces and column families in
   rapid succession (CASSANDRA-1477)
 * clean up of Streaming system (CASSANDRA-1503, 1504, 1506)
 * add options to configure Thrift socket keepalive and buffer sizes (CASSANDRA-1426)
 * make contrib CassandraServiceDataCleaner recursive (CASSANDRA-1509)
 * min, max compaction threshold are configurable and persistent 
   per-ColumnFamily (CASSANDRA-1468)
 * fix replaying the last mutation in a commitlog unnecessarily 
   (CASSANDRA-1512)
 * invoke getDefaultUncaughtExceptionHandler from DTPE with the original
   exception rather than the ExecutionException wrapper (CASSANDRA-1226)
 * remove Clock from the Thrift (and Avro) API (CASSANDRA-1501)
 * Close intra-node sockets when connection is broken (CASSANDRA-1528)
 * RPM packaging spec file (CASSANDRA-786)
 * weighted request scheduler (CASSANDRA-1485)
 * treat expired columns as deleted (CASSANDRA-1539)
 * make IndexInterval configurable (CASSANDRA-1488)
 * add describe_snitch to Thrift API (CASSANDRA-1490)
 * MD5 authenticator compares plain text submitted password with MD5'd
   saved property, instead of vice versa (CASSANDRA-1447)
 * JMX MessagingService pending and completed counts (CASSANDRA-1533)
 * fix race condition processing repair responses (CASSANDRA-1511)
 * make repair blocking (CASSANDRA-1511)
 * create EndpointSnitchInfo and MBean to expose rack and DC (CASSANDRA-1491)
 * added option to contrib/word_count to output results back to Cassandra
   (CASSANDRA-1342)
 * rewrite Hadoop ColumnFamilyRecordWriter to pool connections, retry to
   multiple Cassandra nodes, and smooth impact on the Cassandra cluster
   by using smaller batch sizes (CASSANDRA-1434)
 * fix setting gc_grace_seconds via CLI (CASSANDRA-1549)
 * support TTL'd index values (CASSANDRA-1536)
 * make removetoken work like decommission (CASSANDRA-1216)
 * make cli comparator-aware and improve quote rules (CASSANDRA-1523,-1524)
 * make nodetool compact and cleanup blocking (CASSANDRA-1449)
 * add memtable, cache information to GCInspector logs (CASSANDRA-1558)
 * enable/disable HintedHandoff via JMX (CASSANDRA-1550)
 * Ignore stray files in the commit log directory (CASSANDRA-1547)
 * Disallow bootstrap to an in-use token (CASSANDRA-1561)


0.7-beta1
 * sstable versioning (CASSANDRA-389)
 * switched to slf4j logging (CASSANDRA-625)
 * add (optional) expiration time for column (CASSANDRA-699)
 * access levels for authentication/authorization (CASSANDRA-900)
 * add ReadRepairChance to CF definition (CASSANDRA-930)
 * fix heisenbug in system tests, especially common on OS X (CASSANDRA-944)
 * convert to byte[] keys internally and all public APIs (CASSANDRA-767)
 * ability to alter schema definitions on a live cluster (CASSANDRA-44)
 * renamed configuration file to cassandra.xml, and log4j.properties to
   log4j-server.properties, which must now be loaded from
   the classpath (which is how our scripts in bin/ have always done it)
   (CASSANDRA-971)
 * change get_count to require a SlicePredicate. create multi_get_count
   (CASSANDRA-744)
 * re-organized endpointsnitch implementations and added SimpleSnitch
   (CASSANDRA-994)
 * Added preload_row_cache option (CASSANDRA-946)
 * add CRC to commitlog header (CASSANDRA-999)
 * removed deprecated batch_insert and get_range_slice methods (CASSANDRA-1065)
 * add truncate thrift method (CASSANDRA-531)
 * http mini-interface using mx4j (CASSANDRA-1068)
 * optimize away copy of sliced row on memtable read path (CASSANDRA-1046)
 * replace constant-size 2GB mmaped segments and special casing for index 
   entries spanning segment boundaries, with SegmentedFile that computes 
   segments that always contain entire entries/rows (CASSANDRA-1117)
 * avoid reading large rows into memory during compaction (CASSANDRA-16)
 * added hadoop OutputFormat (CASSANDRA-1101)
 * efficient Streaming (no more anticompaction) (CASSANDRA-579)
 * split commitlog header into separate file and add size checksum to
   mutations (CASSANDRA-1179)
 * avoid allocating a new byte[] for each mutation on replay (CASSANDRA-1219)
 * revise HH schema to be per-endpoint (CASSANDRA-1142)
 * add joining/leaving status to nodetool ring (CASSANDRA-1115)
 * allow multiple repair sessions per node (CASSANDRA-1190)
 * optimize away MessagingService for local range queries (CASSANDRA-1261)
 * make framed transport the default so malformed requests can't OOM the 
   server (CASSANDRA-475)
 * significantly faster reads from row cache (CASSANDRA-1267)
 * take advantage of row cache during range queries (CASSANDRA-1302)
 * make GCGraceSeconds a per-ColumnFamily value (CASSANDRA-1276)
 * keep persistent row size and column count statistics (CASSANDRA-1155)
 * add IntegerType (CASSANDRA-1282)
 * page within a single row during hinted handoff (CASSANDRA-1327)
 * push DatacenterShardStrategy configuration into keyspace definition,
   eliminating datacenter.properties. (CASSANDRA-1066)
 * optimize forward slices starting with '' and single-index-block name 
   queries by skipping the column index (CASSANDRA-1338)
 * streaming refactor (CASSANDRA-1189)
 * faster comparison for UUID types (CASSANDRA-1043)
 * secondary index support (CASSANDRA-749 and subtasks)
 * make compaction buckets deterministic (CASSANDRA-1265)


0.6.6
 * Allow using DynamicEndpointSnitch with RackAwareStrategy (CASSANDRA-1429)
 * remove the remaining vestiges of the unfinished DatacenterShardStrategy 
   (replaced by NetworkTopologyStrategy in 0.7)
   

0.6.5
 * fix key ordering in range query results with RandomPartitioner
   and ConsistencyLevel > ONE (CASSANDRA-1145)
 * fix for range query starting with the wrong token range (CASSANDRA-1042)
 * page within a single row during hinted handoff (CASSANDRA-1327)
 * fix compilation on non-sun JDKs (CASSANDRA-1061)
 * remove String.trim() call on row keys in batch mutations (CASSANDRA-1235)
 * Log summary of dropped messages instead of spamming log (CASSANDRA-1284)
 * add dynamic endpoint snitch (CASSANDRA-981)
 * fix streaming for keyspaces with hyphens in their name (CASSANDRA-1377)
 * fix errors in hard-coded bloom filter optKPerBucket by computing it
   algorithmically (CASSANDRA-1220
 * remove message deserialization stage, and uncap read/write stages
   so slow reads/writes don't block gossip processing (CASSANDRA-1358)
 * add jmx port configuration to Debian package (CASSANDRA-1202)
 * use mlockall via JNA, if present, to prevent Linux from swapping
   out parts of the JVM (CASSANDRA-1214)


0.6.4
 * avoid queuing multiple hint deliveries for the same endpoint
   (CASSANDRA-1229)
 * better performance for and stricter checking of UTF8 column names
   (CASSANDRA-1232)
 * extend option to lower compaction priority to hinted handoff
   as well (CASSANDRA-1260)
 * log errors in gossip instead of re-throwing (CASSANDRA-1289)
 * avoid aborting commitlog replay prematurely if a flushed-but-
   not-removed commitlog segment is encountered (CASSANDRA-1297)
 * fix duplicate rows being read during mapreduce (CASSANDRA-1142)
 * failure detection wasn't closing command sockets (CASSANDRA-1221)
 * cassandra-cli.bat works on windows (CASSANDRA-1236)
 * pre-emptively drop requests that cannot be processed within RPCTimeout
   (CASSANDRA-685)
 * add ack to Binary write verb and update CassandraBulkLoader
   to wait for acks for each row (CASSANDRA-1093)
 * added describe_partitioner Thrift method (CASSANDRA-1047)
 * Hadoop jobs no longer require the Cassandra storage-conf.xml
   (CASSANDRA-1280, CASSANDRA-1047)
 * log thread pool stats when GC is excessive (CASSANDRA-1275)
 * remove gossip message size limit (CASSANDRA-1138)
 * parallelize local and remote reads during multiget, and respect snitch 
   when determining whether to do local read for CL.ONE (CASSANDRA-1317)
 * fix read repair to use requested consistency level on digest mismatch,
   rather than assuming QUORUM (CASSANDRA-1316)
 * process digest mismatch re-reads in parallel (CASSANDRA-1323)
 * switch hints CF comparator to BytesType (CASSANDRA-1274)


0.6.3
 * retry to make streaming connections up to 8 times. (CASSANDRA-1019)
 * reject describe_ring() calls on invalid keyspaces (CASSANDRA-1111)
 * fix cache size calculation for size of 100% (CASSANDRA-1129)
 * fix cache capacity only being recalculated once (CASSANDRA-1129)
 * remove hourly scan of all hints on the off chance that the gossiper
   missed a status change; instead, expose deliverHintsToEndpoint to JMX
   so it can be done manually, if necessary (CASSANDRA-1141)
 * don't reject reads at CL.ALL (CASSANDRA-1152)
 * reject deletions to supercolumns in CFs containing only standard
   columns (CASSANDRA-1139)
 * avoid preserving login information after client disconnects
   (CASSANDRA-1057)
 * prefer sun jdk to openjdk in debian init script (CASSANDRA-1174)
 * detect partioner config changes between restarts and fail fast 
   (CASSANDRA-1146)
 * use generation time to resolve node token reassignment disagreements
   (CASSANDRA-1118)
 * restructure the startup ordering of Gossiper and MessageService to avoid
   timing anomalies (CASSANDRA-1160)
 * detect incomplete commit log hearders (CASSANDRA-1119)
 * force anti-entropy service to stream files on the stream stage to avoid
   sending streams out of order (CASSANDRA-1169)
 * remove inactive stream managers after AES streams files (CASSANDRA-1169)
 * allow removing entire row through batch_mutate Deletion (CASSANDRA-1027)
 * add JMX metrics for row-level bloom filter false positives (CASSANDRA-1212)
 * added a redhat init script to contrib (CASSANDRA-1201)
 * use midpoint when bootstrapping a new machine into range with not
   much data yet instead of random token (CASSANDRA-1112)
 * kill server on OOM in executor stage as well as Thrift (CASSANDRA-1226)
 * remove opportunistic repairs, when two machines with overlapping replica
   responsibilities happen to finish major compactions of the same CF near
   the same time.  repairs are now fully manual (CASSANDRA-1190)
 * add ability to lower compaction priority (default is no change from 0.6.2)
   (CASSANDRA-1181)


0.6.2
 * fix contrib/word_count build. (CASSANDRA-992)
 * split CommitLogExecutorService into BatchCommitLogExecutorService and 
   PeriodicCommitLogExecutorService (CASSANDRA-1014)
 * add latency histograms to CFSMBean (CASSANDRA-1024)
 * make resolving timestamp ties deterministic by using value bytes
   as a tiebreaker (CASSANDRA-1039)
 * Add option to turn off Hinted Handoff (CASSANDRA-894)
 * fix windows startup (CASSANDRA-948)
 * make concurrent_reads, concurrent_writes configurable at runtime via JMX
   (CASSANDRA-1060)
 * disable GCInspector on non-Sun JVMs (CASSANDRA-1061)
 * fix tombstone handling in sstable rows with no other data (CASSANDRA-1063)
 * fix size of row in spanned index entries (CASSANDRA-1056)
 * install json2sstable, sstable2json, and sstablekeys to Debian package
 * StreamingService.StreamDestinations wouldn't empty itself after streaming
   finished (CASSANDRA-1076)
 * added Collections.shuffle(splits) before returning the splits in 
   ColumnFamilyInputFormat (CASSANDRA-1096)
 * do not recalculate cache capacity post-compaction if it's been manually 
   modified (CASSANDRA-1079)
 * better defaults for flush sorter + writer executor queue sizes
   (CASSANDRA-1100)
 * windows scripts for SSTableImport/Export (CASSANDRA-1051)
 * windows script for nodetool (CASSANDRA-1113)
 * expose PhiConvictThreshold (CASSANDRA-1053)
 * make repair of RF==1 a no-op (CASSANDRA-1090)
 * improve default JVM GC options (CASSANDRA-1014)
 * fix SlicePredicate serialization inside Hadoop jobs (CASSANDRA-1049)
 * close Thrift sockets in Hadoop ColumnFamilyRecordReader (CASSANDRA-1081)


0.6.1
 * fix NPE in sstable2json when no excluded keys are given (CASSANDRA-934)
 * keep the replica set constant throughout the read repair process
   (CASSANDRA-937)
 * allow querying getAllRanges with empty token list (CASSANDRA-933)
 * fix command line arguments inversion in clustertool (CASSANDRA-942)
 * fix race condition that could trigger a false-positive assertion
   during post-flush discard of old commitlog segments (CASSANDRA-936)
 * fix neighbor calculation for anti-entropy repair (CASSANDRA-924)
 * perform repair even for small entropy differences (CASSANDRA-924)
 * Use hostnames in CFInputFormat to allow Hadoop's naive string-based
   locality comparisons to work (CASSANDRA-955)
 * cache read-only BufferedRandomAccessFile length to avoid
   3 system calls per invocation (CASSANDRA-950)
 * nodes with IPv6 (and no IPv4) addresses could not join cluster
   (CASSANDRA-969)
 * Retrieve the correct number of undeleted columns, if any, from
   a supercolumn in a row that had been deleted previously (CASSANDRA-920)
 * fix index scans that cross the 2GB mmap boundaries for both mmap
   and standard i/o modes (CASSANDRA-866)
 * expose drain via nodetool (CASSANDRA-978)


0.6.0-RC1
 * JMX drain to flush memtables and run through commit log (CASSANDRA-880)
 * Bootstrapping can skip ranges under the right conditions (CASSANDRA-902)
 * fix merging row versions in range_slice for CL > ONE (CASSANDRA-884)
 * default write ConsistencyLeven chaned from ZERO to ONE
 * fix for index entries spanning mmap buffer boundaries (CASSANDRA-857)
 * use lexical comparison if time part of TimeUUIDs are the same 
   (CASSANDRA-907)
 * bound read, mutation, and response stages to fix possible OOM
   during log replay (CASSANDRA-885)
 * Use microseconds-since-epoch (UTC) in cli, instead of milliseconds
 * Treat batch_mutate Deletion with null supercolumn as "apply this predicate 
   to top level supercolumns" (CASSANDRA-834)
 * Streaming destination nodes do not update their JMX status (CASSANDRA-916)
 * Fix internal RPC timeout calculation (CASSANDRA-911)
 * Added Pig loadfunc to contrib/pig (CASSANDRA-910)


0.6.0-beta3
 * fix compaction bucketing bug (CASSANDRA-814)
 * update windows batch file (CASSANDRA-824)
 * deprecate KeysCachedFraction configuration directive in favor
   of KeysCached; move to unified-per-CF key cache (CASSANDRA-801)
 * add invalidateRowCache to ColumnFamilyStoreMBean (CASSANDRA-761)
 * send Handoff hints to natural locations to reduce load on
   remaining nodes in a failure scenario (CASSANDRA-822)
 * Add RowWarningThresholdInMB configuration option to warn before very 
   large rows get big enough to threaten node stability, and -x option to
   be able to remove them with sstable2json if the warning is unheeded
   until it's too late (CASSANDRA-843)
 * Add logging of GC activity (CASSANDRA-813)
 * fix ConcurrentModificationException in commitlog discard (CASSANDRA-853)
 * Fix hardcoded row count in Hadoop RecordReader (CASSANDRA-837)
 * Add a jmx status to the streaming service and change several DEBUG
   messages to INFO (CASSANDRA-845)
 * fix classpath in cassandra-cli.bat for Windows (CASSANDRA-858)
 * allow re-specifying host, port to cassandra-cli if invalid ones
   are first tried (CASSANDRA-867)
 * fix race condition handling rpc timeout in the coordinator
   (CASSANDRA-864)
 * Remove CalloutLocation and StagingFileDirectory from storage-conf files 
   since those settings are no longer used (CASSANDRA-878)
 * Parse a long from RowWarningThresholdInMB instead of an int (CASSANDRA-882)
 * Remove obsolete ControlPort code from DatabaseDescriptor (CASSANDRA-886)
 * move skipBytes side effect out of assert (CASSANDRA-899)
 * add "double getLoad" to StorageServiceMBean (CASSANDRA-898)
 * track row stats per CF at compaction time (CASSANDRA-870)
 * disallow CommitLogDirectory matching a DataFileDirectory (CASSANDRA-888)
 * default key cache size is 200k entries, changed from 10% (CASSANDRA-863)
 * add -Dcassandra-foreground=yes to cassandra.bat
 * exit if cluster name is changed unexpectedly (CASSANDRA-769)


0.6.0-beta1/beta2
 * add batch_mutate thrift command, deprecating batch_insert (CASSANDRA-336)
 * remove get_key_range Thrift API, deprecated in 0.5 (CASSANDRA-710)
 * add optional login() Thrift call for authentication (CASSANDRA-547)
 * support fat clients using gossiper and StorageProxy to perform
   replication in-process [jvm-only] (CASSANDRA-535)
 * support mmapped I/O for reads, on by default on 64bit JVMs 
   (CASSANDRA-408, CASSANDRA-669)
 * improve insert concurrency, particularly during Hinted Handoff
   (CASSANDRA-658)
 * faster network code (CASSANDRA-675)
 * stress.py moved to contrib (CASSANDRA-635)
 * row caching [must be explicitly enabled per-CF in config] (CASSANDRA-678)
 * present a useful measure of compaction progress in JMX (CASSANDRA-599)
 * add bin/sstablekeys (CASSNADRA-679)
 * add ConsistencyLevel.ANY (CASSANDRA-687)
 * make removetoken remove nodes from gossip entirely (CASSANDRA-644)
 * add ability to set cache sizes at runtime (CASSANDRA-708)
 * report latency and cache hit rate statistics with lifetime totals
   instead of average over the last minute (CASSANDRA-702)
 * support get_range_slice for RandomPartitioner (CASSANDRA-745)
 * per-keyspace replication factory and replication strategy (CASSANDRA-620)
 * track latency in microseconds (CASSANDRA-733)
 * add describe_ Thrift methods, deprecating get_string_property and 
   get_string_list_property
 * jmx interface for tracking operation mode and streams in general.
   (CASSANDRA-709)
 * keep memtables in sorted order to improve range query performance
   (CASSANDRA-799)
 * use while loop instead of recursion when trimming sstables compaction list 
   to avoid blowing stack in pathological cases (CASSANDRA-804)
 * basic Hadoop map/reduce support (CASSANDRA-342)


0.5.1
 * ensure all files for an sstable are streamed to the same directory.
   (CASSANDRA-716)
 * more accurate load estimate for bootstrapping (CASSANDRA-762)
 * tolerate dead or unavailable bootstrap target on write (CASSANDRA-731)
 * allow larger numbers of keys (> 140M) in a sstable bloom filter
   (CASSANDRA-790)
 * include jvm argument improvements from CASSANDRA-504 in debian package
 * change streaming chunk size to 32MB to accomodate Windows XP limitations
   (was 64MB) (CASSANDRA-795)
 * fix get_range_slice returning results in the wrong order (CASSANDRA-781)
 

0.5.0 final
 * avoid attempting to delete temporary bootstrap files twice (CASSANDRA-681)
 * fix bogus NaN in nodeprobe cfstats output (CASSANDRA-646)
 * provide a policy for dealing with single thread executors w/ a full queue
   (CASSANDRA-694)
 * optimize inner read in MessagingService, vastly improving multiple-node
   performance (CASSANDRA-675)
 * wait for table flush before streaming data back to a bootstrapping node.
   (CASSANDRA-696)
 * keep track of bootstrapping sources by table so that bootstrapping doesn't 
   give the indication of finishing early (CASSANDRA-673)


0.5.0 RC3
 * commit the correct version of the patch for CASSANDRA-663


0.5.0 RC2 (unreleased)
 * fix bugs in converting get_range_slice results to Thrift 
   (CASSANDRA-647, CASSANDRA-649)
 * expose java.util.concurrent.TimeoutException in StorageProxy methods
   (CASSANDRA-600)
 * TcpConnectionManager was holding on to disconnected connections, 
   giving the false indication they were being used. (CASSANDRA-651)
 * Remove duplicated write. (CASSANDRA-662)
 * Abort bootstrap if IP is already in the token ring (CASSANDRA-663)
 * increase default commitlog sync period, and wait for last sync to 
   finish before submitting another (CASSANDRA-668)


0.5.0 RC1
 * Fix potential NPE in get_range_slice (CASSANDRA-623)
 * add CRC32 to commitlog entries (CASSANDRA-605)
 * fix data streaming on windows (CASSANDRA-630)
 * GC compacted sstables after cleanup and compaction (CASSANDRA-621)
 * Speed up anti-entropy validation (CASSANDRA-629)
 * Fix anti-entropy assertion error (CASSANDRA-639)
 * Fix pending range conflicts when bootstapping or moving
   multiple nodes at once (CASSANDRA-603)
 * Handle obsolete gossip related to node movement in the case where
   one or more nodes is down when the movement occurs (CASSANDRA-572)
 * Include dead nodes in gossip to avoid a variety of problems
   and fix HH to removed nodes (CASSANDRA-634)
 * return an InvalidRequestException for mal-formed SlicePredicates
   (CASSANDRA-643)
 * fix bug determining closest neighbor for use in multiple datacenters
   (CASSANDRA-648)
 * Vast improvements in anticompaction speed (CASSANDRA-607)
 * Speed up log replay and writes by avoiding redundant serializations
   (CASSANDRA-652)


0.5.0 beta 2
 * Bootstrap improvements (several tickets)
 * add nodeprobe repair anti-entropy feature (CASSANDRA-193, CASSANDRA-520)
 * fix possibility of partition when many nodes restart at once
   in clusters with multiple seeds (CASSANDRA-150)
 * fix NPE in get_range_slice when no data is found (CASSANDRA-578)
 * fix potential NPE in hinted handoff (CASSANDRA-585)
 * fix cleanup of local "system" keyspace (CASSANDRA-576)
 * improve computation of cluster load balance (CASSANDRA-554)
 * added super column read/write, column count, and column/row delete to
   cassandra-cli (CASSANDRA-567, CASSANDRA-594)
 * fix returning live subcolumns of deleted supercolumns (CASSANDRA-583)
 * respect JAVA_HOME in bin/ scripts (several tickets)
 * add StorageService.initClient for fat clients on the JVM (CASSANDRA-535)
   (see contrib/client_only for an example of use)
 * make consistency_level functional in get_range_slice (CASSANDRA-568)
 * optimize key deserialization for RandomPartitioner (CASSANDRA-581)
 * avoid GCing tombstones except on major compaction (CASSANDRA-604)
 * increase failure conviction threshold, resulting in less nodes
   incorrectly (and temporarily) marked as down (CASSANDRA-610)
 * respect memtable thresholds during log replay (CASSANDRA-609)
 * support ConsistencyLevel.ALL on read (CASSANDRA-584)
 * add nodeprobe removetoken command (CASSANDRA-564)


0.5.0 beta
 * Allow multiple simultaneous flushes, improving flush throughput 
   on multicore systems (CASSANDRA-401)
 * Split up locks to improve write and read throughput on multicore systems
   (CASSANDRA-444, CASSANDRA-414)
 * More efficient use of memory during compaction (CASSANDRA-436)
 * autobootstrap option: when enabled, all non-seed nodes will attempt
   to bootstrap when started, until bootstrap successfully
   completes. -b option is removed.  (CASSANDRA-438)
 * Unless a token is manually specified in the configuration xml,
   a bootstraping node will use a token that gives it half the
   keys from the most-heavily-loaded node in the cluster,
   instead of generating a random token. 
   (CASSANDRA-385, CASSANDRA-517)
 * Miscellaneous bootstrap fixes (several tickets)
 * Ability to change a node's token even after it has data on it
   (CASSANDRA-541)
 * Ability to decommission a live node from the ring (CASSANDRA-435)
 * Semi-automatic loadbalancing via nodeprobe (CASSANDRA-192)
 * Add ability to set compaction thresholds at runtime via
   JMX / nodeprobe.  (CASSANDRA-465)
 * Add "comment" field to ColumnFamily definition. (CASSANDRA-481)
 * Additional JMX metrics (CASSANDRA-482)
 * JSON based export and import tools (several tickets)
 * Hinted Handoff fixes (several tickets)
 * Add key cache to improve read performance (CASSANDRA-423)
 * Simplified construction of custom ReplicationStrategy classes
   (CASSANDRA-497)
 * Graphical application (Swing) for ring integrity verification and 
   visualization was added to contrib (CASSANDRA-252)
 * Add DCQUORUM, DCQUORUMSYNC consistency levels and corresponding
   ReplicationStrategy / EndpointSnitch classes.  Experimental.
   (CASSANDRA-492)
 * Web client interface added to contrib (CASSANDRA-457)
 * More-efficient flush for Random, CollatedOPP partitioners 
   for normal writes (CASSANDRA-446) and bulk load (CASSANDRA-420)
 * Add MemtableFlushAfterMinutes, a global replacement for the old 
   per-CF FlushPeriodInMinutes setting (CASSANDRA-463)
 * optimizations to slice reading (CASSANDRA-350) and supercolumn
   queries (CASSANDRA-510)
 * force binding to given listenaddress for nodes with multiple
   interfaces (CASSANDRA-546)
 * stress.py benchmarking tool improvements (several tickets)
 * optimized replica placement code (CASSANDRA-525)
 * faster log replay on restart (CASSANDRA-539, CASSANDRA-540)
 * optimized local-node writes (CASSANDRA-558)
 * added get_range_slice, deprecating get_key_range (CASSANDRA-344)
 * expose TimedOutException to thrift (CASSANDRA-563)
 

0.4.2
 * Add validation disallowing null keys (CASSANDRA-486)
 * Fix race conditions in TCPConnectionManager (CASSANDRA-487)
 * Fix using non-utf8-aware comparison as a sanity check.
   (CASSANDRA-493)
 * Improve default garbage collector options (CASSANDRA-504)
 * Add "nodeprobe flush" (CASSANDRA-505)
 * remove NotFoundException from get_slice throws list (CASSANDRA-518)
 * fix get (not get_slice) of entire supercolumn (CASSANDRA-508)
 * fix null token during bootstrap (CASSANDRA-501)


0.4.1
 * Fix FlushPeriod columnfamily configuration regression
   (CASSANDRA-455)
 * Fix long column name support (CASSANDRA-460)
 * Fix for serializing a row that only contains tombstones
   (CASSANDRA-458)
 * Fix for discarding unneeded commitlog segments (CASSANDRA-459)
 * Add SnapshotBeforeCompaction configuration option (CASSANDRA-426)
 * Fix compaction abort under insufficient disk space (CASSANDRA-473)
 * Fix reading subcolumn slice from tombstoned CF (CASSANDRA-484)
 * Fix race condition in RVH causing occasional NPE (CASSANDRA-478)


0.4.0
 * fix get_key_range problems when a node is down (CASSANDRA-440)
   and add UnavailableException to more Thrift methods
 * Add example EndPointSnitch contrib code (several tickets)


0.4.0 RC2
 * fix SSTable generation clash during compaction (CASSANDRA-418)
 * reject method calls with null parameters (CASSANDRA-308)
 * properly order ranges in nodeprobe output (CASSANDRA-421)
 * fix logging of certain errors on executor threads (CASSANDRA-425)


0.4.0 RC1
 * Bootstrap feature is live; use -b on startup (several tickets)
 * Added multiget api (CASSANDRA-70)
 * fix Deadlock with SelectorManager.doProcess and TcpConnection.write
   (CASSANDRA-392)
 * remove key cache b/c of concurrency bugs in third-party
   CLHM library (CASSANDRA-405)
 * update non-major compaction logic to use two threshold values
   (CASSANDRA-407)
 * add periodic / batch commitlog sync modes (several tickets)
 * inline BatchMutation into batch_insert params (CASSANDRA-403)
 * allow setting the logging level at runtime via mbean (CASSANDRA-402)
 * change default comparator to BytesType (CASSANDRA-400)
 * add forwards-compatible ConsistencyLevel parameter to get_key_range
   (CASSANDRA-322)
 * r/m special case of blocking for local destination when writing with 
   ConsistencyLevel.ZERO (CASSANDRA-399)
 * Fixes to make BinaryMemtable [bulk load interface] useful (CASSANDRA-337);
   see contrib/bmt_example for an example of using it.
 * More JMX properties added (several tickets)
 * Thrift changes (several tickets)
    - Merged _super get methods with the normal ones; return values
      are now of ColumnOrSuperColumn.
    - Similarly, merged batch_insert_super into batch_insert.



0.4.0 beta
 * On-disk data format has changed to allow billions of keys/rows per
   node instead of only millions
 * Multi-keyspace support
 * Scan all sstables for all queries to avoid situations where
   different types of operation on the same ColumnFamily could
   disagree on what data was present
 * Snapshot support via JMX
 * Thrift API has changed a _lot_:
    - removed time-sorted CFs; instead, user-defined comparators
      may be defined on the column names, which are now byte arrays.
      Default comparators are provided for UTF8, Bytes, Ascii, Long (i64),
      and UUID types.
    - removed colon-delimited strings in thrift api in favor of explicit
      structs such as ColumnPath, ColumnParent, etc.  Also normalized
      thrift struct and argument naming.
    - Added columnFamily argument to get_key_range.
    - Change signature of get_slice to accept starting and ending
      columns as well as an offset.  (This allows use of indexes.)
      Added "ascending" flag to allow reasonably-efficient reverse
      scans as well.  Removed get_slice_by_range as redundant.
    - get_key_range operates on one CF at a time
    - changed `block` boolean on insert methods to ConsistencyLevel enum,
      with options of NONE, ONE, QUORUM, and ALL.
    - added similar consistency_level parameter to read methods
    - column-name-set slice with no names given now returns zero columns
      instead of all of them.  ("all" can run your server out of memory.
      use a range-based slice with a high max column count instead.)
 * Removed the web interface. Node information can now be obtained by 
   using the newly introduced nodeprobe utility.
 * More JMX stats
 * Remove magic values from internals (e.g. special key to indicate
   when to flush memtables)
 * Rename configuration "table" to "keyspace"
 * Moved to crash-only design; no more shutdown (just kill the process)
 * Lots of bug fixes

Full list of issues resolved in 0.4 is at https://issues.apache.org/jira/secure/IssueNavigator.jspa?reset=true&&pid=12310865&fixfor=12313862&resolution=1&sorter/field=issuekey&sorter/order=DESC


0.3.0 RC3
 * Fix potential deadlock under load in TCPConnection.
   (CASSANDRA-220)


0.3.0 RC2
 * Fix possible data loss when server is stopped after replaying
   log but before new inserts force memtable flush.
   (CASSANDRA-204)
 * Added BUGS file


0.3.0 RC1
 * Range queries on keys, including user-defined key collation
 * Remove support
 * Workarounds for a weird bug in JDK select/register that seems
   particularly common on VM environments. Cassandra should deploy
   fine on EC2 now
 * Much improved infrastructure: the beginnings of a decent test suite
   ("ant test" for unit tests; "nosetests" for system tests), code
   coverage reporting, etc.
 * Expanded node status reporting via JMX
 * Improved error reporting/logging on both server and client
 * Reduced memory footprint in default configuration
 * Combined blocking and non-blocking versions of insert APIs
 * Added FlushPeriodInMinutes configuration parameter to force
   flushing of infrequently-updated ColumnFamilies<|MERGE_RESOLUTION|>--- conflicted
+++ resolved
@@ -1,4 +1,3 @@
-<<<<<<< HEAD
 2.1.0-beta2
  * Apply DONTNEED fadvise to commitlog segments (CASSANDRA-6759)
  * Switch CRC component to Adler and include it for compressed sstables 
@@ -18,8 +17,7 @@
  * Change caching option syntax (CASSANDRA-6745)
  * Fix stress to do proper counter reads (CASSANDRA-6835)
 Merged from 2.0:
-=======
-2.0.7
+ * fix nodetool getsstables for blob PK (CASSANDRA-6803)
  * Fix saving triggers to schema (CASSANDRA-6789)
  * Fix trigger mutations when base mutation list is immutable (CASSANDRA-6790)
  * Fix accounting in FileCacheService to allow re-using RAR (CASSANDRA-6838)
@@ -27,12 +25,6 @@
  * Restore expiring->deleted (cell) compaction optimization (CASSANDRA-6844)
  * Fix CompactionManager.needsCleanup (CASSANDRA-6845)
  * Correctly compare BooleanType values other than 0 and 1 (CASSANDRA-6779)
-Merged from 1.2:
- * fix nodetool getsstables for blob PK (CASSANDRA-6803)
-
-
-2.0.6
->>>>>>> a3b31490
  * Avoid race-prone second "scrub" of system keyspace (CASSANDRA-6797)
  * Pool CqlRecordWriter clients by inetaddress rather than Range 
    (CASSANDRA-6665)
