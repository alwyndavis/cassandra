--- conflicted
+++ resolved
@@ -13,6 +13,7 @@
  * (cqlsh) add CLEAR command (CASSANDRA-10086)
  * Support string literals as Role names for compatibility (CASSANDRA-10135)
 Merged from 2.1:
+ * Change streaming_socket_timeout_in_ms default to 1 hour (CASSANDRA-8611)
  * (cqlsh) update list of CQL keywords (CASSANDRA-9232)
 
 
@@ -47,14 +48,6 @@
  * Add checksum to saved cache files (CASSANDRA-9265)
  * Log warning when using an aggregate without partition key (CASSANDRA-9737)
 Merged from 2.1:
-<<<<<<< HEAD
-=======
- * Change streaming_socket_timeout_in_ms default to 1 hour (CASSANDRA-8611)
- * (cqlsh) update list of CQL keywords (CASSANDRA-9232)
- * Avoid race condition during read repair (CASSANDRA-9460)
- * (cqlsh) default load-from-file encoding to utf-8 (CASSANDRA-9898)
- * Avoid returning Permission.NONE when failing to query users table (CASSANDRA-10168)
->>>>>>> 2ac45aed
  * (cqlsh) Allow encoding to be set through command line (CASSANDRA-10004)
  * Add new JMX methods to change local compaction strategy (CASSANDRA-9965)
  * Write hints for paxos commits (CASSANDRA-7342)
