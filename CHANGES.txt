3.0.6
 * LogAwareFileLister should only use OLD sstable files in current folder to determine disk consistency (CASSANDRA-11470)
 * Notify indexers of expired rows during compaction (CASSANDRA-11329)
 * Properly respond with ProtocolError when a v1/v2 native protocol
   header is received (CASSANDRA-11464)
 * Validate that num_tokens and initial_token are consistent with one another (CASSANDRA-10120)
Merged from 2.2:
 * Make deprecated repair methods backward-compatible with previous notification service (CASSANDRA-11430)
 * IncomingStreamingConnection version check message wrong (CASSANDRA-11462)

3.0.5
 * Fix rare NPE on schema upgrade from 2.x to 3.x (CASSANDRA-10943)
 * Improve backoff policy for cqlsh COPY FROM (CASSANDRA-11320)
 * Improve IF NOT EXISTS check in CREATE INDEX (CASSANDRA-11131)
 * Upgrade ohc to 0.4.3
 * Enable SO_REUSEADDR for JMX RMI server sockets (CASSANDRA-11093)
 * Allocate merkletrees with the correct size (CASSANDRA-11390)
 * Support streaming pre-3.0 sstables (CASSANDRA-10990)
 * Add backpressure to compressed commit log (CASSANDRA-10971)
 * SSTableExport supports secondary index tables (CASSANDRA-11330)
 * Fix sstabledump to include missing info in debug output (CASSANDRA-11321)
 * Establish and implement canonical bulk reading workload(s) (CASSANDRA-10331)
 * Fix paging for IN queries on tables without clustering columns (CASSANDRA-11208)
 * Remove recursive call from CompositesSearcher (CASSANDRA-11304)
 * Fix filtering on non-primary key columns for queries without index (CASSANDRA-6377)
 * Fix sstableloader fail when using materialized view (CASSANDRA-11275)
Merged from 2.2:
 * DatabaseDescriptor should log stacktrace in case of Eception during seed provider creation (CASSANDRA-11312)
 * Use canonical path for directory in SSTable descriptor (CASSANDRA-10587)
 * Add cassandra-stress keystore option (CASSANDRA-9325)
 * Dont mark sstables as repairing with sub range repairs (CASSANDRA-11451)
 * Notify when sstables change after cancelling compaction (CASSANDRA-11373)
 * cqlsh: COPY FROM should check that explicit column names are valid (CASSANDRA-11333)
 * Add -Dcassandra.start_gossip startup option (CASSANDRA-10809)
 * Fix UTF8Validator.validate() for modified UTF-8 (CASSANDRA-10748)
 * Clarify that now() function is calculated on the coordinator node in CQL documentation (CASSANDRA-10900)
 * Fix bloom filter sizing with LCS (CASSANDRA-11344)
 * (cqlsh) Fix error when result is 0 rows with EXPAND ON (CASSANDRA-11092)
 * Add missing newline at end of bin/cqlsh (CASSANDRA-11325)
 * Fix AE in nodetool cfstats (backport CASSANDRA-10859) (CASSANDRA-11297)
 * Unresolved hostname leads to replace being ignored (CASSANDRA-11210)
 * Only log yaml config once, at startup (CASSANDRA-11217)
 * Reference leak with parallel repairs on the same table (CASSANDRA-11215)
Merged from 2.1:
 * Add a -j parameter to scrub/cleanup/upgradesstables to state how
   many threads to use (CASSANDRA-11179)
 * Backport CASSANDRA-10679 (CASSANDRA-9598)
 * InvalidateKeys should have a weak ref to key cache (CASSANDRA-11176)
 * COPY FROM on large datasets: fix progress report and debug performance (CASSANDRA-11053)

3.0.4
 * Preserve order for preferred SSL cipher suites (CASSANDRA-11164)
 * MV should only query complex columns included in the view (CASSANDRA-11069)
 * Failed aggregate creation breaks server permanently (CASSANDRA-11064)
 * Add sstabledump tool (CASSANDRA-7464)
 * Introduce backpressure for hints (CASSANDRA-10972)
 * Fix ClusteringPrefix not being able to read tombstone range boundaries (CASSANDRA-11158)
 * Prevent logging in sandboxed state (CASSANDRA-11033)
 * Disallow drop/alter operations of UDTs used by UDAs (CASSANDRA-10721)
 * Add query time validation method on Index (CASSANDRA-11043)
 * Avoid potential AssertionError in mixed version cluster (CASSANDRA-11128)
 * Properly handle hinted handoff after topology changes (CASSANDRA-5902)
 * AssertionError when listing sstable files on inconsistent disk state (CASSANDRA-11156)
 * Fix wrong rack counting and invalid conditions check for TokenAllocation
   (CASSANDRA-11139)
 * Avoid creating empty hint files (CASSANDRA-11090)
 * Fix leak detection strong reference loop using weak reference (CASSANDRA-11120)
 * Configurie BatchlogManager to stop delayed tasks on shutdown (CASSANDRA-11062)
 * Hadoop integration is incompatible with Cassandra Driver 3.0.0 (CASSANDRA-11001)
 * Add dropped_columns to the list of schema table so it gets handled
   properly (CASSANDRA-11050)
 * Fix NPE when using forceRepairRangeAsync without DC (CASSANDRA-11239)
Merged from 2.2:
 * Range.compareTo() violates the contract of Comparable (CASSANDRA-11216)
 * Avoid NPE when serializing ErrorMessage with null message (CASSANDRA-11167)
 * Replacing an aggregate with a new version doesn't reset INITCOND (CASSANDRA-10840)
 * (cqlsh) cqlsh cannot be called through symlink (CASSANDRA-11037)
 * fix ohc and java-driver pom dependencies in build.xml (CASSANDRA-10793)
 * Protect from keyspace dropped during repair (CASSANDRA-11065)
 * Handle adding fields to a UDT in SELECT JSON and toJson() (CASSANDRA-11146)
 * Better error message for cleanup (CASSANDRA-10991)
 * cqlsh pg-style-strings broken if line ends with ';' (CASSANDRA-11123)
 * Always persist upsampled index summaries (CASSANDRA-10512)
 * (cqlsh) Fix inconsistent auto-complete (CASSANDRA-10733)
 * Make SELECT JSON and toJson() threadsafe (CASSANDRA-11048)
 * Fix SELECT on tuple relations for mixed ASC/DESC clustering order (CASSANDRA-7281)
 * Use cloned TokenMetadata in size estimates to avoid race against membership check
   (CASSANDRA-10736)
 * (cqlsh) Support utf-8/cp65001 encoding on Windows (CASSANDRA-11030)
 * Fix paging on DISTINCT queries repeats result when first row in partition changes
   (CASSANDRA-10010)
 * cqlsh: change default encoding to UTF-8 (CASSANDRA-11124)
Merged from 2.1:
<<<<<<< HEAD
 * Fix out-of-space error treatment in memtable flushing (CASSANDRA-11448).
=======
 * Checking if an unlogged batch is local is inefficient (CASSANDRA-11529)
 * Fix paging for COMPACT tables without clustering columns (CASSANDRA-11467)
 * Add a -j parameter to scrub/cleanup/upgradesstables to state how
   many threads to use (CASSANDRA-11179)
 * Backport CASSANDRA-10679 (CASSANDRA-9598)
>>>>>>> ab2b8a60
 * Don't do defragmentation if reading from repaired sstables (CASSANDRA-10342)
 * Fix streaming_socket_timeout_in_ms not enforced (CASSANDRA-11286)
 * Avoid dropping message too quickly due to missing unit conversion (CASSANDRA-11302)
 * Don't remove FailureDetector history on removeEndpoint (CASSANDRA-10371)
 * Only notify if repair status changed (CASSANDRA-11172)
 * Use logback setting for 'cassandra -v' command (CASSANDRA-10767)
 * Fix sstableloader to unthrottle streaming by default (CASSANDRA-9714)
 * Fix incorrect warning in 'nodetool status' (CASSANDRA-10176)
 * Properly release sstable ref when doing offline scrub (CASSANDRA-10697)
 * Improve nodetool status performance for large cluster (CASSANDRA-7238)
 * Gossiper#isEnabled is not thread safe (CASSANDRA-11116)
 * Avoid major compaction mixing repaired and unrepaired sstables in DTCS (CASSANDRA-11113)
 * Make it clear what DTCS timestamp_resolution is used for (CASSANDRA-11041)
 * (cqlsh) Support timezone conversion using pytz (CASSANDRA-10397)
 * (cqlsh) Display milliseconds when datetime overflows (CASSANDRA-10625)


3.0.3
 * Remove double initialization of newly added tables (CASSANDRA-11027)
 * Filter keys searcher results by target range (CASSANDRA-11104)
 * Fix deserialization of legacy read commands (CASSANDRA-11087)
 * Fix incorrect computation of deletion time in sstable metadata (CASSANDRA-11102)
 * Avoid memory leak when collecting sstable metadata (CASSANDRA-11026)
 * Mutations do not block for completion under view lock contention (CASSANDRA-10779)
 * Invalidate legacy schema tables when unloading them (CASSANDRA-11071)
 * (cqlsh) handle INSERT and UPDATE statements with LWT conditions correctly
   (CASSANDRA-11003)
 * Fix DISTINCT queries in mixed version clusters (CASSANDRA-10762)
 * Migrate build status for indexes along with legacy schema (CASSANDRA-11046)
 * Ensure SSTables for legacy KEYS indexes can be read (CASSANDRA-11045)
 * Added support for IBM zSystems architecture (CASSANDRA-11054)
 * Update CQL documentation (CASSANDRA-10899)
 * Check the column name, not cell name, for dropped columns when reading
   legacy sstables (CASSANDRA-11018)
 * Don't attempt to index clustering values of static rows (CASSANDRA-11021)
 * Remove checksum files after replaying hints (CASSANDRA-10947)
 * Support passing base table metadata to custom 2i validation (CASSANDRA-10924)
 * Ensure stale index entries are purged during reads (CASSANDRA-11013)
 * Fix AssertionError when removing from list using UPDATE (CASSANDRA-10954)
 * Fix UnsupportedOperationException when reading old sstable with range
   tombstone (CASSANDRA-10743)
 * MV should use the maximum timestamp of the primary key (CASSANDRA-10910)
 * Fix potential assertion error during compaction (CASSANDRA-10944)
 * Fix counting of received sstables in streaming (CASSANDRA-10949)
 * Implement hints compression (CASSANDRA-9428)
 * Fix potential assertion error when reading static columns (CASSANDRA-10903)
 * Avoid NoSuchElementException when executing empty batch (CASSANDRA-10711)
 * Avoid building PartitionUpdate in toString (CASSANDRA-10897)
 * Reduce heap spent when receiving many SSTables (CASSANDRA-10797)
 * Add back support for 3rd party auth providers to bulk loader (CASSANDRA-10873)
 * Eliminate the dependency on jgrapht for UDT resolution (CASSANDRA-10653)
 * (Hadoop) Close Clusters and Sessions in Hadoop Input/Output classes (CASSANDRA-10837)
 * Fix sstableloader not working with upper case keyspace name (CASSANDRA-10806)
Merged from 2.2:
 * maxPurgeableTimestamp needs to check memtables too (CASSANDRA-9949)
 * Apply change to compaction throughput in real time (CASSANDRA-10025)
 * Fix potential NPE on ORDER BY queries with IN (CASSANDRA-10955)
 * Start L0 STCS-compactions even if there is a L0 -> L1 compaction
   going (CASSANDRA-10979)
 * Make UUID LSB unique per process (CASSANDRA-7925)
 * Avoid NPE when performing sstable tasks (scrub etc.) (CASSANDRA-10980)
 * Make sure client gets tombstone overwhelmed warning (CASSANDRA-9465)
 * Fix error streaming section more than 2GB (CASSANDRA-10961)
 * (cqlsh) Also apply --connect-timeout to control connection
   timeout (CASSANDRA-10959)
 * Histogram buckets exposed in jmx are sorted incorrectly (CASSANDRA-10975)
 * Enable GC logging by default (CASSANDRA-10140)
 * Optimize pending range computation (CASSANDRA-9258)
 * Skip commit log and saved cache directories in SSTable version startup check (CASSANDRA-10902)
 * drop/alter user should be case sensitive (CASSANDRA-10817)
 * jemalloc detection fails due to quoting issues in regexv (CASSANDRA-10946)
 * (cqlsh) show correct column names for empty result sets (CASSANDRA-9813)
 * Add new types to Stress (CASSANDRA-9556)
 * Add property to allow listening on broadcast interface (CASSANDRA-9748)
 * Fix regression in split size on CqlInputFormat (CASSANDRA-10835)
 * Better handling of SSL connection errors inter-node (CASSANDRA-10816)
 * Disable reloading of GossipingPropertyFileSnitch (CASSANDRA-9474)
 * Verify tables in pseudo-system keyspaces at startup (CASSANDRA-10761)
 * (cqlsh) encode input correctly when saving history
Merged from 2.1:
 * test_bulk_round_trip_blogposts is failing occasionally (CASSANDRA-10938)
 * Fix isJoined return true only after becoming cluster member (CASANDRA-11007)
 * Fix bad gossip generation seen in long-running clusters (CASSANDRA-10969)
 * Avoid NPE when incremental repair fails (CASSANDRA-10909)
 * Unmark sstables compacting once they are done in cleanup/scrub/upgradesstables (CASSANDRA-10829)
 * Allow simultaneous bootstrapping with strict consistency when no vnodes are used (CASSANDRA-11005)
 * Log a message when major compaction does not result in a single file (CASSANDRA-10847)
 * (cqlsh) fix cqlsh_copy_tests when vnodes are disabled (CASSANDRA-10997)
 * (cqlsh) Add request timeout option to cqlsh (CASSANDRA-10686)
 * Avoid AssertionError while submitting hint with LWT (CASSANDRA-10477)
 * If CompactionMetadata is not in stats file, use index summary instead (CASSANDRA-10676)
 * Retry sending gossip syn multiple times during shadow round (CASSANDRA-8072)
 * Fix pending range calculation during moves (CASSANDRA-10887)
 * Sane default (200Mbps) for inter-DC streaming througput (CASSANDRA-8708)
 * Match cassandra-loader options in COPY FROM (CASSANDRA-9303)
 * Fix binding to any address in CqlBulkRecordWriter (CASSANDRA-9309)
 * cqlsh fails to decode utf-8 characters for text typed columns (CASSANDRA-10875)
 * Log error when stream session fails (CASSANDRA-9294)
 * Fix bugs in commit log archiving startup behavior (CASSANDRA-10593)
 * (cqlsh) further optimise COPY FROM (CASSANDRA-9302)
 * Allow CREATE TABLE WITH ID (CASSANDRA-9179)
 * Make Stress compiles within eclipse (CASSANDRA-10807)
 * Cassandra Daemon should print JVM arguments (CASSANDRA-10764)
 * Allow cancellation of index summary redistribution (CASSANDRA-8805)


3.0.2
 * Fix upgrade data loss due to range tombstone deleting more data than then should
   (CASSANDRA-10822)


3.0.1
 * Avoid MV race during node decommission (CASSANDRA-10674)
 * Disable reloading of GossipingPropertyFileSnitch (CASSANDRA-9474)
 * Handle single-column deletions correction in materialized views
   when the column is part of the view primary key (CASSANDRA-10796)
 * Fix issue with datadir migration on upgrade (CASSANDRA-10788)
 * Fix bug with range tombstones on reverse queries and test coverage for
   AbstractBTreePartition (CASSANDRA-10059)
 * Remove 64k limit on collection elements (CASSANDRA-10374)
 * Remove unclear Indexer.indexes() method (CASSANDRA-10690)
 * Fix NPE on stream read error (CASSANDRA-10771)
 * Normalize cqlsh DESC output (CASSANDRA-10431)
 * Rejects partition range deletions when columns are specified (CASSANDRA-10739)
 * Fix error when saving cached key for old format sstable (CASSANDRA-10778)
 * Invalidate prepared statements on DROP INDEX (CASSANDRA-10758)
 * Fix SELECT statement with IN restrictions on partition key,
   ORDER BY and LIMIT (CASSANDRA-10729)
 * Improve stress performance over 1k threads (CASSANDRA-7217)
 * Wait for migration responses to complete before bootstrapping (CASSANDRA-10731)
 * Unable to create a function with argument of type Inet (CASSANDRA-10741)
 * Fix backward incompatibiliy in CqlInputFormat (CASSANDRA-10717)
 * Correctly preserve deletion info on updated rows when notifying indexers
   of single-row deletions (CASSANDRA-10694)
 * Notify indexers of partition delete during cleanup (CASSANDRA-10685)
 * Keep the file open in trySkipCache (CASSANDRA-10669)
 * Updated trigger example (CASSANDRA-10257)
Merged from 2.2:
 * Verify tables in pseudo-system keyspaces at startup (CASSANDRA-10761)
 * Fix IllegalArgumentException in DataOutputBuffer.reallocate for large buffers (CASSANDRA-10592)
 * Show CQL help in cqlsh in web browser (CASSANDRA-7225)
 * Serialize on disk the proper SSTable compression ratio (CASSANDRA-10775)
 * Reject index queries while the index is building (CASSANDRA-8505)
 * CQL.textile syntax incorrectly includes optional keyspace for aggregate SFUNC and FINALFUNC (CASSANDRA-10747)
 * Fix JSON update with prepared statements (CASSANDRA-10631)
 * Don't do anticompaction after subrange repair (CASSANDRA-10422)
 * Fix SimpleDateType type compatibility (CASSANDRA-10027)
 * (Hadoop) fix splits calculation (CASSANDRA-10640)
 * (Hadoop) ensure that Cluster instances are always closed (CASSANDRA-10058)
Merged from 2.1:
 * Fix Stress profile parsing on Windows (CASSANDRA-10808)
 * Fix incremental repair hang when replica is down (CASSANDRA-10288)
 * Optimize the way we check if a token is repaired in anticompaction (CASSANDRA-10768)
 * Add proper error handling to stream receiver (CASSANDRA-10774)
 * Warn or fail when changing cluster topology live (CASSANDRA-10243)
 * Status command in debian/ubuntu init script doesn't work (CASSANDRA-10213)
 * Some DROP ... IF EXISTS incorrectly result in exceptions on non-existing KS (CASSANDRA-10658)
 * DeletionTime.compareTo wrong in rare cases (CASSANDRA-10749)
 * Force encoding when computing statement ids (CASSANDRA-10755)
 * Properly reject counters as map keys (CASSANDRA-10760)
 * Fix the sstable-needs-cleanup check (CASSANDRA-10740)
 * (cqlsh) Print column names before COPY operation (CASSANDRA-8935)
 * Fix CompressedInputStream for proper cleanup (CASSANDRA-10012)
 * (cqlsh) Support counters in COPY commands (CASSANDRA-9043)
 * Try next replica if not possible to connect to primary replica on
   ColumnFamilyRecordReader (CASSANDRA-2388)
 * Limit window size in DTCS (CASSANDRA-10280)
 * sstableloader does not use MAX_HEAP_SIZE env parameter (CASSANDRA-10188)
 * (cqlsh) Improve COPY TO performance and error handling (CASSANDRA-9304)
 * Create compression chunk for sending file only (CASSANDRA-10680)
 * Forbid compact clustering column type changes in ALTER TABLE (CASSANDRA-8879)
 * Reject incremental repair with subrange repair (CASSANDRA-10422)
 * Add a nodetool command to refresh size_estimates (CASSANDRA-9579)
 * Invalidate cache after stream receive task is completed (CASSANDRA-10341)
 * Reject counter writes in CQLSSTableWriter (CASSANDRA-10258)
 * Remove superfluous COUNTER_MUTATION stage mapping (CASSANDRA-10605)


3.0
 * Fix AssertionError while flushing memtable due to materialized views
   incorrectly inserting empty rows (CASSANDRA-10614)
 * Store UDA initcond as CQL literal in the schema table, instead of a blob (CASSANDRA-10650)
 * Don't use -1 for the position of partition key in schema (CASSANDRA-10491)
 * Fix distinct queries in mixed version cluster (CASSANDRA-10573)
 * Skip sstable on clustering in names query (CASSANDRA-10571)
 * Remove value skipping as it breaks read-repair (CASSANDRA-10655)
 * Fix bootstrapping with MVs (CASSANDRA-10621)
 * Make sure EACH_QUORUM reads are using NTS (CASSANDRA-10584)
 * Fix MV replica filtering for non-NetworkTopologyStrategy (CASSANDRA-10634)
 * (Hadoop) fix CIF describeSplits() not handling 0 size estimates (CASSANDRA-10600)
 * Fix reading of legacy sstables (CASSANDRA-10590)
 * Use CQL type names in schema metadata tables (CASSANDRA-10365)
 * Guard batchlog replay against integer division by zero (CASSANDRA-9223)
 * Fix bug when adding a column to thrift with the same name than a primary key (CASSANDRA-10608)
 * Add client address argument to IAuthenticator::newSaslNegotiator (CASSANDRA-8068)
 * Fix implementation of LegacyLayout.LegacyBoundComparator (CASSANDRA-10602)
 * Don't use 'names query' read path for counters (CASSANDRA-10572)
 * Fix backward compatibility for counters (CASSANDRA-10470)
 * Remove memory_allocator paramter from cassandra.yaml (CASSANDRA-10581,10628)
 * Execute the metadata reload task of all registered indexes on CFS::reload (CASSANDRA-10604)
 * Fix thrift cas operations with defined columns (CASSANDRA-10576)
 * Fix PartitionUpdate.operationCount()for updates with static column operations (CASSANDRA-10606)
 * Fix thrift get() queries with defined columns (CASSANDRA-10586)
 * Fix marking of indexes as built and removed (CASSANDRA-10601)
 * Skip initialization of non-registered 2i instances, remove Index::getIndexName (CASSANDRA-10595)
 * Fix batches on multiple tables (CASSANDRA-10554)
 * Ensure compaction options are validated when updating KeyspaceMetadata (CASSANDRA-10569)
 * Flatten Iterator Transformation Hierarchy (CASSANDRA-9975)
 * Remove token generator (CASSANDRA-5261)
 * RolesCache should not be created for any authenticator that does not requireAuthentication (CASSANDRA-10562)
 * Fix LogTransaction checking only a single directory for files (CASSANDRA-10421)
 * Fix handling of range tombstones when reading old format sstables (CASSANDRA-10360)
 * Aggregate with Initial Condition fails with C* 3.0 (CASSANDRA-10367)
Merged from 2.2:
 * (cqlsh) show partial trace if incomplete after max_trace_wait (CASSANDRA-7645)
 * Use most up-to-date version of schema for system tables (CASSANDRA-10652)
 * Deprecate memory_allocator in cassandra.yaml (CASSANDRA-10581,10628)
 * Expose phi values from failure detector via JMX and tweak debug
   and trace logging (CASSANDRA-9526)
 * Fix IllegalArgumentException in DataOutputBuffer.reallocate for large buffers (CASSANDRA-10592)
Merged from 2.1:
 * Shutdown compaction in drain to prevent leak (CASSANDRA-10079)
 * (cqlsh) fix COPY using wrong variable name for time_format (CASSANDRA-10633)
 * Do not run SizeEstimatesRecorder if a node is not a member of the ring (CASSANDRA-9912)
 * Improve handling of dead nodes in gossip (CASSANDRA-10298)
 * Fix logback-tools.xml incorrectly configured for outputing to System.err
   (CASSANDRA-9937)
 * Fix streaming to catch exception so retry not fail (CASSANDRA-10557)
 * Add validation method to PerRowSecondaryIndex (CASSANDRA-10092)
 * Support encrypted and plain traffic on the same port (CASSANDRA-10559)
 * Do STCS in DTCS windows (CASSANDRA-10276)
 * Avoid repetition of JVM_OPTS in debian package (CASSANDRA-10251)
 * Fix potential NPE from handling result of SIM.highestSelectivityIndex (CASSANDRA-10550)
 * Fix paging issues with partitions containing only static columns data (CASSANDRA-10381)
 * Fix conditions on static columns (CASSANDRA-10264)
 * AssertionError: attempted to delete non-existing file CommitLog (CASSANDRA-10377)
 * Fix sorting for queries with an IN condition on partition key columns (CASSANDRA-10363)


3.0-rc2
 * Fix SELECT DISTINCT queries between 2.2.2 nodes and 3.0 nodes (CASSANDRA-10473)
 * Remove circular references in SegmentedFile (CASSANDRA-10543)
 * Ensure validation of indexed values only occurs once per-partition (CASSANDRA-10536)
 * Fix handling of static columns for range tombstones in thrift (CASSANDRA-10174)
 * Support empty ColumnFilter for backward compatility on empty IN (CASSANDRA-10471)
 * Remove Pig support (CASSANDRA-10542)
 * Fix LogFile throws Exception when assertion is disabled (CASSANDRA-10522)
 * Revert CASSANDRA-7486, make CMS default GC, move GC config to
   conf/jvm.options (CASSANDRA-10403)
 * Fix TeeingAppender causing some logs to be truncated/empty (CASSANDRA-10447)
 * Allow EACH_QUORUM for reads (CASSANDRA-9602)
 * Fix potential ClassCastException while upgrading (CASSANDRA-10468)
 * Fix NPE in MVs on update (CASSANDRA-10503)
 * Only include modified cell data in indexing deltas (CASSANDRA-10438)
 * Do not load keyspace when creating sstable writer (CASSANDRA-10443)
 * If node is not yet gossiping write all MV updates to batchlog only (CASSANDRA-10413)
 * Re-populate token metadata after commit log recovery (CASSANDRA-10293)
 * Provide additional metrics for materialized views (CASSANDRA-10323)
 * Flush system schema tables after local schema changes (CASSANDRA-10429)
Merged from 2.2:
 * Reduce contention getting instances of CompositeType (CASSANDRA-10433)
 * Fix the regression when using LIMIT with aggregates (CASSANDRA-10487)
 * Avoid NoClassDefFoundError during DataDescriptor initialization on windows (CASSANDRA-10412)
 * Preserve case of quoted Role & User names (CASSANDRA-10394)
 * cqlsh pg-style-strings broken (CASSANDRA-10484)
 * cqlsh prompt includes name of keyspace after failed `use` statement (CASSANDRA-10369)
Merged from 2.1:
 * (cqlsh) Distinguish negative and positive infinity in output (CASSANDRA-10523)
 * (cqlsh) allow custom time_format for COPY TO (CASSANDRA-8970)
 * Don't allow startup if the node's rack has changed (CASSANDRA-10242)
 * (cqlsh) show partial trace if incomplete after max_trace_wait (CASSANDRA-7645)
 * Allow LOCAL_JMX to be easily overridden (CASSANDRA-10275)
 * Mark nodes as dead even if they've already left (CASSANDRA-10205)


3.0.0-rc1
 * Fix mixed version read request compatibility for compact static tables
   (CASSANDRA-10373)
 * Fix paging of DISTINCT with static and IN (CASSANDRA-10354)
 * Allow MATERIALIZED VIEW's SELECT statement to restrict primary key
   columns (CASSANDRA-9664)
 * Move crc_check_chance out of compression options (CASSANDRA-9839)
 * Fix descending iteration past end of BTreeSearchIterator (CASSANDRA-10301)
 * Transfer hints to a different node on decommission (CASSANDRA-10198)
 * Check partition keys for CAS operations during stmt validation (CASSANDRA-10338)
 * Add custom query expressions to SELECT (CASSANDRA-10217)
 * Fix minor bugs in MV handling (CASSANDRA-10362)
 * Allow custom indexes with 0,1 or multiple target columns (CASSANDRA-10124)
 * Improve MV schema representation (CASSANDRA-9921)
 * Add flag to enable/disable coordinator batchlog for MV writes (CASSANDRA-10230)
 * Update cqlsh COPY for new internal driver serialization interface (CASSANDRA-10318)
 * Give index implementations more control over rebuild operations (CASSANDRA-10312)
 * Update index file format (CASSANDRA-10314)
 * Add "shadowable" row tombstones to deal with mv timestamp issues (CASSANDRA-10261)
 * CFS.loadNewSSTables() broken for pre-3.0 sstables
 * Cache selected index in read command to reduce lookups (CASSANDRA-10215)
 * Small optimizations of sstable index serialization (CASSANDRA-10232)
 * Support for both encrypted and unencrypted native transport connections (CASSANDRA-9590)
Merged from 2.2:
 * Configurable page size in cqlsh (CASSANDRA-9855)
 * Defer default role manager setup until all nodes are on 2.2+ (CASSANDRA-9761)
 * Handle missing RoleManager in config after upgrade to 2.2 (CASSANDRA-10209)
Merged from 2.1:
 * Bulk Loader API could not tolerate even node failure (CASSANDRA-10347)
 * Avoid misleading pushed notifications when multiple nodes
   share an rpc_address (CASSANDRA-10052)
 * Fix dropping undroppable when message queue is full (CASSANDRA-10113)
 * Fix potential ClassCastException during paging (CASSANDRA-10352)
 * Prevent ALTER TYPE from creating circular references (CASSANDRA-10339)
 * Fix cache handling of 2i and base tables (CASSANDRA-10155, 10359)
 * Fix NPE in nodetool compactionhistory (CASSANDRA-9758)
 * (Pig) support BulkOutputFormat as a URL parameter (CASSANDRA-7410)
 * BATCH statement is broken in cqlsh (CASSANDRA-10272)
 * (cqlsh) Make cqlsh PEP8 Compliant (CASSANDRA-10066)
 * (cqlsh) Fix error when starting cqlsh with --debug (CASSANDRA-10282)
 * Scrub, Cleanup and Upgrade do not unmark compacting until all operations
   have completed, regardless of the occurence of exceptions (CASSANDRA-10274)


3.0.0-beta2
 * Fix columns returned by AbstractBtreePartitions (CASSANDRA-10220)
 * Fix backward compatibility issue due to AbstractBounds serialization bug (CASSANDRA-9857)
 * Fix startup error when upgrading nodes (CASSANDRA-10136)
 * Base table PRIMARY KEY can be assumed to be NOT NULL in MV creation (CASSANDRA-10147)
 * Improve batchlog write patch (CASSANDRA-9673)
 * Re-apply MaterializedView updates on commitlog replay (CASSANDRA-10164)
 * Require AbstractType.isByteOrderComparable declaration in constructor (CASSANDRA-9901)
 * Avoid digest mismatch on upgrade to 3.0 (CASSANDRA-9554)
 * Fix Materialized View builder when adding multiple MVs (CASSANDRA-10156)
 * Choose better poolingOptions for protocol v4 in cassandra-stress (CASSANDRA-10182)
 * Fix LWW bug affecting Materialized Views (CASSANDRA-10197)
 * Ensures frozen sets and maps are always sorted (CASSANDRA-10162)
 * Don't deadlock when flushing CFS backed custom indexes (CASSANDRA-10181)
 * Fix double flushing of secondary index tables (CASSANDRA-10180)
 * Fix incorrect handling of range tombstones in thrift (CASSANDRA-10046)
 * Only use batchlog when paired materialized view replica is remote (CASSANDRA-10061)
 * Reuse TemporalRow when updating multiple MaterializedViews (CASSANDRA-10060)
 * Validate gc_grace_seconds for batchlog writes and MVs (CASSANDRA-9917)
 * Fix sstablerepairedset (CASSANDRA-10132)
Merged from 2.2:
 * Cancel transaction for sstables we wont redistribute index summary
   for (CASSANDRA-10270)
 * Retry snapshot deletion after compaction and gc on Windows (CASSANDRA-10222)
 * Fix failure to start with space in directory path on Windows (CASSANDRA-10239)
 * Fix repair hang when snapshot failed (CASSANDRA-10057)
 * Fall back to 1/4 commitlog volume for commitlog_total_space on small disks
   (CASSANDRA-10199)
Merged from 2.1:
 * Added configurable warning threshold for GC duration (CASSANDRA-8907)
 * Fix handling of streaming EOF (CASSANDRA-10206)
 * Only check KeyCache when it is enabled
 * Change streaming_socket_timeout_in_ms default to 1 hour (CASSANDRA-8611)
 * (cqlsh) update list of CQL keywords (CASSANDRA-9232)
 * Add nodetool gettraceprobability command (CASSANDRA-10234)
Merged from 2.0:
 * Fix rare race where older gossip states can be shadowed (CASSANDRA-10366)
 * Fix consolidating racks violating the RF contract (CASSANDRA-10238)
 * Disallow decommission when node is in drained state (CASSANDRA-8741)


2.2.1
 * Fix race during construction of commit log (CASSANDRA-10049)
 * Fix LeveledCompactionStrategyTest (CASSANDRA-9757)
 * Fix broken UnbufferedDataOutputStreamPlus.writeUTF (CASSANDRA-10203)
 * (cqlsh) default load-from-file encoding to utf-8 (CASSANDRA-9898)
 * Avoid returning Permission.NONE when failing to query users table (CASSANDRA-10168)
 * (cqlsh) add CLEAR command (CASSANDRA-10086)
 * Support string literals as Role names for compatibility (CASSANDRA-10135)
Merged from 2.1:
 * Only check KeyCache when it is enabled
 * Change streaming_socket_timeout_in_ms default to 1 hour (CASSANDRA-8611)
 * (cqlsh) update list of CQL keywords (CASSANDRA-9232)


3.0.0-beta1
 * Redesign secondary index API (CASSANDRA-9459, 7771, 9041)
 * Fix throwing ReadFailure instead of ReadTimeout on range queries (CASSANDRA-10125)
 * Rewrite hinted handoff (CASSANDRA-6230)
 * Fix query on static compact tables (CASSANDRA-10093)
 * Fix race during construction of commit log (CASSANDRA-10049)
 * Add option to only purge repaired tombstones (CASSANDRA-6434)
 * Change authorization handling for MVs (CASSANDRA-9927)
 * Add custom JMX enabled executor for UDF sandbox (CASSANDRA-10026)
 * Fix row deletion bug for Materialized Views (CASSANDRA-10014)
 * Support mixed-version clusters with Cassandra 2.1 and 2.2 (CASSANDRA-9704)
 * Fix multiple slices on RowSearchers (CASSANDRA-10002)
 * Fix bug in merging of collections (CASSANDRA-10001)
 * Optimize batchlog replay to avoid full scans (CASSANDRA-7237)
 * Repair improvements when using vnodes (CASSANDRA-5220)
 * Disable scripted UDFs by default (CASSANDRA-9889)
 * Bytecode inspection for Java-UDFs (CASSANDRA-9890)
 * Use byte to serialize MT hash length (CASSANDRA-9792)
 * Replace usage of Adler32 with CRC32 (CASSANDRA-8684)
 * Fix migration to new format from 2.1 SSTable (CASSANDRA-10006)
 * SequentialWriter should extend BufferedDataOutputStreamPlus (CASSANDRA-9500)
 * Use the same repairedAt timestamp within incremental repair session (CASSANDRA-9111)
Merged from 2.2:
 * Allow count(*) and count(1) to be use as normal aggregation (CASSANDRA-10114)
 * An NPE is thrown if the column name is unknown for an IN relation (CASSANDRA-10043)
 * Apply commit_failure_policy to more errors on startup (CASSANDRA-9749)
 * Fix histogram overflow exception (CASSANDRA-9973)
 * Route gossip messages over dedicated socket (CASSANDRA-9237)
 * Add checksum to saved cache files (CASSANDRA-9265)
 * Log warning when using an aggregate without partition key (CASSANDRA-9737)
Merged from 2.1:
 * (cqlsh) Allow encoding to be set through command line (CASSANDRA-10004)
 * Add new JMX methods to change local compaction strategy (CASSANDRA-9965)
 * Write hints for paxos commits (CASSANDRA-7342)
 * (cqlsh) Fix timestamps before 1970 on Windows, always
   use UTC for timestamp display (CASSANDRA-10000)
 * (cqlsh) Avoid overwriting new config file with old config
   when both exist (CASSANDRA-9777)
 * Release snapshot selfRef when doing snapshot repair (CASSANDRA-9998)
 * Cannot replace token does not exist - DN node removed as Fat Client (CASSANDRA-9871)
Merged from 2.0:
 * Don't cast expected bf size to an int (CASSANDRA-9959)
 * Make getFullyExpiredSSTables less expensive (CASSANDRA-9882)


3.0.0-alpha1
 * Implement proper sandboxing for UDFs (CASSANDRA-9402)
 * Simplify (and unify) cleanup of compaction leftovers (CASSANDRA-7066)
 * Allow extra schema definitions in cassandra-stress yaml (CASSANDRA-9850)
 * Metrics should use up to date nomenclature (CASSANDRA-9448)
 * Change CREATE/ALTER TABLE syntax for compression (CASSANDRA-8384)
 * Cleanup crc and adler code for java 8 (CASSANDRA-9650)
 * Storage engine refactor (CASSANDRA-8099, 9743, 9746, 9759, 9781, 9808, 9825,
   9848, 9705, 9859, 9867, 9874, 9828, 9801)
 * Update Guava to 18.0 (CASSANDRA-9653)
 * Bloom filter false positive ratio is not honoured (CASSANDRA-8413)
 * New option for cassandra-stress to leave a ratio of columns null (CASSANDRA-9522)
 * Change hinted_handoff_enabled yaml setting, JMX (CASSANDRA-9035)
 * Add algorithmic token allocation (CASSANDRA-7032)
 * Add nodetool command to replay batchlog (CASSANDRA-9547)
 * Make file buffer cache independent of paths being read (CASSANDRA-8897)
 * Remove deprecated legacy Hadoop code (CASSANDRA-9353)
 * Decommissioned nodes will not rejoin the cluster (CASSANDRA-8801)
 * Change gossip stabilization to use endpoit size (CASSANDRA-9401)
 * Change default garbage collector to G1 (CASSANDRA-7486)
 * Populate TokenMetadata early during startup (CASSANDRA-9317)
 * Undeprecate cache recentHitRate (CASSANDRA-6591)
 * Add support for selectively varint encoding fields (CASSANDRA-9499, 9865)
 * Materialized Views (CASSANDRA-6477)
Merged from 2.2:
 * Avoid grouping sstables for anticompaction with DTCS (CASSANDRA-9900)
 * UDF / UDA execution time in trace (CASSANDRA-9723)
 * Fix broken internode SSL (CASSANDRA-9884)
Merged from 2.1:
 * Add new JMX methods to change local compaction strategy (CASSANDRA-9965)
 * Fix handling of enable/disable autocompaction (CASSANDRA-9899)
 * Add consistency level to tracing ouput (CASSANDRA-9827)
 * Remove repair snapshot leftover on startup (CASSANDRA-7357)
 * Use random nodes for batch log when only 2 racks (CASSANDRA-8735)
 * Ensure atomicity inside thrift and stream session (CASSANDRA-7757)
 * Fix nodetool info error when the node is not joined (CASSANDRA-9031)
Merged from 2.0:
 * Log when messages are dropped due to cross_node_timeout (CASSANDRA-9793)
 * Don't track hotness when opening from snapshot for validation (CASSANDRA-9382)


2.2.0
 * Allow the selection of columns together with aggregates (CASSANDRA-9767)
 * Fix cqlsh copy methods and other windows specific issues (CASSANDRA-9795)
 * Don't wrap byte arrays in SequentialWriter (CASSANDRA-9797)
 * sum() and avg() functions missing for smallint and tinyint types (CASSANDRA-9671)
 * Revert CASSANDRA-9542 (allow native functions in UDA) (CASSANDRA-9771)
Merged from 2.1:
 * Fix MarshalException when upgrading superColumn family (CASSANDRA-9582)
 * Fix broken logging for "empty" flushes in Memtable (CASSANDRA-9837)
 * Handle corrupt files on startup (CASSANDRA-9686)
 * Fix clientutil jar and tests (CASSANDRA-9760)
 * (cqlsh) Allow the SSL protocol version to be specified through the
    config file or environment variables (CASSANDRA-9544)
Merged from 2.0:
 * Add tool to find why expired sstables are not getting dropped (CASSANDRA-10015)
 * Remove erroneous pending HH tasks from tpstats/jmx (CASSANDRA-9129)
 * Don't cast expected bf size to an int (CASSANDRA-9959)
 * checkForEndpointCollision fails for legitimate collisions (CASSANDRA-9765)
 * Complete CASSANDRA-8448 fix (CASSANDRA-9519)
 * Don't include auth credentials in debug log (CASSANDRA-9682)
 * Can't transition from write survey to normal mode (CASSANDRA-9740)
 * Scrub (recover) sstables even when -Index.db is missing (CASSANDRA-9591)
 * Fix growing pending background compaction (CASSANDRA-9662)


2.2.0-rc2
 * Re-enable memory-mapped I/O on Windows (CASSANDRA-9658)
 * Warn when an extra-large partition is compacted (CASSANDRA-9643)
 * (cqlsh) Allow setting the initial connection timeout (CASSANDRA-9601)
 * BulkLoader has --transport-factory option but does not use it (CASSANDRA-9675)
 * Allow JMX over SSL directly from nodetool (CASSANDRA-9090)
 * Update cqlsh for UDFs (CASSANDRA-7556)
 * Change Windows kernel default timer resolution (CASSANDRA-9634)
 * Deprected sstable2json and json2sstable (CASSANDRA-9618)
 * Allow native functions in user-defined aggregates (CASSANDRA-9542)
 * Don't repair system_distributed by default (CASSANDRA-9621)
 * Fix mixing min, max, and count aggregates for blob type (CASSANRA-9622)
 * Rename class for DATE type in Java driver (CASSANDRA-9563)
 * Duplicate compilation of UDFs on coordinator (CASSANDRA-9475)
 * Fix connection leak in CqlRecordWriter (CASSANDRA-9576)
 * Mlockall before opening system sstables & remove boot_without_jna option (CASSANDRA-9573)
 * Add functions to convert timeuuid to date or time, deprecate dateOf and unixTimestampOf (CASSANDRA-9229)
 * Make sure we cancel non-compacting sstables from LifecycleTransaction (CASSANDRA-9566)
 * Fix deprecated repair JMX API (CASSANDRA-9570)
 * Add logback metrics (CASSANDRA-9378)
 * Update and refactor ant test/test-compression to run the tests in parallel (CASSANDRA-9583)
 * Fix upgrading to new directory for secondary index (CASSANDRA-9687)
Merged from 2.1:
 * (cqlsh) Fix bad check for CQL compatibility when DESCRIBE'ing
   COMPACT STORAGE tables with no clustering columns
 * Eliminate strong self-reference chains in sstable ref tidiers (CASSANDRA-9656)
 * Ensure StreamSession uses canonical sstable reader instances (CASSANDRA-9700) 
 * Ensure memtable book keeping is not corrupted in the event we shrink usage (CASSANDRA-9681)
 * Update internal python driver for cqlsh (CASSANDRA-9064)
 * Fix IndexOutOfBoundsException when inserting tuple with too many
   elements using the string literal notation (CASSANDRA-9559)
 * Enable describe on indices (CASSANDRA-7814)
 * Fix incorrect result for IN queries where column not found (CASSANDRA-9540)
 * ColumnFamilyStore.selectAndReference may block during compaction (CASSANDRA-9637)
 * Fix bug in cardinality check when compacting (CASSANDRA-9580)
 * Fix memory leak in Ref due to ConcurrentLinkedQueue.remove() behaviour (CASSANDRA-9549)
 * Make rebuild only run one at a time (CASSANDRA-9119)
Merged from 2.0:
 * Avoid NPE in AuthSuccess#decode (CASSANDRA-9727)
 * Add listen_address to system.local (CASSANDRA-9603)
 * Bug fixes to resultset metadata construction (CASSANDRA-9636)
 * Fix setting 'durable_writes' in ALTER KEYSPACE (CASSANDRA-9560)
 * Avoids ballot clash in Paxos (CASSANDRA-9649)
 * Improve trace messages for RR (CASSANDRA-9479)
 * Fix suboptimal secondary index selection when restricted
   clustering column is also indexed (CASSANDRA-9631)
 * (cqlsh) Add min_threshold to DTCS option autocomplete (CASSANDRA-9385)
 * Fix error message when attempting to create an index on a column
   in a COMPACT STORAGE table with clustering columns (CASSANDRA-9527)
 * 'WITH WITH' in alter keyspace statements causes NPE (CASSANDRA-9565)
 * Expose some internals of SelectStatement for inspection (CASSANDRA-9532)
 * ArrivalWindow should use primitives (CASSANDRA-9496)
 * Periodically submit background compaction tasks (CASSANDRA-9592)
 * Set HAS_MORE_PAGES flag to false when PagingState is null (CASSANDRA-9571)


2.2.0-rc1
 * Compressed commit log should measure compressed space used (CASSANDRA-9095)
 * Fix comparison bug in CassandraRoleManager#collectRoles (CASSANDRA-9551)
 * Add tinyint,smallint,time,date support for UDFs (CASSANDRA-9400)
 * Deprecates SSTableSimpleWriter and SSTableSimpleUnsortedWriter (CASSANDRA-9546)
 * Empty INITCOND treated as null in aggregate (CASSANDRA-9457)
 * Remove use of Cell in Thrift MapReduce classes (CASSANDRA-8609)
 * Integrate pre-release Java Driver 2.2-rc1, custom build (CASSANDRA-9493)
 * Clean up gossiper logic for old versions (CASSANDRA-9370)
 * Fix custom payload coding/decoding to match the spec (CASSANDRA-9515)
 * ant test-all results incomplete when parsed (CASSANDRA-9463)
 * Disallow frozen<> types in function arguments and return types for
   clarity (CASSANDRA-9411)
 * Static Analysis to warn on unsafe use of Autocloseable instances (CASSANDRA-9431)
 * Update commitlog archiving examples now that commitlog segments are
   not recycled (CASSANDRA-9350)
 * Extend Transactional API to sstable lifecycle management (CASSANDRA-8568)
 * (cqlsh) Add support for native protocol 4 (CASSANDRA-9399)
 * Ensure that UDF and UDAs are keyspace-isolated (CASSANDRA-9409)
 * Revert CASSANDRA-7807 (tracing completion client notifications) (CASSANDRA-9429)
 * Add ability to stop compaction by ID (CASSANDRA-7207)
 * Let CassandraVersion handle SNAPSHOT version (CASSANDRA-9438)
Merged from 2.1:
 * (cqlsh) Fix using COPY through SOURCE or -f (CASSANDRA-9083)
 * Fix occasional lack of `system` keyspace in schema tables (CASSANDRA-8487)
 * Use ProtocolError code instead of ServerError code for native protocol
   error responses to unsupported protocol versions (CASSANDRA-9451)
 * Default commitlog_sync_batch_window_in_ms changed to 2ms (CASSANDRA-9504)
 * Fix empty partition assertion in unsorted sstable writing tools (CASSANDRA-9071)
 * Ensure truncate without snapshot cannot produce corrupt responses (CASSANDRA-9388) 
 * Consistent error message when a table mixes counter and non-counter
   columns (CASSANDRA-9492)
 * Avoid getting unreadable keys during anticompaction (CASSANDRA-9508)
 * (cqlsh) Better float precision by default (CASSANDRA-9224)
 * Improve estimated row count (CASSANDRA-9107)
 * Optimize range tombstone memory footprint (CASSANDRA-8603)
 * Use configured gcgs in anticompaction (CASSANDRA-9397)
Merged from 2.0:
 * Don't accumulate more range than necessary in RangeTombstone.Tracker (CASSANDRA-9486)
 * Add broadcast and rpc addresses to system.local (CASSANDRA-9436)
 * Always mark sstable suspect when corrupted (CASSANDRA-9478)
 * Add database users and permissions to CQL3 documentation (CASSANDRA-7558)
 * Allow JVM_OPTS to be passed to standalone tools (CASSANDRA-5969)
 * Fix bad condition in RangeTombstoneList (CASSANDRA-9485)
 * Fix potential StackOverflow when setting CrcCheckChance over JMX (CASSANDRA-9488)
 * Fix null static columns in pages after the first, paged reversed
   queries (CASSANDRA-8502)
 * Fix counting cache serialization in request metrics (CASSANDRA-9466)
 * Add option not to validate atoms during scrub (CASSANDRA-9406)


2.2.0-beta1
 * Introduce Transactional API for internal state changes (CASSANDRA-8984)
 * Add a flag in cassandra.yaml to enable UDFs (CASSANDRA-9404)
 * Better support of null for UDF (CASSANDRA-8374)
 * Use ecj instead of javassist for UDFs (CASSANDRA-8241)
 * faster async logback configuration for tests (CASSANDRA-9376)
 * Add `smallint` and `tinyint` data types (CASSANDRA-8951)
 * Avoid thrift schema creation when native driver is used in stress tool (CASSANDRA-9374)
 * Make Functions.declared thread-safe
 * Add client warnings to native protocol v4 (CASSANDRA-8930)
 * Allow roles cache to be invalidated (CASSANDRA-8967)
 * Upgrade Snappy (CASSANDRA-9063)
 * Don't start Thrift rpc by default (CASSANDRA-9319)
 * Only stream from unrepaired sstables with incremental repair (CASSANDRA-8267)
 * Aggregate UDFs allow SFUNC return type to differ from STYPE if FFUNC specified (CASSANDRA-9321)
 * Remove Thrift dependencies in bundled tools (CASSANDRA-8358)
 * Disable memory mapping of hsperfdata file for JVM statistics (CASSANDRA-9242)
 * Add pre-startup checks to detect potential incompatibilities (CASSANDRA-8049)
 * Distinguish between null and unset in protocol v4 (CASSANDRA-7304)
 * Add user/role permissions for user-defined functions (CASSANDRA-7557)
 * Allow cassandra config to be updated to restart daemon without unloading classes (CASSANDRA-9046)
 * Don't initialize compaction writer before checking if iter is empty (CASSANDRA-9117)
 * Don't execute any functions at prepare-time (CASSANDRA-9037)
 * Share file handles between all instances of a SegmentedFile (CASSANDRA-8893)
 * Make it possible to major compact LCS (CASSANDRA-7272)
 * Make FunctionExecutionException extend RequestExecutionException
   (CASSANDRA-9055)
 * Add support for SELECT JSON, INSERT JSON syntax and new toJson(), fromJson()
   functions (CASSANDRA-7970)
 * Optimise max purgeable timestamp calculation in compaction (CASSANDRA-8920)
 * Constrain internode message buffer sizes, and improve IO class hierarchy (CASSANDRA-8670) 
 * New tool added to validate all sstables in a node (CASSANDRA-5791)
 * Push notification when tracing completes for an operation (CASSANDRA-7807)
 * Delay "node up" and "node added" notifications until native protocol server is started (CASSANDRA-8236)
 * Compressed Commit Log (CASSANDRA-6809)
 * Optimise IntervalTree (CASSANDRA-8988)
 * Add a key-value payload for third party usage (CASSANDRA-8553, 9212)
 * Bump metrics-reporter-config dependency for metrics 3.0 (CASSANDRA-8149)
 * Partition intra-cluster message streams by size, not type (CASSANDRA-8789)
 * Add WriteFailureException to native protocol, notify coordinator of
   write failures (CASSANDRA-8592)
 * Convert SequentialWriter to nio (CASSANDRA-8709)
 * Add role based access control (CASSANDRA-7653, 8650, 7216, 8760, 8849, 8761, 8850)
 * Record client ip address in tracing sessions (CASSANDRA-8162)
 * Indicate partition key columns in response metadata for prepared
   statements (CASSANDRA-7660)
 * Merge UUIDType and TimeUUIDType parse logic (CASSANDRA-8759)
 * Avoid memory allocation when searching index summary (CASSANDRA-8793)
 * Optimise (Time)?UUIDType Comparisons (CASSANDRA-8730)
 * Make CRC32Ex into a separate maven dependency (CASSANDRA-8836)
 * Use preloaded jemalloc w/ Unsafe (CASSANDRA-8714, 9197)
 * Avoid accessing partitioner through StorageProxy (CASSANDRA-8244, 8268)
 * Upgrade Metrics library and remove depricated metrics (CASSANDRA-5657)
 * Serializing Row cache alternative, fully off heap (CASSANDRA-7438)
 * Duplicate rows returned when in clause has repeated values (CASSANDRA-6706)
 * Make CassandraException unchecked, extend RuntimeException (CASSANDRA-8560)
 * Support direct buffer decompression for reads (CASSANDRA-8464)
 * DirectByteBuffer compatible LZ4 methods (CASSANDRA-7039)
 * Group sstables for anticompaction correctly (CASSANDRA-8578)
 * Add ReadFailureException to native protocol, respond
   immediately when replicas encounter errors while handling
   a read request (CASSANDRA-7886)
 * Switch CommitLogSegment from RandomAccessFile to nio (CASSANDRA-8308)
 * Allow mixing token and partition key restrictions (CASSANDRA-7016)
 * Support index key/value entries on map collections (CASSANDRA-8473)
 * Modernize schema tables (CASSANDRA-8261)
 * Support for user-defined aggregation functions (CASSANDRA-8053)
 * Fix NPE in SelectStatement with empty IN values (CASSANDRA-8419)
 * Refactor SelectStatement, return IN results in natural order instead
   of IN value list order and ignore duplicate values in partition key IN restrictions (CASSANDRA-7981)
 * Support UDTs, tuples, and collections in user-defined
   functions (CASSANDRA-7563)
 * Fix aggregate fn results on empty selection, result column name,
   and cqlsh parsing (CASSANDRA-8229)
 * Mark sstables as repaired after full repair (CASSANDRA-7586)
 * Extend Descriptor to include a format value and refactor reader/writer
   APIs (CASSANDRA-7443)
 * Integrate JMH for microbenchmarks (CASSANDRA-8151)
 * Keep sstable levels when bootstrapping (CASSANDRA-7460)
 * Add Sigar library and perform basic OS settings check on startup (CASSANDRA-7838)
 * Support for aggregation functions (CASSANDRA-4914)
 * Remove cassandra-cli (CASSANDRA-7920)
 * Accept dollar quoted strings in CQL (CASSANDRA-7769)
 * Make assassinate a first class command (CASSANDRA-7935)
 * Support IN clause on any partition key column (CASSANDRA-7855)
 * Support IN clause on any clustering column (CASSANDRA-4762)
 * Improve compaction logging (CASSANDRA-7818)
 * Remove YamlFileNetworkTopologySnitch (CASSANDRA-7917)
 * Do anticompaction in groups (CASSANDRA-6851)
 * Support user-defined functions (CASSANDRA-7395, 7526, 7562, 7740, 7781, 7929,
   7924, 7812, 8063, 7813, 7708)
 * Permit configurable timestamps with cassandra-stress (CASSANDRA-7416)
 * Move sstable RandomAccessReader to nio2, which allows using the
   FILE_SHARE_DELETE flag on Windows (CASSANDRA-4050)
 * Remove CQL2 (CASSANDRA-5918)
 * Optimize fetching multiple cells by name (CASSANDRA-6933)
 * Allow compilation in java 8 (CASSANDRA-7028)
 * Make incremental repair default (CASSANDRA-7250)
 * Enable code coverage thru JaCoCo (CASSANDRA-7226)
 * Switch external naming of 'column families' to 'tables' (CASSANDRA-4369) 
 * Shorten SSTable path (CASSANDRA-6962)
 * Use unsafe mutations for most unit tests (CASSANDRA-6969)
 * Fix race condition during calculation of pending ranges (CASSANDRA-7390)
 * Fail on very large batch sizes (CASSANDRA-8011)
 * Improve concurrency of repair (CASSANDRA-6455, 8208, 9145)
 * Select optimal CRC32 implementation at runtime (CASSANDRA-8614)
 * Evaluate MurmurHash of Token once per query (CASSANDRA-7096)
 * Generalize progress reporting (CASSANDRA-8901)
 * Resumable bootstrap streaming (CASSANDRA-8838, CASSANDRA-8942)
 * Allow scrub for secondary index (CASSANDRA-5174)
 * Save repair data to system table (CASSANDRA-5839)
 * fix nodetool names that reference column families (CASSANDRA-8872)
 Merged from 2.1:
 * Warn on misuse of unlogged batches (CASSANDRA-9282)
 * Failure detector detects and ignores local pauses (CASSANDRA-9183)
 * Add utility class to support for rate limiting a given log statement (CASSANDRA-9029)
 * Add missing consistency levels to cassandra-stess (CASSANDRA-9361)
 * Fix commitlog getCompletedTasks to not increment (CASSANDRA-9339)
 * Fix for harmless exceptions logged as ERROR (CASSANDRA-8564)
 * Delete processed sstables in sstablesplit/sstableupgrade (CASSANDRA-8606)
 * Improve sstable exclusion from partition tombstones (CASSANDRA-9298)
 * Validate the indexed column rather than the cell's contents for 2i (CASSANDRA-9057)
 * Add support for top-k custom 2i queries (CASSANDRA-8717)
 * Fix error when dropping table during compaction (CASSANDRA-9251)
 * cassandra-stress supports validation operations over user profiles (CASSANDRA-8773)
 * Add support for rate limiting log messages (CASSANDRA-9029)
 * Log the partition key with tombstone warnings (CASSANDRA-8561)
 * Reduce runWithCompactionsDisabled poll interval to 1ms (CASSANDRA-9271)
 * Fix PITR commitlog replay (CASSANDRA-9195)
 * GCInspector logs very different times (CASSANDRA-9124)
 * Fix deleting from an empty list (CASSANDRA-9198)
 * Update tuple and collection types that use a user-defined type when that UDT
   is modified (CASSANDRA-9148, CASSANDRA-9192)
 * Use higher timeout for prepair and snapshot in repair (CASSANDRA-9261)
 * Fix anticompaction blocking ANTI_ENTROPY stage (CASSANDRA-9151)
 * Repair waits for anticompaction to finish (CASSANDRA-9097)
 * Fix streaming not holding ref when stream error (CASSANDRA-9295)
 * Fix canonical view returning early opened SSTables (CASSANDRA-9396)
Merged from 2.0:
 * (cqlsh) Add LOGIN command to switch users (CASSANDRA-7212)
 * Clone SliceQueryFilter in AbstractReadCommand implementations (CASSANDRA-8940)
 * Push correct protocol notification for DROP INDEX (CASSANDRA-9310)
 * token-generator - generated tokens too long (CASSANDRA-9300)
 * Fix counting of tombstones for TombstoneOverwhelmingException (CASSANDRA-9299)
 * Fix ReconnectableSnitch reconnecting to peers during upgrade (CASSANDRA-6702)
 * Include keyspace and table name in error log for collections over the size
   limit (CASSANDRA-9286)
 * Avoid potential overlap in LCS with single-partition sstables (CASSANDRA-9322)
 * Log warning message when a table is queried before the schema has fully
   propagated (CASSANDRA-9136)
 * Overload SecondaryIndex#indexes to accept the column definition (CASSANDRA-9314)
 * (cqlsh) Add SERIAL and LOCAL_SERIAL consistency levels (CASSANDRA-8051)
 * Fix index selection during rebuild with certain table layouts (CASSANDRA-9281)
 * Fix partition-level-delete-only workload accounting (CASSANDRA-9194)
 * Allow scrub to handle corrupted compressed chunks (CASSANDRA-9140)
 * Fix assertion error when resetlocalschema is run during repair (CASSANDRA-9249)
 * Disable single sstable tombstone compactions for DTCS by default (CASSANDRA-9234)
 * IncomingTcpConnection thread is not named (CASSANDRA-9262)
 * Close incoming connections when MessagingService is stopped (CASSANDRA-9238)
 * Fix streaming hang when retrying (CASSANDRA-9132)


2.1.5
 * Re-add deprecated cold_reads_to_omit param for backwards compat (CASSANDRA-9203)
 * Make anticompaction visible in compactionstats (CASSANDRA-9098)
 * Improve nodetool getendpoints documentation about the partition
   key parameter (CASSANDRA-6458)
 * Don't check other keyspaces for schema changes when an user-defined
   type is altered (CASSANDRA-9187)
 * Add generate-idea-files target to build.xml (CASSANDRA-9123)
 * Allow takeColumnFamilySnapshot to take a list of tables (CASSANDRA-8348)
 * Limit major sstable operations to their canonical representation (CASSANDRA-8669)
 * cqlsh: Add tests for INSERT and UPDATE tab completion (CASSANDRA-9125)
 * cqlsh: quote column names when needed in COPY FROM inserts (CASSANDRA-9080)
 * Do not load read meter for offline operations (CASSANDRA-9082)
 * cqlsh: Make CompositeType data readable (CASSANDRA-8919)
 * cqlsh: Fix display of triggers (CASSANDRA-9081)
 * Fix NullPointerException when deleting or setting an element by index on
   a null list collection (CASSANDRA-9077)
 * Buffer bloom filter serialization (CASSANDRA-9066)
 * Fix anti-compaction target bloom filter size (CASSANDRA-9060)
 * Make FROZEN and TUPLE unreserved keywords in CQL (CASSANDRA-9047)
 * Prevent AssertionError from SizeEstimatesRecorder (CASSANDRA-9034)
 * Avoid overwriting index summaries for sstables with an older format that
   does not support downsampling; rebuild summaries on startup when this
   is detected (CASSANDRA-8993)
 * Fix potential data loss in CompressedSequentialWriter (CASSANDRA-8949)
 * Make PasswordAuthenticator number of hashing rounds configurable (CASSANDRA-8085)
 * Fix AssertionError when binding nested collections in DELETE (CASSANDRA-8900)
 * Check for overlap with non-early sstables in LCS (CASSANDRA-8739)
 * Only calculate max purgable timestamp if we have to (CASSANDRA-8914)
 * (cqlsh) Greatly improve performance of COPY FROM (CASSANDRA-8225)
 * IndexSummary effectiveIndexInterval is now a guideline, not a rule (CASSANDRA-8993)
 * Use correct bounds for page cache eviction of compressed files (CASSANDRA-8746)
 * SSTableScanner enforces its bounds (CASSANDRA-8946)
 * Cleanup cell equality (CASSANDRA-8947)
 * Introduce intra-cluster message coalescing (CASSANDRA-8692)
 * DatabaseDescriptor throws NPE when rpc_interface is used (CASSANDRA-8839)
 * Don't check if an sstable is live for offline compactions (CASSANDRA-8841)
 * Don't set clientMode in SSTableLoader (CASSANDRA-8238)
 * Fix SSTableRewriter with disabled early open (CASSANDRA-8535)
 * Fix cassandra-stress so it respects the CL passed in user mode (CASSANDRA-8948)
 * Fix rare NPE in ColumnDefinition#hasIndexOption() (CASSANDRA-8786)
 * cassandra-stress reports per-operation statistics, plus misc (CASSANDRA-8769)
 * Add SimpleDate (cql date) and Time (cql time) types (CASSANDRA-7523)
 * Use long for key count in cfstats (CASSANDRA-8913)
 * Make SSTableRewriter.abort() more robust to failure (CASSANDRA-8832)
 * Remove cold_reads_to_omit from STCS (CASSANDRA-8860)
 * Make EstimatedHistogram#percentile() use ceil instead of floor (CASSANDRA-8883)
 * Fix top partitions reporting wrong cardinality (CASSANDRA-8834)
 * Fix rare NPE in KeyCacheSerializer (CASSANDRA-8067)
 * Pick sstables for validation as late as possible inc repairs (CASSANDRA-8366)
 * Fix commitlog getPendingTasks to not increment (CASSANDRA-8862)
 * Fix parallelism adjustment in range and secondary index queries
   when the first fetch does not satisfy the limit (CASSANDRA-8856)
 * Check if the filtered sstables is non-empty in STCS (CASSANDRA-8843)
 * Upgrade java-driver used for cassandra-stress (CASSANDRA-8842)
 * Fix CommitLog.forceRecycleAllSegments() memory access error (CASSANDRA-8812)
 * Improve assertions in Memory (CASSANDRA-8792)
 * Fix SSTableRewriter cleanup (CASSANDRA-8802)
 * Introduce SafeMemory for CompressionMetadata.Writer (CASSANDRA-8758)
 * 'nodetool info' prints exception against older node (CASSANDRA-8796)
 * Ensure SSTableReader.last corresponds exactly with the file end (CASSANDRA-8750)
 * Make SSTableWriter.openEarly more robust and obvious (CASSANDRA-8747)
 * Enforce SSTableReader.first/last (CASSANDRA-8744)
 * Cleanup SegmentedFile API (CASSANDRA-8749)
 * Avoid overlap with early compaction replacement (CASSANDRA-8683)
 * Safer Resource Management++ (CASSANDRA-8707)
 * Write partition size estimates into a system table (CASSANDRA-7688)
 * cqlsh: Fix keys() and full() collection indexes in DESCRIBE output
   (CASSANDRA-8154)
 * Show progress of streaming in nodetool netstats (CASSANDRA-8886)
 * IndexSummaryBuilder utilises offheap memory, and shares data between
   each IndexSummary opened from it (CASSANDRA-8757)
 * markCompacting only succeeds if the exact SSTableReader instances being 
   marked are in the live set (CASSANDRA-8689)
 * cassandra-stress support for varint (CASSANDRA-8882)
 * Fix Adler32 digest for compressed sstables (CASSANDRA-8778)
 * Add nodetool statushandoff/statusbackup (CASSANDRA-8912)
 * Use stdout for progress and stats in sstableloader (CASSANDRA-8982)
 * Correctly identify 2i datadir from older versions (CASSANDRA-9116)
Merged from 2.0:
 * Ignore gossip SYNs after shutdown (CASSANDRA-9238)
 * Avoid overflow when calculating max sstable size in LCS (CASSANDRA-9235)
 * Make sstable blacklisting work with compression (CASSANDRA-9138)
 * Do not attempt to rebuild indexes if no index accepts any column (CASSANDRA-9196)
 * Don't initiate snitch reconnection for dead states (CASSANDRA-7292)
 * Fix ArrayIndexOutOfBoundsException in CQLSSTableWriter (CASSANDRA-8978)
 * Add shutdown gossip state to prevent timeouts during rolling restarts (CASSANDRA-8336)
 * Fix running with java.net.preferIPv6Addresses=true (CASSANDRA-9137)
 * Fix failed bootstrap/replace attempts being persisted in system.peers (CASSANDRA-9180)
 * Flush system.IndexInfo after marking index built (CASSANDRA-9128)
 * Fix updates to min/max_compaction_threshold through cassandra-cli
   (CASSANDRA-8102)
 * Don't include tmp files when doing offline relevel (CASSANDRA-9088)
 * Use the proper CAS WriteType when finishing a previous round during Paxos
   preparation (CASSANDRA-8672)
 * Avoid race in cancelling compactions (CASSANDRA-9070)
 * More aggressive check for expired sstables in DTCS (CASSANDRA-8359)
 * Fix ignored index_interval change in ALTER TABLE statements (CASSANDRA-7976)
 * Do more aggressive compaction in old time windows in DTCS (CASSANDRA-8360)
 * java.lang.AssertionError when reading saved cache (CASSANDRA-8740)
 * "disk full" when running cleanup (CASSANDRA-9036)
 * Lower logging level from ERROR to DEBUG when a scheduled schema pull
   cannot be completed due to a node being down (CASSANDRA-9032)
 * Fix MOVED_NODE client event (CASSANDRA-8516)
 * Allow overriding MAX_OUTSTANDING_REPLAY_COUNT (CASSANDRA-7533)
 * Fix malformed JMX ObjectName containing IPv6 addresses (CASSANDRA-9027)
 * (cqlsh) Allow increasing CSV field size limit through
   cqlshrc config option (CASSANDRA-8934)
 * Stop logging range tombstones when exceeding the threshold
   (CASSANDRA-8559)
 * Fix NullPointerException when nodetool getendpoints is run
   against invalid keyspaces or tables (CASSANDRA-8950)
 * Allow specifying the tmp dir (CASSANDRA-7712)
 * Improve compaction estimated tasks estimation (CASSANDRA-8904)
 * Fix duplicate up/down messages sent to native clients (CASSANDRA-7816)
 * Expose commit log archive status via JMX (CASSANDRA-8734)
 * Provide better exceptions for invalid replication strategy parameters
   (CASSANDRA-8909)
 * Fix regression in mixed single and multi-column relation support for
   SELECT statements (CASSANDRA-8613)
 * Add ability to limit number of native connections (CASSANDRA-8086)
 * Fix CQLSSTableWriter throwing exception and spawning threads
   (CASSANDRA-8808)
 * Fix MT mismatch between empty and GC-able data (CASSANDRA-8979)
 * Fix incorrect validation when snapshotting single table (CASSANDRA-8056)
 * Add offline tool to relevel sstables (CASSANDRA-8301)
 * Preserve stream ID for more protocol errors (CASSANDRA-8848)
 * Fix combining token() function with multi-column relations on
   clustering columns (CASSANDRA-8797)
 * Make CFS.markReferenced() resistant to bad refcounting (CASSANDRA-8829)
 * Fix StreamTransferTask abort/complete bad refcounting (CASSANDRA-8815)
 * Fix AssertionError when querying a DESC clustering ordered
   table with ASC ordering and paging (CASSANDRA-8767)
 * AssertionError: "Memory was freed" when running cleanup (CASSANDRA-8716)
 * Make it possible to set max_sstable_age to fractional days (CASSANDRA-8406)
 * Fix some multi-column relations with indexes on some clustering
   columns (CASSANDRA-8275)
 * Fix memory leak in SSTableSimple*Writer and SSTableReader.validate()
   (CASSANDRA-8748)
 * Throw OOM if allocating memory fails to return a valid pointer (CASSANDRA-8726)
 * Fix SSTableSimpleUnsortedWriter ConcurrentModificationException (CASSANDRA-8619)
 * 'nodetool info' prints exception against older node (CASSANDRA-8796)
 * Ensure SSTableSimpleUnsortedWriter.close() terminates if
   disk writer has crashed (CASSANDRA-8807)


2.1.4
 * Bind JMX to localhost unless explicitly configured otherwise (CASSANDRA-9085)


2.1.3
 * Fix HSHA/offheap_objects corruption (CASSANDRA-8719)
 * Upgrade libthrift to 0.9.2 (CASSANDRA-8685)
 * Don't use the shared ref in sstableloader (CASSANDRA-8704)
 * Purge internal prepared statements if related tables or
   keyspaces are dropped (CASSANDRA-8693)
 * (cqlsh) Handle unicode BOM at start of files (CASSANDRA-8638)
 * Stop compactions before exiting offline tools (CASSANDRA-8623)
 * Update tools/stress/README.txt to match current behaviour (CASSANDRA-7933)
 * Fix schema from Thrift conversion with empty metadata (CASSANDRA-8695)
 * Safer Resource Management (CASSANDRA-7705)
 * Make sure we compact highly overlapping cold sstables with
   STCS (CASSANDRA-8635)
 * rpc_interface and listen_interface generate NPE on startup when specified
   interface doesn't exist (CASSANDRA-8677)
 * Fix ArrayIndexOutOfBoundsException in nodetool cfhistograms (CASSANDRA-8514)
 * Switch from yammer metrics for nodetool cf/proxy histograms (CASSANDRA-8662)
 * Make sure we don't add tmplink files to the compaction
   strategy (CASSANDRA-8580)
 * (cqlsh) Handle maps with blob keys (CASSANDRA-8372)
 * (cqlsh) Handle DynamicCompositeType schemas correctly (CASSANDRA-8563)
 * Duplicate rows returned when in clause has repeated values (CASSANDRA-6706)
 * Add tooling to detect hot partitions (CASSANDRA-7974)
 * Fix cassandra-stress user-mode truncation of partition generation (CASSANDRA-8608)
 * Only stream from unrepaired sstables during inc repair (CASSANDRA-8267)
 * Don't allow starting multiple inc repairs on the same sstables (CASSANDRA-8316)
 * Invalidate prepared BATCH statements when related tables
   or keyspaces are dropped (CASSANDRA-8652)
 * Fix missing results in secondary index queries on collections
   with ALLOW FILTERING (CASSANDRA-8421)
 * Expose EstimatedHistogram metrics for range slices (CASSANDRA-8627)
 * (cqlsh) Escape clqshrc passwords properly (CASSANDRA-8618)
 * Fix NPE when passing wrong argument in ALTER TABLE statement (CASSANDRA-8355)
 * Pig: Refactor and deprecate CqlStorage (CASSANDRA-8599)
 * Don't reuse the same cleanup strategy for all sstables (CASSANDRA-8537)
 * Fix case-sensitivity of index name on CREATE and DROP INDEX
   statements (CASSANDRA-8365)
 * Better detection/logging for corruption in compressed sstables (CASSANDRA-8192)
 * Use the correct repairedAt value when closing writer (CASSANDRA-8570)
 * (cqlsh) Handle a schema mismatch being detected on startup (CASSANDRA-8512)
 * Properly calculate expected write size during compaction (CASSANDRA-8532)
 * Invalidate affected prepared statements when a table's columns
   are altered (CASSANDRA-7910)
 * Stress - user defined writes should populate sequentally (CASSANDRA-8524)
 * Fix regression in SSTableRewriter causing some rows to become unreadable 
   during compaction (CASSANDRA-8429)
 * Run major compactions for repaired/unrepaired in parallel (CASSANDRA-8510)
 * (cqlsh) Fix compression options in DESCRIBE TABLE output when compression
   is disabled (CASSANDRA-8288)
 * (cqlsh) Fix DESCRIBE output after keyspaces are altered (CASSANDRA-7623)
 * Make sure we set lastCompactedKey correctly (CASSANDRA-8463)
 * (cqlsh) Fix output of CONSISTENCY command (CASSANDRA-8507)
 * (cqlsh) Fixed the handling of LIST statements (CASSANDRA-8370)
 * Make sstablescrub check leveled manifest again (CASSANDRA-8432)
 * Check first/last keys in sstable when giving out positions (CASSANDRA-8458)
 * Disable mmap on Windows (CASSANDRA-6993)
 * Add missing ConsistencyLevels to cassandra-stress (CASSANDRA-8253)
 * Add auth support to cassandra-stress (CASSANDRA-7985)
 * Fix ArrayIndexOutOfBoundsException when generating error message
   for some CQL syntax errors (CASSANDRA-8455)
 * Scale memtable slab allocation logarithmically (CASSANDRA-7882)
 * cassandra-stress simultaneous inserts over same seed (CASSANDRA-7964)
 * Reduce cassandra-stress sampling memory requirements (CASSANDRA-7926)
 * Ensure memtable flush cannot expire commit log entries from its future (CASSANDRA-8383)
 * Make read "defrag" async to reclaim memtables (CASSANDRA-8459)
 * Remove tmplink files for offline compactions (CASSANDRA-8321)
 * Reduce maxHintsInProgress (CASSANDRA-8415)
 * BTree updates may call provided update function twice (CASSANDRA-8018)
 * Release sstable references after anticompaction (CASSANDRA-8386)
 * Handle abort() in SSTableRewriter properly (CASSANDRA-8320)
 * Centralize shared executors (CASSANDRA-8055)
 * Fix filtering for CONTAINS (KEY) relations on frozen collection
   clustering columns when the query is restricted to a single
   partition (CASSANDRA-8203)
 * Do more aggressive entire-sstable TTL expiry checks (CASSANDRA-8243)
 * Add more log info if readMeter is null (CASSANDRA-8238)
 * add check of the system wall clock time at startup (CASSANDRA-8305)
 * Support for frozen collections (CASSANDRA-7859)
 * Fix overflow on histogram computation (CASSANDRA-8028)
 * Have paxos reuse the timestamp generation of normal queries (CASSANDRA-7801)
 * Fix incremental repair not remove parent session on remote (CASSANDRA-8291)
 * Improve JBOD disk utilization (CASSANDRA-7386)
 * Log failed host when preparing incremental repair (CASSANDRA-8228)
 * Force config client mode in CQLSSTableWriter (CASSANDRA-8281)
 * Fix sstableupgrade throws exception (CASSANDRA-8688)
 * Fix hang when repairing empty keyspace (CASSANDRA-8694)
Merged from 2.0:
 * Fix IllegalArgumentException in dynamic snitch (CASSANDRA-8448)
 * Add support for UPDATE ... IF EXISTS (CASSANDRA-8610)
 * Fix reversal of list prepends (CASSANDRA-8733)
 * Prevent non-zero default_time_to_live on tables with counters
   (CASSANDRA-8678)
 * Fix SSTableSimpleUnsortedWriter ConcurrentModificationException
   (CASSANDRA-8619)
 * Round up time deltas lower than 1ms in BulkLoader (CASSANDRA-8645)
 * Add batch remove iterator to ABSC (CASSANDRA-8414, 8666)
 * Round up time deltas lower than 1ms in BulkLoader (CASSANDRA-8645)
 * Fix isClientMode check in Keyspace (CASSANDRA-8687)
 * Use more efficient slice size for querying internal secondary
   index tables (CASSANDRA-8550)
 * Fix potentially returning deleted rows with range tombstone (CASSANDRA-8558)
 * Check for available disk space before starting a compaction (CASSANDRA-8562)
 * Fix DISTINCT queries with LIMITs or paging when some partitions
   contain only tombstones (CASSANDRA-8490)
 * Introduce background cache refreshing to permissions cache
   (CASSANDRA-8194)
 * Fix race condition in StreamTransferTask that could lead to
   infinite loops and premature sstable deletion (CASSANDRA-7704)
 * Add an extra version check to MigrationTask (CASSANDRA-8462)
 * Ensure SSTableWriter cleans up properly after failure (CASSANDRA-8499)
 * Increase bf true positive count on key cache hit (CASSANDRA-8525)
 * Move MeteredFlusher to its own thread (CASSANDRA-8485)
 * Fix non-distinct results in DISTNCT queries on static columns when
   paging is enabled (CASSANDRA-8087)
 * Move all hints related tasks to hints internal executor (CASSANDRA-8285)
 * Fix paging for multi-partition IN queries (CASSANDRA-8408)
 * Fix MOVED_NODE topology event never being emitted when a node
   moves its token (CASSANDRA-8373)
 * Fix validation of indexes in COMPACT tables (CASSANDRA-8156)
 * Avoid StackOverflowError when a large list of IN values
   is used for a clustering column (CASSANDRA-8410)
 * Fix NPE when writetime() or ttl() calls are wrapped by
   another function call (CASSANDRA-8451)
 * Fix NPE after dropping a keyspace (CASSANDRA-8332)
 * Fix error message on read repair timeouts (CASSANDRA-7947)
 * Default DTCS base_time_seconds changed to 60 (CASSANDRA-8417)
 * Refuse Paxos operation with more than one pending endpoint (CASSANDRA-8346, 8640)
 * Throw correct exception when trying to bind a keyspace or table
   name (CASSANDRA-6952)
 * Make HHOM.compact synchronized (CASSANDRA-8416)
 * cancel latency-sampling task when CF is dropped (CASSANDRA-8401)
 * don't block SocketThread for MessagingService (CASSANDRA-8188)
 * Increase quarantine delay on replacement (CASSANDRA-8260)
 * Expose off-heap memory usage stats (CASSANDRA-7897)
 * Ignore Paxos commits for truncated tables (CASSANDRA-7538)
 * Validate size of indexed column values (CASSANDRA-8280)
 * Make LCS split compaction results over all data directories (CASSANDRA-8329)
 * Fix some failing queries that use multi-column relations
   on COMPACT STORAGE tables (CASSANDRA-8264)
 * Fix InvalidRequestException with ORDER BY (CASSANDRA-8286)
 * Disable SSLv3 for POODLE (CASSANDRA-8265)
 * Fix millisecond timestamps in Tracing (CASSANDRA-8297)
 * Include keyspace name in error message when there are insufficient
   live nodes to stream from (CASSANDRA-8221)
 * Avoid overlap in L1 when L0 contains many nonoverlapping
   sstables (CASSANDRA-8211)
 * Improve PropertyFileSnitch logging (CASSANDRA-8183)
 * Add DC-aware sequential repair (CASSANDRA-8193)
 * Use live sstables in snapshot repair if possible (CASSANDRA-8312)
 * Fix hints serialized size calculation (CASSANDRA-8587)


2.1.2
 * (cqlsh) parse_for_table_meta errors out on queries with undefined
   grammars (CASSANDRA-8262)
 * (cqlsh) Fix SELECT ... TOKEN() function broken in C* 2.1.1 (CASSANDRA-8258)
 * Fix Cassandra crash when running on JDK8 update 40 (CASSANDRA-8209)
 * Optimize partitioner tokens (CASSANDRA-8230)
 * Improve compaction of repaired/unrepaired sstables (CASSANDRA-8004)
 * Make cache serializers pluggable (CASSANDRA-8096)
 * Fix issues with CONTAINS (KEY) queries on secondary indexes
   (CASSANDRA-8147)
 * Fix read-rate tracking of sstables for some queries (CASSANDRA-8239)
 * Fix default timestamp in QueryOptions (CASSANDRA-8246)
 * Set socket timeout when reading remote version (CASSANDRA-8188)
 * Refactor how we track live size (CASSANDRA-7852)
 * Make sure unfinished compaction files are removed (CASSANDRA-8124)
 * Fix shutdown when run as Windows service (CASSANDRA-8136)
 * Fix DESCRIBE TABLE with custom indexes (CASSANDRA-8031)
 * Fix race in RecoveryManagerTest (CASSANDRA-8176)
 * Avoid IllegalArgumentException while sorting sstables in
   IndexSummaryManager (CASSANDRA-8182)
 * Shutdown JVM on file descriptor exhaustion (CASSANDRA-7579)
 * Add 'die' policy for commit log and disk failure (CASSANDRA-7927)
 * Fix installing as service on Windows (CASSANDRA-8115)
 * Fix CREATE TABLE for CQL2 (CASSANDRA-8144)
 * Avoid boxing in ColumnStats min/max trackers (CASSANDRA-8109)
Merged from 2.0:
 * Correctly handle non-text column names in cql3 (CASSANDRA-8178)
 * Fix deletion for indexes on primary key columns (CASSANDRA-8206)
 * Add 'nodetool statusgossip' (CASSANDRA-8125)
 * Improve client notification that nodes are ready for requests (CASSANDRA-7510)
 * Handle negative timestamp in writetime method (CASSANDRA-8139)
 * Pig: Remove errant LIMIT clause in CqlNativeStorage (CASSANDRA-8166)
 * Throw ConfigurationException when hsha is used with the default
   rpc_max_threads setting of 'unlimited' (CASSANDRA-8116)
 * Allow concurrent writing of the same table in the same JVM using
   CQLSSTableWriter (CASSANDRA-7463)
 * Fix totalDiskSpaceUsed calculation (CASSANDRA-8205)


2.1.1
 * Fix spin loop in AtomicSortedColumns (CASSANDRA-7546)
 * Dont notify when replacing tmplink files (CASSANDRA-8157)
 * Fix validation with multiple CONTAINS clause (CASSANDRA-8131)
 * Fix validation of collections in TriggerExecutor (CASSANDRA-8146)
 * Fix IllegalArgumentException when a list of IN values containing tuples
   is passed as a single arg to a prepared statement with the v1 or v2
   protocol (CASSANDRA-8062)
 * Fix ClassCastException in DISTINCT query on static columns with
   query paging (CASSANDRA-8108)
 * Fix NPE on null nested UDT inside a set (CASSANDRA-8105)
 * Fix exception when querying secondary index on set items or map keys
   when some clustering columns are specified (CASSANDRA-8073)
 * Send proper error response when there is an error during native
   protocol message decode (CASSANDRA-8118)
 * Gossip should ignore generation numbers too far in the future (CASSANDRA-8113)
 * Fix NPE when creating a table with frozen sets, lists (CASSANDRA-8104)
 * Fix high memory use due to tracking reads on incrementally opened sstable
   readers (CASSANDRA-8066)
 * Fix EXECUTE request with skipMetadata=false returning no metadata
   (CASSANDRA-8054)
 * Allow concurrent use of CQLBulkOutputFormat (CASSANDRA-7776)
 * Shutdown JVM on OOM (CASSANDRA-7507)
 * Upgrade netty version and enable epoll event loop (CASSANDRA-7761)
 * Don't duplicate sstables smaller than split size when using
   the sstablesplitter tool (CASSANDRA-7616)
 * Avoid re-parsing already prepared statements (CASSANDRA-7923)
 * Fix some Thrift slice deletions and updates of COMPACT STORAGE
   tables with some clustering columns omitted (CASSANDRA-7990)
 * Fix filtering for CONTAINS on sets (CASSANDRA-8033)
 * Properly track added size (CASSANDRA-7239)
 * Allow compilation in java 8 (CASSANDRA-7208)
 * Fix Assertion error on RangeTombstoneList diff (CASSANDRA-8013)
 * Release references to overlapping sstables during compaction (CASSANDRA-7819)
 * Send notification when opening compaction results early (CASSANDRA-8034)
 * Make native server start block until properly bound (CASSANDRA-7885)
 * (cqlsh) Fix IPv6 support (CASSANDRA-7988)
 * Ignore fat clients when checking for endpoint collision (CASSANDRA-7939)
 * Make sstablerepairedset take a list of files (CASSANDRA-7995)
 * (cqlsh) Tab completeion for indexes on map keys (CASSANDRA-7972)
 * (cqlsh) Fix UDT field selection in select clause (CASSANDRA-7891)
 * Fix resource leak in event of corrupt sstable
 * (cqlsh) Add command line option for cqlshrc file path (CASSANDRA-7131)
 * Provide visibility into prepared statements churn (CASSANDRA-7921, CASSANDRA-7930)
 * Invalidate prepared statements when their keyspace or table is
   dropped (CASSANDRA-7566)
 * cassandra-stress: fix support for NetworkTopologyStrategy (CASSANDRA-7945)
 * Fix saving caches when a table is dropped (CASSANDRA-7784)
 * Add better error checking of new stress profile (CASSANDRA-7716)
 * Use ThreadLocalRandom and remove FBUtilities.threadLocalRandom (CASSANDRA-7934)
 * Prevent operator mistakes due to simultaneous bootstrap (CASSANDRA-7069)
 * cassandra-stress supports whitelist mode for node config (CASSANDRA-7658)
 * GCInspector more closely tracks GC; cassandra-stress and nodetool report it (CASSANDRA-7916)
 * nodetool won't output bogus ownership info without a keyspace (CASSANDRA-7173)
 * Add human readable option to nodetool commands (CASSANDRA-5433)
 * Don't try to set repairedAt on old sstables (CASSANDRA-7913)
 * Add metrics for tracking PreparedStatement use (CASSANDRA-7719)
 * (cqlsh) tab-completion for triggers (CASSANDRA-7824)
 * (cqlsh) Support for query paging (CASSANDRA-7514)
 * (cqlsh) Show progress of COPY operations (CASSANDRA-7789)
 * Add syntax to remove multiple elements from a map (CASSANDRA-6599)
 * Support non-equals conditions in lightweight transactions (CASSANDRA-6839)
 * Add IF [NOT] EXISTS to create/drop triggers (CASSANDRA-7606)
 * (cqlsh) Display the current logged-in user (CASSANDRA-7785)
 * (cqlsh) Don't ignore CTRL-C during COPY FROM execution (CASSANDRA-7815)
 * (cqlsh) Order UDTs according to cross-type dependencies in DESCRIBE
   output (CASSANDRA-7659)
 * (cqlsh) Fix handling of CAS statement results (CASSANDRA-7671)
 * (cqlsh) COPY TO/FROM improvements (CASSANDRA-7405)
 * Support list index operations with conditions (CASSANDRA-7499)
 * Add max live/tombstoned cells to nodetool cfstats output (CASSANDRA-7731)
 * Validate IPv6 wildcard addresses properly (CASSANDRA-7680)
 * (cqlsh) Error when tracing query (CASSANDRA-7613)
 * Avoid IOOBE when building SyntaxError message snippet (CASSANDRA-7569)
 * SSTableExport uses correct validator to create string representation of partition
   keys (CASSANDRA-7498)
 * Avoid NPEs when receiving type changes for an unknown keyspace (CASSANDRA-7689)
 * Add support for custom 2i validation (CASSANDRA-7575)
 * Pig support for hadoop CqlInputFormat (CASSANDRA-6454)
 * Add duration mode to cassandra-stress (CASSANDRA-7468)
 * Add listen_interface and rpc_interface options (CASSANDRA-7417)
 * Improve schema merge performance (CASSANDRA-7444)
 * Adjust MT depth based on # of partition validating (CASSANDRA-5263)
 * Optimise NativeCell comparisons (CASSANDRA-6755)
 * Configurable client timeout for cqlsh (CASSANDRA-7516)
 * Include snippet of CQL query near syntax error in messages (CASSANDRA-7111)
 * Make repair -pr work with -local (CASSANDRA-7450)
 * Fix error in sstableloader with -cph > 1 (CASSANDRA-8007)
 * Fix snapshot repair error on indexed tables (CASSANDRA-8020)
 * Do not exit nodetool repair when receiving JMX NOTIF_LOST (CASSANDRA-7909)
 * Stream to private IP when available (CASSANDRA-8084)
Merged from 2.0:
 * Reject conditions on DELETE unless full PK is given (CASSANDRA-6430)
 * Properly reject the token function DELETE (CASSANDRA-7747)
 * Force batchlog replay before decommissioning a node (CASSANDRA-7446)
 * Fix hint replay with many accumulated expired hints (CASSANDRA-6998)
 * Fix duplicate results in DISTINCT queries on static columns with query
   paging (CASSANDRA-8108)
 * Add DateTieredCompactionStrategy (CASSANDRA-6602)
 * Properly validate ascii and utf8 string literals in CQL queries (CASSANDRA-8101)
 * (cqlsh) Fix autocompletion for alter keyspace (CASSANDRA-8021)
 * Create backup directories for commitlog archiving during startup (CASSANDRA-8111)
 * Reduce totalBlockFor() for LOCAL_* consistency levels (CASSANDRA-8058)
 * Fix merging schemas with re-dropped keyspaces (CASSANDRA-7256)
 * Fix counters in supercolumns during live upgrades from 1.2 (CASSANDRA-7188)
 * Notify DT subscribers when a column family is truncated (CASSANDRA-8088)
 * Add sanity check of $JAVA on startup (CASSANDRA-7676)
 * Schedule fat client schema pull on join (CASSANDRA-7993)
 * Don't reset nodes' versions when closing IncomingTcpConnections
   (CASSANDRA-7734)
 * Record the real messaging version in all cases in OutboundTcpConnection
   (CASSANDRA-8057)
 * SSL does not work in cassandra-cli (CASSANDRA-7899)
 * Fix potential exception when using ReversedType in DynamicCompositeType
   (CASSANDRA-7898)
 * Better validation of collection values (CASSANDRA-7833)
 * Track min/max timestamps correctly (CASSANDRA-7969)
 * Fix possible overflow while sorting CL segments for replay (CASSANDRA-7992)
 * Increase nodetool Xmx (CASSANDRA-7956)
 * Archive any commitlog segments present at startup (CASSANDRA-6904)
 * CrcCheckChance should adjust based on live CFMetadata not 
   sstable metadata (CASSANDRA-7978)
 * token() should only accept columns in the partitioning
   key order (CASSANDRA-6075)
 * Add method to invalidate permission cache via JMX (CASSANDRA-7977)
 * Allow propagating multiple gossip states atomically (CASSANDRA-6125)
 * Log exceptions related to unclean native protocol client disconnects
   at DEBUG or INFO (CASSANDRA-7849)
 * Allow permissions cache to be set via JMX (CASSANDRA-7698)
 * Include schema_triggers CF in readable system resources (CASSANDRA-7967)
 * Fix RowIndexEntry to report correct serializedSize (CASSANDRA-7948)
 * Make CQLSSTableWriter sync within partitions (CASSANDRA-7360)
 * Potentially use non-local replicas in CqlConfigHelper (CASSANDRA-7906)
 * Explicitly disallow mixing multi-column and single-column
   relations on clustering columns (CASSANDRA-7711)
 * Better error message when condition is set on PK column (CASSANDRA-7804)
 * Don't send schema change responses and events for no-op DDL
   statements (CASSANDRA-7600)
 * (Hadoop) fix cluster initialisation for a split fetching (CASSANDRA-7774)
 * Throw InvalidRequestException when queries contain relations on entire
   collection columns (CASSANDRA-7506)
 * (cqlsh) enable CTRL-R history search with libedit (CASSANDRA-7577)
 * (Hadoop) allow ACFRW to limit nodes to local DC (CASSANDRA-7252)
 * (cqlsh) cqlsh should automatically disable tracing when selecting
   from system_traces (CASSANDRA-7641)
 * (Hadoop) Add CqlOutputFormat (CASSANDRA-6927)
 * Don't depend on cassandra config for nodetool ring (CASSANDRA-7508)
 * (cqlsh) Fix failing cqlsh formatting tests (CASSANDRA-7703)
 * Fix IncompatibleClassChangeError from hadoop2 (CASSANDRA-7229)
 * Add 'nodetool sethintedhandoffthrottlekb' (CASSANDRA-7635)
 * (cqlsh) Add tab-completion for CREATE/DROP USER IF [NOT] EXISTS (CASSANDRA-7611)
 * Catch errors when the JVM pulls the rug out from GCInspector (CASSANDRA-5345)
 * cqlsh fails when version number parts are not int (CASSANDRA-7524)
 * Fix NPE when table dropped during streaming (CASSANDRA-7946)
 * Fix wrong progress when streaming uncompressed (CASSANDRA-7878)
 * Fix possible infinite loop in creating repair range (CASSANDRA-7983)
 * Fix unit in nodetool for streaming throughput (CASSANDRA-7375)
Merged from 1.2:
 * Don't index tombstones (CASSANDRA-7828)
 * Improve PasswordAuthenticator default super user setup (CASSANDRA-7788)


2.1.0
 * (cqlsh) Removed "ALTER TYPE <name> RENAME TO <name>" from tab-completion
   (CASSANDRA-7895)
 * Fixed IllegalStateException in anticompaction (CASSANDRA-7892)
 * cqlsh: DESCRIBE support for frozen UDTs, tuples (CASSANDRA-7863)
 * Avoid exposing internal classes over JMX (CASSANDRA-7879)
 * Add null check for keys when freezing collection (CASSANDRA-7869)
 * Improve stress workload realism (CASSANDRA-7519)
Merged from 2.0:
 * Configure system.paxos with LeveledCompactionStrategy (CASSANDRA-7753)
 * Fix ALTER clustering column type from DateType to TimestampType when
   using DESC clustering order (CASSANRDA-7797)
 * Throw EOFException if we run out of chunks in compressed datafile
   (CASSANDRA-7664)
 * Fix PRSI handling of CQL3 row markers for row cleanup (CASSANDRA-7787)
 * Fix dropping collection when it's the last regular column (CASSANDRA-7744)
 * Make StreamReceiveTask thread safe and gc friendly (CASSANDRA-7795)
 * Validate empty cell names from counter updates (CASSANDRA-7798)
Merged from 1.2:
 * Don't allow compacted sstables to be marked as compacting (CASSANDRA-7145)
 * Track expired tombstones (CASSANDRA-7810)


2.1.0-rc7
 * Add frozen keyword and require UDT to be frozen (CASSANDRA-7857)
 * Track added sstable size correctly (CASSANDRA-7239)
 * (cqlsh) Fix case insensitivity (CASSANDRA-7834)
 * Fix failure to stream ranges when moving (CASSANDRA-7836)
 * Correctly remove tmplink files (CASSANDRA-7803)
 * (cqlsh) Fix column name formatting for functions, CAS operations,
   and UDT field selections (CASSANDRA-7806)
 * (cqlsh) Fix COPY FROM handling of null/empty primary key
   values (CASSANDRA-7792)
 * Fix ordering of static cells (CASSANDRA-7763)
Merged from 2.0:
 * Forbid re-adding dropped counter columns (CASSANDRA-7831)
 * Fix CFMetaData#isThriftCompatible() for PK-only tables (CASSANDRA-7832)
 * Always reject inequality on the partition key without token()
   (CASSANDRA-7722)
 * Always send Paxos commit to all replicas (CASSANDRA-7479)
 * Make disruptor_thrift_server invocation pool configurable (CASSANDRA-7594)
 * Make repair no-op when RF=1 (CASSANDRA-7864)


2.1.0-rc6
 * Fix OOM issue from netty caching over time (CASSANDRA-7743)
 * json2sstable couldn't import JSON for CQL table (CASSANDRA-7477)
 * Invalidate all caches on table drop (CASSANDRA-7561)
 * Skip strict endpoint selection for ranges if RF == nodes (CASSANRA-7765)
 * Fix Thrift range filtering without 2ary index lookups (CASSANDRA-7741)
 * Add tracing entries about concurrent range requests (CASSANDRA-7599)
 * (cqlsh) Fix DESCRIBE for NTS keyspaces (CASSANDRA-7729)
 * Remove netty buffer ref-counting (CASSANDRA-7735)
 * Pass mutated cf to index updater for use by PRSI (CASSANDRA-7742)
 * Include stress yaml example in release and deb (CASSANDRA-7717)
 * workaround for netty issue causing corrupted data off the wire (CASSANDRA-7695)
 * cqlsh DESC CLUSTER fails retrieving ring information (CASSANDRA-7687)
 * Fix binding null values inside UDT (CASSANDRA-7685)
 * Fix UDT field selection with empty fields (CASSANDRA-7670)
 * Bogus deserialization of static cells from sstable (CASSANDRA-7684)
 * Fix NPE on compaction leftover cleanup for dropped table (CASSANDRA-7770)
Merged from 2.0:
 * Fix race condition in StreamTransferTask that could lead to
   infinite loops and premature sstable deletion (CASSANDRA-7704)
 * (cqlsh) Wait up to 10 sec for a tracing session (CASSANDRA-7222)
 * Fix NPE in FileCacheService.sizeInBytes (CASSANDRA-7756)
 * Remove duplicates from StorageService.getJoiningNodes (CASSANDRA-7478)
 * Clone token map outside of hot gossip loops (CASSANDRA-7758)
 * Fix MS expiring map timeout for Paxos messages (CASSANDRA-7752)
 * Do not flush on truncate if durable_writes is false (CASSANDRA-7750)
 * Give CRR a default input_cql Statement (CASSANDRA-7226)
 * Better error message when adding a collection with the same name
   than a previously dropped one (CASSANDRA-6276)
 * Fix validation when adding static columns (CASSANDRA-7730)
 * (Thrift) fix range deletion of supercolumns (CASSANDRA-7733)
 * Fix potential AssertionError in RangeTombstoneList (CASSANDRA-7700)
 * Validate arguments of blobAs* functions (CASSANDRA-7707)
 * Fix potential AssertionError with 2ndary indexes (CASSANDRA-6612)
 * Avoid logging CompactionInterrupted at ERROR (CASSANDRA-7694)
 * Minor leak in sstable2jon (CASSANDRA-7709)
 * Add cassandra.auto_bootstrap system property (CASSANDRA-7650)
 * Update java driver (for hadoop) (CASSANDRA-7618)
 * Remove CqlPagingRecordReader/CqlPagingInputFormat (CASSANDRA-7570)
 * Support connecting to ipv6 jmx with nodetool (CASSANDRA-7669)


2.1.0-rc5
 * Reject counters inside user types (CASSANDRA-7672)
 * Switch to notification-based GCInspector (CASSANDRA-7638)
 * (cqlsh) Handle nulls in UDTs and tuples correctly (CASSANDRA-7656)
 * Don't use strict consistency when replacing (CASSANDRA-7568)
 * Fix min/max cell name collection on 2.0 SSTables with range
   tombstones (CASSANDRA-7593)
 * Tolerate min/max cell names of different lengths (CASSANDRA-7651)
 * Filter cached results correctly (CASSANDRA-7636)
 * Fix tracing on the new SEPExecutor (CASSANDRA-7644)
 * Remove shuffle and taketoken (CASSANDRA-7601)
 * Clean up Windows batch scripts (CASSANDRA-7619)
 * Fix native protocol drop user type notification (CASSANDRA-7571)
 * Give read access to system.schema_usertypes to all authenticated users
   (CASSANDRA-7578)
 * (cqlsh) Fix cqlsh display when zero rows are returned (CASSANDRA-7580)
 * Get java version correctly when JAVA_TOOL_OPTIONS is set (CASSANDRA-7572)
 * Fix NPE when dropping index from non-existent keyspace, AssertionError when
   dropping non-existent index with IF EXISTS (CASSANDRA-7590)
 * Fix sstablelevelresetter hang (CASSANDRA-7614)
 * (cqlsh) Fix deserialization of blobs (CASSANDRA-7603)
 * Use "keyspace updated" schema change message for UDT changes in v1 and
   v2 protocols (CASSANDRA-7617)
 * Fix tracing of range slices and secondary index lookups that are local
   to the coordinator (CASSANDRA-7599)
 * Set -Dcassandra.storagedir for all tool shell scripts (CASSANDRA-7587)
 * Don't swap max/min col names when mutating sstable metadata (CASSANDRA-7596)
 * (cqlsh) Correctly handle paged result sets (CASSANDRA-7625)
 * (cqlsh) Improve waiting for a trace to complete (CASSANDRA-7626)
 * Fix tracing of concurrent range slices and 2ary index queries (CASSANDRA-7626)
 * Fix scrub against collection type (CASSANDRA-7665)
Merged from 2.0:
 * Set gc_grace_seconds to seven days for system schema tables (CASSANDRA-7668)
 * SimpleSeedProvider no longer caches seeds forever (CASSANDRA-7663)
 * Always flush on truncate (CASSANDRA-7511)
 * Fix ReversedType(DateType) mapping to native protocol (CASSANDRA-7576)
 * Always merge ranges owned by a single node (CASSANDRA-6930)
 * Track max/min timestamps for range tombstones (CASSANDRA-7647)
 * Fix NPE when listing saved caches dir (CASSANDRA-7632)


2.1.0-rc4
 * Fix word count hadoop example (CASSANDRA-7200)
 * Updated memtable_cleanup_threshold and memtable_flush_writers defaults 
   (CASSANDRA-7551)
 * (Windows) fix startup when WMI memory query fails (CASSANDRA-7505)
 * Anti-compaction proceeds if any part of the repair failed (CASSANDRA-7521)
 * Add missing table name to DROP INDEX responses and notifications (CASSANDRA-7539)
 * Bump CQL version to 3.2.0 and update CQL documentation (CASSANDRA-7527)
 * Fix configuration error message when running nodetool ring (CASSANDRA-7508)
 * Support conditional updates, tuple type, and the v3 protocol in cqlsh (CASSANDRA-7509)
 * Handle queries on multiple secondary index types (CASSANDRA-7525)
 * Fix cqlsh authentication with v3 native protocol (CASSANDRA-7564)
 * Fix NPE when unknown prepared statement ID is used (CASSANDRA-7454)
Merged from 2.0:
 * (Windows) force range-based repair to non-sequential mode (CASSANDRA-7541)
 * Fix range merging when DES scores are zero (CASSANDRA-7535)
 * Warn when SSL certificates have expired (CASSANDRA-7528)
 * Fix error when doing reversed queries with static columns (CASSANDRA-7490)
Merged from 1.2:
 * Set correct stream ID on responses when non-Exception Throwables
   are thrown while handling native protocol messages (CASSANDRA-7470)


2.1.0-rc3
 * Consider expiry when reconciling otherwise equal cells (CASSANDRA-7403)
 * Introduce CQL support for stress tool (CASSANDRA-6146)
 * Fix ClassCastException processing expired messages (CASSANDRA-7496)
 * Fix prepared marker for collections inside UDT (CASSANDRA-7472)
 * Remove left-over populate_io_cache_on_flush and replicate_on_write
   uses (CASSANDRA-7493)
 * (Windows) handle spaces in path names (CASSANDRA-7451)
 * Ensure writes have completed after dropping a table, before recycling
   commit log segments (CASSANDRA-7437)
 * Remove left-over rows_per_partition_to_cache (CASSANDRA-7493)
 * Fix error when CONTAINS is used with a bind marker (CASSANDRA-7502)
 * Properly reject unknown UDT field (CASSANDRA-7484)
Merged from 2.0:
 * Fix CC#collectTimeOrderedData() tombstone optimisations (CASSANDRA-7394)
 * Support DISTINCT for static columns and fix behaviour when DISTINC is
   not use (CASSANDRA-7305).
 * Workaround JVM NPE on JMX bind failure (CASSANDRA-7254)
 * Fix race in FileCacheService RemovalListener (CASSANDRA-7278)
 * Fix inconsistent use of consistencyForCommit that allowed LOCAL_QUORUM
   operations to incorrect become full QUORUM (CASSANDRA-7345)
 * Properly handle unrecognized opcodes and flags (CASSANDRA-7440)
 * (Hadoop) close CqlRecordWriter clients when finished (CASSANDRA-7459)
 * Commit disk failure policy (CASSANDRA-7429)
 * Make sure high level sstables get compacted (CASSANDRA-7414)
 * Fix AssertionError when using empty clustering columns and static columns
   (CASSANDRA-7455)
 * Add option to disable STCS in L0 (CASSANDRA-6621)
 * Upgrade to snappy-java 1.0.5.2 (CASSANDRA-7476)


2.1.0-rc2
 * Fix heap size calculation for CompoundSparseCellName and 
   CompoundSparseCellName.WithCollection (CASSANDRA-7421)
 * Allow counter mutations in UNLOGGED batches (CASSANDRA-7351)
 * Modify reconcile logic to always pick a tombstone over a counter cell
   (CASSANDRA-7346)
 * Avoid incremental compaction on Windows (CASSANDRA-7365)
 * Fix exception when querying a composite-keyed table with a collection index
   (CASSANDRA-7372)
 * Use node's host id in place of counter ids (CASSANDRA-7366)
 * Fix error when doing reversed queries with static columns (CASSANDRA-7490)
 * Backport CASSANDRA-6747 (CASSANDRA-7560)
 * Track max/min timestamps for range tombstones (CASSANDRA-7647)
 * Fix NPE when listing saved caches dir (CASSANDRA-7632)
 * Fix sstableloader unable to connect encrypted node (CASSANDRA-7585)
Merged from 1.2:
 * Clone token map outside of hot gossip loops (CASSANDRA-7758)
 * Add stop method to EmbeddedCassandraService (CASSANDRA-7595)
 * Support connecting to ipv6 jmx with nodetool (CASSANDRA-7669)
 * Set gc_grace_seconds to seven days for system schema tables (CASSANDRA-7668)
 * SimpleSeedProvider no longer caches seeds forever (CASSANDRA-7663)
 * Set correct stream ID on responses when non-Exception Throwables
   are thrown while handling native protocol messages (CASSANDRA-7470)
 * Fix row size miscalculation in LazilyCompactedRow (CASSANDRA-7543)
 * Fix race in background compaction check (CASSANDRA-7745)
 * Don't clear out range tombstones during compaction (CASSANDRA-7808)


2.1.0-rc1
 * Revert flush directory (CASSANDRA-6357)
 * More efficient executor service for fast operations (CASSANDRA-4718)
 * Move less common tools into a new cassandra-tools package (CASSANDRA-7160)
 * Support more concurrent requests in native protocol (CASSANDRA-7231)
 * Add tab-completion to debian nodetool packaging (CASSANDRA-6421)
 * Change concurrent_compactors defaults (CASSANDRA-7139)
 * Add PowerShell Windows launch scripts (CASSANDRA-7001)
 * Make commitlog archive+restore more robust (CASSANDRA-6974)
 * Fix marking commitlogsegments clean (CASSANDRA-6959)
 * Add snapshot "manifest" describing files included (CASSANDRA-6326)
 * Parallel streaming for sstableloader (CASSANDRA-3668)
 * Fix bugs in supercolumns handling (CASSANDRA-7138)
 * Fix ClassClassException on composite dense tables (CASSANDRA-7112)
 * Cleanup and optimize collation and slice iterators (CASSANDRA-7107)
 * Upgrade NBHM lib (CASSANDRA-7128)
 * Optimize netty server (CASSANDRA-6861)
 * Fix repair hang when given CF does not exist (CASSANDRA-7189)
 * Allow c* to be shutdown in an embedded mode (CASSANDRA-5635)
 * Add server side batching to native transport (CASSANDRA-5663)
 * Make batchlog replay asynchronous (CASSANDRA-6134)
 * remove unused classes (CASSANDRA-7197)
 * Limit user types to the keyspace they are defined in (CASSANDRA-6643)
 * Add validate method to CollectionType (CASSANDRA-7208)
 * New serialization format for UDT values (CASSANDRA-7209, CASSANDRA-7261)
 * Fix nodetool netstats (CASSANDRA-7270)
 * Fix potential ClassCastException in HintedHandoffManager (CASSANDRA-7284)
 * Use prepared statements internally (CASSANDRA-6975)
 * Fix broken paging state with prepared statement (CASSANDRA-7120)
 * Fix IllegalArgumentException in CqlStorage (CASSANDRA-7287)
 * Allow nulls/non-existant fields in UDT (CASSANDRA-7206)
 * Add Thrift MultiSliceRequest (CASSANDRA-6757, CASSANDRA-7027)
 * Handle overlapping MultiSlices (CASSANDRA-7279)
 * Fix DataOutputTest on Windows (CASSANDRA-7265)
 * Embedded sets in user defined data-types are not updating (CASSANDRA-7267)
 * Add tuple type to CQL/native protocol (CASSANDRA-7248)
 * Fix CqlPagingRecordReader on tables with few rows (CASSANDRA-7322)
Merged from 2.0:
 * Copy compaction options to make sure they are reloaded (CASSANDRA-7290)
 * Add option to do more aggressive tombstone compactions (CASSANDRA-6563)
 * Don't try to compact already-compacting files in HHOM (CASSANDRA-7288)
 * Always reallocate buffers in HSHA (CASSANDRA-6285)
 * (Hadoop) support authentication in CqlRecordReader (CASSANDRA-7221)
 * (Hadoop) Close java driver Cluster in CQLRR.close (CASSANDRA-7228)
 * Warn when 'USING TIMESTAMP' is used on a CAS BATCH (CASSANDRA-7067)
 * return all cpu values from BackgroundActivityMonitor.readAndCompute (CASSANDRA-7183)
 * Correctly delete scheduled range xfers (CASSANDRA-7143)
 * return all cpu values from BackgroundActivityMonitor.readAndCompute (CASSANDRA-7183)  
 * reduce garbage creation in calculatePendingRanges (CASSANDRA-7191)
 * fix c* launch issues on Russian os's due to output of linux 'free' cmd (CASSANDRA-6162)
 * Fix disabling autocompaction (CASSANDRA-7187)
 * Fix potential NumberFormatException when deserializing IntegerType (CASSANDRA-7088)
 * cqlsh can't tab-complete disabling compaction (CASSANDRA-7185)
 * cqlsh: Accept and execute CQL statement(s) from command-line parameter (CASSANDRA-7172)
 * Fix IllegalStateException in CqlPagingRecordReader (CASSANDRA-7198)
 * Fix the InvertedIndex trigger example (CASSANDRA-7211)
 * Add --resolve-ip option to 'nodetool ring' (CASSANDRA-7210)
 * reduce garbage on codec flag deserialization (CASSANDRA-7244) 
 * Fix duplicated error messages on directory creation error at startup (CASSANDRA-5818)
 * Proper null handle for IF with map element access (CASSANDRA-7155)
 * Improve compaction visibility (CASSANDRA-7242)
 * Correctly delete scheduled range xfers (CASSANDRA-7143)
 * Make batchlog replica selection rack-aware (CASSANDRA-6551)
 * Fix CFMetaData#getColumnDefinitionFromColumnName() (CASSANDRA-7074)
 * Fix writetime/ttl functions for static columns (CASSANDRA-7081)
 * Suggest CTRL-C or semicolon after three blank lines in cqlsh (CASSANDRA-7142)
 * Fix 2ndary index queries with DESC clustering order (CASSANDRA-6950)
 * Invalid key cache entries on DROP (CASSANDRA-6525)
 * Fix flapping RecoveryManagerTest (CASSANDRA-7084)
 * Add missing iso8601 patterns for date strings (CASSANDRA-6973)
 * Support selecting multiple rows in a partition using IN (CASSANDRA-6875)
 * Add authentication support to shuffle (CASSANDRA-6484)
 * Swap local and global default read repair chances (CASSANDRA-7320)
 * Add conditional CREATE/DROP USER support (CASSANDRA-7264)
 * Cqlsh counts non-empty lines for "Blank lines" warning (CASSANDRA-7325)
Merged from 1.2:
 * Add Cloudstack snitch (CASSANDRA-7147)
 * Update system.peers correctly when relocating tokens (CASSANDRA-7126)
 * Add Google Compute Engine snitch (CASSANDRA-7132)
 * remove duplicate query for local tokens (CASSANDRA-7182)
 * exit CQLSH with error status code if script fails (CASSANDRA-6344)
 * Fix bug with some IN queries missig results (CASSANDRA-7105)
 * Fix availability validation for LOCAL_ONE CL (CASSANDRA-7319)
 * Hint streaming can cause decommission to fail (CASSANDRA-7219)


2.1.0-beta2
 * Increase default CL space to 8GB (CASSANDRA-7031)
 * Add range tombstones to read repair digests (CASSANDRA-6863)
 * Fix BTree.clear for large updates (CASSANDRA-6943)
 * Fail write instead of logging a warning when unable to append to CL
   (CASSANDRA-6764)
 * Eliminate possibility of CL segment appearing twice in active list 
   (CASSANDRA-6557)
 * Apply DONTNEED fadvise to commitlog segments (CASSANDRA-6759)
 * Switch CRC component to Adler and include it for compressed sstables 
   (CASSANDRA-4165)
 * Allow cassandra-stress to set compaction strategy options (CASSANDRA-6451)
 * Add broadcast_rpc_address option to cassandra.yaml (CASSANDRA-5899)
 * Auto reload GossipingPropertyFileSnitch config (CASSANDRA-5897)
 * Fix overflow of memtable_total_space_in_mb (CASSANDRA-6573)
 * Fix ABTC NPE and apply update function correctly (CASSANDRA-6692)
 * Allow nodetool to use a file or prompt for password (CASSANDRA-6660)
 * Fix AIOOBE when concurrently accessing ABSC (CASSANDRA-6742)
 * Fix assertion error in ALTER TYPE RENAME (CASSANDRA-6705)
 * Scrub should not always clear out repaired status (CASSANDRA-5351)
 * Improve handling of range tombstone for wide partitions (CASSANDRA-6446)
 * Fix ClassCastException for compact table with composites (CASSANDRA-6738)
 * Fix potentially repairing with wrong nodes (CASSANDRA-6808)
 * Change caching option syntax (CASSANDRA-6745)
 * Fix stress to do proper counter reads (CASSANDRA-6835)
 * Fix help message for stress counter_write (CASSANDRA-6824)
 * Fix stress smart Thrift client to pick servers correctly (CASSANDRA-6848)
 * Add logging levels (minimal, normal or verbose) to stress tool (CASSANDRA-6849)
 * Fix race condition in Batch CLE (CASSANDRA-6860)
 * Improve cleanup/scrub/upgradesstables failure handling (CASSANDRA-6774)
 * ByteBuffer write() methods for serializing sstables (CASSANDRA-6781)
 * Proper compare function for CollectionType (CASSANDRA-6783)
 * Update native server to Netty 4 (CASSANDRA-6236)
 * Fix off-by-one error in stress (CASSANDRA-6883)
 * Make OpOrder AutoCloseable (CASSANDRA-6901)
 * Remove sync repair JMX interface (CASSANDRA-6900)
 * Add multiple memory allocation options for memtables (CASSANDRA-6689, 6694)
 * Remove adjusted op rate from stress output (CASSANDRA-6921)
 * Add optimized CF.hasColumns() implementations (CASSANDRA-6941)
 * Serialize batchlog mutations with the version of the target node
   (CASSANDRA-6931)
 * Optimize CounterColumn#reconcile() (CASSANDRA-6953)
 * Properly remove 1.2 sstable support in 2.1 (CASSANDRA-6869)
 * Lock counter cells, not partitions (CASSANDRA-6880)
 * Track presence of legacy counter shards in sstables (CASSANDRA-6888)
 * Ensure safe resource cleanup when replacing sstables (CASSANDRA-6912)
 * Add failure handler to async callback (CASSANDRA-6747)
 * Fix AE when closing SSTable without releasing reference (CASSANDRA-7000)
 * Clean up IndexInfo on keyspace/table drops (CASSANDRA-6924)
 * Only snapshot relative SSTables when sequential repair (CASSANDRA-7024)
 * Require nodetool rebuild_index to specify index names (CASSANDRA-7038)
 * fix cassandra stress errors on reads with native protocol (CASSANDRA-7033)
 * Use OpOrder to guard sstable references for reads (CASSANDRA-6919)
 * Preemptive opening of compaction result (CASSANDRA-6916)
 * Multi-threaded scrub/cleanup/upgradesstables (CASSANDRA-5547)
 * Optimize cellname comparison (CASSANDRA-6934)
 * Native protocol v3 (CASSANDRA-6855)
 * Optimize Cell liveness checks and clean up Cell (CASSANDRA-7119)
 * Support consistent range movements (CASSANDRA-2434)
 * Display min timestamp in sstablemetadata viewer (CASSANDRA-6767)
Merged from 2.0:
 * Avoid race-prone second "scrub" of system keyspace (CASSANDRA-6797)
 * Pool CqlRecordWriter clients by inetaddress rather than Range
   (CASSANDRA-6665)
 * Fix compaction_history timestamps (CASSANDRA-6784)
 * Compare scores of full replica ordering in DES (CASSANDRA-6683)
 * fix CME in SessionInfo updateProgress affecting netstats (CASSANDRA-6577)
 * Allow repairing between specific replicas (CASSANDRA-6440)
 * Allow per-dc enabling of hints (CASSANDRA-6157)
 * Add compatibility for Hadoop 0.2.x (CASSANDRA-5201)
 * Fix EstimatedHistogram races (CASSANDRA-6682)
 * Failure detector correctly converts initial value to nanos (CASSANDRA-6658)
 * Add nodetool taketoken to relocate vnodes (CASSANDRA-4445)
 * Expose bulk loading progress over JMX (CASSANDRA-4757)
 * Correctly handle null with IF conditions and TTL (CASSANDRA-6623)
 * Account for range/row tombstones in tombstone drop
   time histogram (CASSANDRA-6522)
 * Stop CommitLogSegment.close() from calling sync() (CASSANDRA-6652)
 * Make commitlog failure handling configurable (CASSANDRA-6364)
 * Avoid overlaps in LCS (CASSANDRA-6688)
 * Improve support for paginating over composites (CASSANDRA-4851)
 * Fix count(*) queries in a mixed cluster (CASSANDRA-6707)
 * Improve repair tasks(snapshot, differencing) concurrency (CASSANDRA-6566)
 * Fix replaying pre-2.0 commit logs (CASSANDRA-6714)
 * Add static columns to CQL3 (CASSANDRA-6561)
 * Optimize single partition batch statements (CASSANDRA-6737)
 * Disallow post-query re-ordering when paging (CASSANDRA-6722)
 * Fix potential paging bug with deleted columns (CASSANDRA-6748)
 * Fix NPE on BulkLoader caused by losing StreamEvent (CASSANDRA-6636)
 * Fix truncating compression metadata (CASSANDRA-6791)
 * Add CMSClassUnloadingEnabled JVM option (CASSANDRA-6541)
 * Catch memtable flush exceptions during shutdown (CASSANDRA-6735)
 * Fix upgradesstables NPE for non-CF-based indexes (CASSANDRA-6645)
 * Fix UPDATE updating PRIMARY KEY columns implicitly (CASSANDRA-6782)
 * Fix IllegalArgumentException when updating from 1.2 with SuperColumns
   (CASSANDRA-6733)
 * FBUtilities.singleton() should use the CF comparator (CASSANDRA-6778)
 * Fix CQLSStableWriter.addRow(Map<String, Object>) (CASSANDRA-6526)
 * Fix HSHA server introducing corrupt data (CASSANDRA-6285)
 * Fix CAS conditions for COMPACT STORAGE tables (CASSANDRA-6813)
 * Starting threads in OutboundTcpConnectionPool constructor causes race conditions (CASSANDRA-7177)
 * Allow overriding cassandra-rackdc.properties file (CASSANDRA-7072)
 * Set JMX RMI port to 7199 (CASSANDRA-7087)
 * Use LOCAL_QUORUM for data reads at LOCAL_SERIAL (CASSANDRA-6939)
 * Log a warning for large batches (CASSANDRA-6487)
 * Put nodes in hibernate when join_ring is false (CASSANDRA-6961)
 * Avoid early loading of non-system keyspaces before compaction-leftovers 
   cleanup at startup (CASSANDRA-6913)
 * Restrict Windows to parallel repairs (CASSANDRA-6907)
 * (Hadoop) Allow manually specifying start/end tokens in CFIF (CASSANDRA-6436)
 * Fix NPE in MeteredFlusher (CASSANDRA-6820)
 * Fix race processing range scan responses (CASSANDRA-6820)
 * Allow deleting snapshots from dropped keyspaces (CASSANDRA-6821)
 * Add uuid() function (CASSANDRA-6473)
 * Omit tombstones from schema digests (CASSANDRA-6862)
 * Include correct consistencyLevel in LWT timeout (CASSANDRA-6884)
 * Lower chances for losing new SSTables during nodetool refresh and
   ColumnFamilyStore.loadNewSSTables (CASSANDRA-6514)
 * Add support for DELETE ... IF EXISTS to CQL3 (CASSANDRA-5708)
 * Update hadoop_cql3_word_count example (CASSANDRA-6793)
 * Fix handling of RejectedExecution in sync Thrift server (CASSANDRA-6788)
 * Log more information when exceeding tombstone_warn_threshold (CASSANDRA-6865)
 * Fix truncate to not abort due to unreachable fat clients (CASSANDRA-6864)
 * Fix schema concurrency exceptions (CASSANDRA-6841)
 * Fix leaking validator FH in StreamWriter (CASSANDRA-6832)
 * Fix saving triggers to schema (CASSANDRA-6789)
 * Fix trigger mutations when base mutation list is immutable (CASSANDRA-6790)
 * Fix accounting in FileCacheService to allow re-using RAR (CASSANDRA-6838)
 * Fix static counter columns (CASSANDRA-6827)
 * Restore expiring->deleted (cell) compaction optimization (CASSANDRA-6844)
 * Fix CompactionManager.needsCleanup (CASSANDRA-6845)
 * Correctly compare BooleanType values other than 0 and 1 (CASSANDRA-6779)
 * Read message id as string from earlier versions (CASSANDRA-6840)
 * Properly use the Paxos consistency for (non-protocol) batch (CASSANDRA-6837)
 * Add paranoid disk failure option (CASSANDRA-6646)
 * Improve PerRowSecondaryIndex performance (CASSANDRA-6876)
 * Extend triggers to support CAS updates (CASSANDRA-6882)
 * Static columns with IF NOT EXISTS don't always work as expected (CASSANDRA-6873)
 * Fix paging with SELECT DISTINCT (CASSANDRA-6857)
 * Fix UnsupportedOperationException on CAS timeout (CASSANDRA-6923)
 * Improve MeteredFlusher handling of MF-unaffected column families
   (CASSANDRA-6867)
 * Add CqlRecordReader using native pagination (CASSANDRA-6311)
 * Add QueryHandler interface (CASSANDRA-6659)
 * Track liveRatio per-memtable, not per-CF (CASSANDRA-6945)
 * Make sure upgradesstables keeps sstable level (CASSANDRA-6958)
 * Fix LIMIT with static columns (CASSANDRA-6956)
 * Fix clash with CQL column name in thrift validation (CASSANDRA-6892)
 * Fix error with super columns in mixed 1.2-2.0 clusters (CASSANDRA-6966)
 * Fix bad skip of sstables on slice query with composite start/finish (CASSANDRA-6825)
 * Fix unintended update with conditional statement (CASSANDRA-6893)
 * Fix map element access in IF (CASSANDRA-6914)
 * Avoid costly range calculations for range queries on system keyspaces
   (CASSANDRA-6906)
 * Fix SSTable not released if stream session fails (CASSANDRA-6818)
 * Avoid build failure due to ANTLR timeout (CASSANDRA-6991)
 * Queries on compact tables can return more rows that requested (CASSANDRA-7052)
 * USING TIMESTAMP for batches does not work (CASSANDRA-7053)
 * Fix performance regression from CASSANDRA-5614 (CASSANDRA-6949)
 * Ensure that batchlog and hint timeouts do not produce hints (CASSANDRA-7058)
 * Merge groupable mutations in TriggerExecutor#execute() (CASSANDRA-7047)
 * Plug holes in resource release when wiring up StreamSession (CASSANDRA-7073)
 * Re-add parameter columns to tracing session (CASSANDRA-6942)
 * Preserves CQL metadata when updating table from thrift (CASSANDRA-6831)
Merged from 1.2:
 * Fix nodetool display with vnodes (CASSANDRA-7082)
 * Add UNLOGGED, COUNTER options to BATCH documentation (CASSANDRA-6816)
 * add extra SSL cipher suites (CASSANDRA-6613)
 * fix nodetool getsstables for blob PK (CASSANDRA-6803)
 * Fix BatchlogManager#deleteBatch() use of millisecond timestamps
   (CASSANDRA-6822)
 * Continue assassinating even if the endpoint vanishes (CASSANDRA-6787)
 * Schedule schema pulls on change (CASSANDRA-6971)
 * Non-droppable verbs shouldn't be dropped from OTC (CASSANDRA-6980)
 * Shutdown batchlog executor in SS#drain() (CASSANDRA-7025)
 * Fix batchlog to account for CF truncation records (CASSANDRA-6999)
 * Fix CQLSH parsing of functions and BLOB literals (CASSANDRA-7018)
 * Properly load trustore in the native protocol (CASSANDRA-6847)
 * Always clean up references in SerializingCache (CASSANDRA-6994)
 * Don't shut MessagingService down when replacing a node (CASSANDRA-6476)
 * fix npe when doing -Dcassandra.fd_initial_value_ms (CASSANDRA-6751)


2.1.0-beta1
 * Add flush directory distinct from compaction directories (CASSANDRA-6357)
 * Require JNA by default (CASSANDRA-6575)
 * add listsnapshots command to nodetool (CASSANDRA-5742)
 * Introduce AtomicBTreeColumns (CASSANDRA-6271, 6692)
 * Multithreaded commitlog (CASSANDRA-3578)
 * allocate fixed index summary memory pool and resample cold index summaries 
   to use less memory (CASSANDRA-5519)
 * Removed multithreaded compaction (CASSANDRA-6142)
 * Parallelize fetching rows for low-cardinality indexes (CASSANDRA-1337)
 * change logging from log4j to logback (CASSANDRA-5883)
 * switch to LZ4 compression for internode communication (CASSANDRA-5887)
 * Stop using Thrift-generated Index* classes internally (CASSANDRA-5971)
 * Remove 1.2 network compatibility code (CASSANDRA-5960)
 * Remove leveled json manifest migration code (CASSANDRA-5996)
 * Remove CFDefinition (CASSANDRA-6253)
 * Use AtomicIntegerFieldUpdater in RefCountedMemory (CASSANDRA-6278)
 * User-defined types for CQL3 (CASSANDRA-5590)
 * Use of o.a.c.metrics in nodetool (CASSANDRA-5871, 6406)
 * Batch read from OTC's queue and cleanup (CASSANDRA-1632)
 * Secondary index support for collections (CASSANDRA-4511, 6383)
 * SSTable metadata(Stats.db) format change (CASSANDRA-6356)
 * Push composites support in the storage engine
   (CASSANDRA-5417, CASSANDRA-6520)
 * Add snapshot space used to cfstats (CASSANDRA-6231)
 * Add cardinality estimator for key count estimation (CASSANDRA-5906)
 * CF id is changed to be non-deterministic. Data dir/key cache are created
   uniquely for CF id (CASSANDRA-5202)
 * New counters implementation (CASSANDRA-6504)
 * Replace UnsortedColumns, EmptyColumns, TreeMapBackedSortedColumns with new
   ArrayBackedSortedColumns (CASSANDRA-6630, CASSANDRA-6662, CASSANDRA-6690)
 * Add option to use row cache with a given amount of rows (CASSANDRA-5357)
 * Avoid repairing already repaired data (CASSANDRA-5351)
 * Reject counter updates with USING TTL/TIMESTAMP (CASSANDRA-6649)
 * Replace index_interval with min/max_index_interval (CASSANDRA-6379)
 * Lift limitation that order by columns must be selected for IN queries (CASSANDRA-4911)


2.0.5
 * Reduce garbage generated by bloom filter lookups (CASSANDRA-6609)
 * Add ks.cf names to tombstone logging (CASSANDRA-6597)
 * Use LOCAL_QUORUM for LWT operations at LOCAL_SERIAL (CASSANDRA-6495)
 * Wait for gossip to settle before accepting client connections (CASSANDRA-4288)
 * Delete unfinished compaction incrementally (CASSANDRA-6086)
 * Allow specifying custom secondary index options in CQL3 (CASSANDRA-6480)
 * Improve replica pinning for cache efficiency in DES (CASSANDRA-6485)
 * Fix LOCAL_SERIAL from thrift (CASSANDRA-6584)
 * Don't special case received counts in CAS timeout exceptions (CASSANDRA-6595)
 * Add support for 2.1 global counter shards (CASSANDRA-6505)
 * Fix NPE when streaming connection is not yet established (CASSANDRA-6210)
 * Avoid rare duplicate read repair triggering (CASSANDRA-6606)
 * Fix paging discardFirst (CASSANDRA-6555)
 * Fix ArrayIndexOutOfBoundsException in 2ndary index query (CASSANDRA-6470)
 * Release sstables upon rebuilding 2i (CASSANDRA-6635)
 * Add AbstractCompactionStrategy.startup() method (CASSANDRA-6637)
 * SSTableScanner may skip rows during cleanup (CASSANDRA-6638)
 * sstables from stalled repair sessions can resurrect deleted data (CASSANDRA-6503)
 * Switch stress to use ITransportFactory (CASSANDRA-6641)
 * Fix IllegalArgumentException during prepare (CASSANDRA-6592)
 * Fix possible loss of 2ndary index entries during compaction (CASSANDRA-6517)
 * Fix direct Memory on architectures that do not support unaligned long access
   (CASSANDRA-6628)
 * Let scrub optionally skip broken counter partitions (CASSANDRA-5930)
Merged from 1.2:
 * fsync compression metadata (CASSANDRA-6531)
 * Validate CF existence on execution for prepared statement (CASSANDRA-6535)
 * Add ability to throttle batchlog replay (CASSANDRA-6550)
 * Fix executing LOCAL_QUORUM with SimpleStrategy (CASSANDRA-6545)
 * Avoid StackOverflow when using large IN queries (CASSANDRA-6567)
 * Nodetool upgradesstables includes secondary indexes (CASSANDRA-6598)
 * Paginate batchlog replay (CASSANDRA-6569)
 * skip blocking on streaming during drain (CASSANDRA-6603)
 * Improve error message when schema doesn't match loaded sstable (CASSANDRA-6262)
 * Add properties to adjust FD initial value and max interval (CASSANDRA-4375)
 * Fix preparing with batch and delete from collection (CASSANDRA-6607)
 * Fix ABSC reverse iterator's remove() method (CASSANDRA-6629)
 * Handle host ID conflicts properly (CASSANDRA-6615)
 * Move handling of migration event source to solve bootstrap race. (CASSANDRA-6648)
 * Make sure compaction throughput value doesn't overflow with int math (CASSANDRA-6647)


2.0.4
 * Allow removing snapshots of no-longer-existing CFs (CASSANDRA-6418)
 * add StorageService.stopDaemon() (CASSANDRA-4268)
 * add IRE for invalid CF supplied to get_count (CASSANDRA-5701)
 * add client encryption support to sstableloader (CASSANDRA-6378)
 * Fix accept() loop for SSL sockets post-shutdown (CASSANDRA-6468)
 * Fix size-tiered compaction in LCS L0 (CASSANDRA-6496)
 * Fix assertion failure in filterColdSSTables (CASSANDRA-6483)
 * Fix row tombstones in larger-than-memory compactions (CASSANDRA-6008)
 * Fix cleanup ClassCastException (CASSANDRA-6462)
 * Reduce gossip memory use by interning VersionedValue strings (CASSANDRA-6410)
 * Allow specifying datacenters to participate in a repair (CASSANDRA-6218)
 * Fix divide-by-zero in PCI (CASSANDRA-6403)
 * Fix setting last compacted key in the wrong level for LCS (CASSANDRA-6284)
 * Add millisecond precision formats to the timestamp parser (CASSANDRA-6395)
 * Expose a total memtable size metric for a CF (CASSANDRA-6391)
 * cqlsh: handle symlinks properly (CASSANDRA-6425)
 * Fix potential infinite loop when paging query with IN (CASSANDRA-6464)
 * Fix assertion error in AbstractQueryPager.discardFirst (CASSANDRA-6447)
 * Fix streaming older SSTable yields unnecessary tombstones (CASSANDRA-6527)
Merged from 1.2:
 * Improved error message on bad properties in DDL queries (CASSANDRA-6453)
 * Randomize batchlog candidates selection (CASSANDRA-6481)
 * Fix thundering herd on endpoint cache invalidation (CASSANDRA-6345, 6485)
 * Improve batchlog write performance with vnodes (CASSANDRA-6488)
 * cqlsh: quote single quotes in strings inside collections (CASSANDRA-6172)
 * Improve gossip performance for typical messages (CASSANDRA-6409)
 * Throw IRE if a prepared statement has more markers than supported 
   (CASSANDRA-5598)
 * Expose Thread metrics for the native protocol server (CASSANDRA-6234)
 * Change snapshot response message verb to INTERNAL to avoid dropping it 
   (CASSANDRA-6415)
 * Warn when collection read has > 65K elements (CASSANDRA-5428)
 * Fix cache persistence when both row and key cache are enabled 
   (CASSANDRA-6413)
 * (Hadoop) add describe_local_ring (CASSANDRA-6268)
 * Fix handling of concurrent directory creation failure (CASSANDRA-6459)
 * Allow executing CREATE statements multiple times (CASSANDRA-6471)
 * Don't send confusing info with timeouts (CASSANDRA-6491)
 * Don't resubmit counter mutation runnables internally (CASSANDRA-6427)
 * Don't drop local mutations without a hint (CASSANDRA-6510)
 * Don't allow null max_hint_window_in_ms (CASSANDRA-6419)
 * Validate SliceRange start and finish lengths (CASSANDRA-6521)


2.0.3
 * Fix FD leak on slice read path (CASSANDRA-6275)
 * Cancel read meter task when closing SSTR (CASSANDRA-6358)
 * free off-heap IndexSummary during bulk (CASSANDRA-6359)
 * Recover from IOException in accept() thread (CASSANDRA-6349)
 * Improve Gossip tolerance of abnormally slow tasks (CASSANDRA-6338)
 * Fix trying to hint timed out counter writes (CASSANDRA-6322)
 * Allow restoring specific columnfamilies from archived CL (CASSANDRA-4809)
 * Avoid flushing compaction_history after each operation (CASSANDRA-6287)
 * Fix repair assertion error when tombstones expire (CASSANDRA-6277)
 * Skip loading corrupt key cache (CASSANDRA-6260)
 * Fixes for compacting larger-than-memory rows (CASSANDRA-6274)
 * Compact hottest sstables first and optionally omit coldest from
   compaction entirely (CASSANDRA-6109)
 * Fix modifying column_metadata from thrift (CASSANDRA-6182)
 * cqlsh: fix LIST USERS output (CASSANDRA-6242)
 * Add IRequestSink interface (CASSANDRA-6248)
 * Update memtable size while flushing (CASSANDRA-6249)
 * Provide hooks around CQL2/CQL3 statement execution (CASSANDRA-6252)
 * Require Permission.SELECT for CAS updates (CASSANDRA-6247)
 * New CQL-aware SSTableWriter (CASSANDRA-5894)
 * Reject CAS operation when the protocol v1 is used (CASSANDRA-6270)
 * Correctly throw error when frame too large (CASSANDRA-5981)
 * Fix serialization bug in PagedRange with 2ndary indexes (CASSANDRA-6299)
 * Fix CQL3 table validation in Thrift (CASSANDRA-6140)
 * Fix bug missing results with IN clauses (CASSANDRA-6327)
 * Fix paging with reversed slices (CASSANDRA-6343)
 * Set minTimestamp correctly to be able to drop expired sstables (CASSANDRA-6337)
 * Support NaN and Infinity as float literals (CASSANDRA-6003)
 * Remove RF from nodetool ring output (CASSANDRA-6289)
 * Fix attempting to flush empty rows (CASSANDRA-6374)
 * Fix potential out of bounds exception when paging (CASSANDRA-6333)
Merged from 1.2:
 * Optimize FD phi calculation (CASSANDRA-6386)
 * Improve initial FD phi estimate when starting up (CASSANDRA-6385)
 * Don't list CQL3 table in CLI describe even if named explicitely 
   (CASSANDRA-5750)
 * Invalidate row cache when dropping CF (CASSANDRA-6351)
 * add non-jamm path for cached statements (CASSANDRA-6293)
 * add windows bat files for shell commands (CASSANDRA-6145)
 * Require logging in for Thrift CQL2/3 statement preparation (CASSANDRA-6254)
 * restrict max_num_tokens to 1536 (CASSANDRA-6267)
 * Nodetool gets default JMX port from cassandra-env.sh (CASSANDRA-6273)
 * make calculatePendingRanges asynchronous (CASSANDRA-6244)
 * Remove blocking flushes in gossip thread (CASSANDRA-6297)
 * Fix potential socket leak in connectionpool creation (CASSANDRA-6308)
 * Allow LOCAL_ONE/LOCAL_QUORUM to work with SimpleStrategy (CASSANDRA-6238)
 * cqlsh: handle 'null' as session duration (CASSANDRA-6317)
 * Fix json2sstable handling of range tombstones (CASSANDRA-6316)
 * Fix missing one row in reverse query (CASSANDRA-6330)
 * Fix reading expired row value from row cache (CASSANDRA-6325)
 * Fix AssertionError when doing set element deletion (CASSANDRA-6341)
 * Make CL code for the native protocol match the one in C* 2.0
   (CASSANDRA-6347)
 * Disallow altering CQL3 table from thrift (CASSANDRA-6370)
 * Fix size computation of prepared statement (CASSANDRA-6369)


2.0.2
 * Update FailureDetector to use nanontime (CASSANDRA-4925)
 * Fix FileCacheService regressions (CASSANDRA-6149)
 * Never return WriteTimeout for CL.ANY (CASSANDRA-6132)
 * Fix race conditions in bulk loader (CASSANDRA-6129)
 * Add configurable metrics reporting (CASSANDRA-4430)
 * drop queries exceeding a configurable number of tombstones (CASSANDRA-6117)
 * Track and persist sstable read activity (CASSANDRA-5515)
 * Fixes for speculative retry (CASSANDRA-5932, CASSANDRA-6194)
 * Improve memory usage of metadata min/max column names (CASSANDRA-6077)
 * Fix thrift validation refusing row markers on CQL3 tables (CASSANDRA-6081)
 * Fix insertion of collections with CAS (CASSANDRA-6069)
 * Correctly send metadata on SELECT COUNT (CASSANDRA-6080)
 * Track clients' remote addresses in ClientState (CASSANDRA-6070)
 * Create snapshot dir if it does not exist when migrating
   leveled manifest (CASSANDRA-6093)
 * make sequential nodetool repair the default (CASSANDRA-5950)
 * Add more hooks for compaction strategy implementations (CASSANDRA-6111)
 * Fix potential NPE on composite 2ndary indexes (CASSANDRA-6098)
 * Delete can potentially be skipped in batch (CASSANDRA-6115)
 * Allow alter keyspace on system_traces (CASSANDRA-6016)
 * Disallow empty column names in cql (CASSANDRA-6136)
 * Use Java7 file-handling APIs and fix file moving on Windows (CASSANDRA-5383)
 * Save compaction history to system keyspace (CASSANDRA-5078)
 * Fix NPE if StorageService.getOperationMode() is executed before full startup (CASSANDRA-6166)
 * CQL3: support pre-epoch longs for TimestampType (CASSANDRA-6212)
 * Add reloadtriggers command to nodetool (CASSANDRA-4949)
 * cqlsh: ignore empty 'value alias' in DESCRIBE (CASSANDRA-6139)
 * Fix sstable loader (CASSANDRA-6205)
 * Reject bootstrapping if the node already exists in gossip (CASSANDRA-5571)
 * Fix NPE while loading paxos state (CASSANDRA-6211)
 * cqlsh: add SHOW SESSION <tracing-session> command (CASSANDRA-6228)
Merged from 1.2:
 * (Hadoop) Require CFRR batchSize to be at least 2 (CASSANDRA-6114)
 * Add a warning for small LCS sstable size (CASSANDRA-6191)
 * Add ability to list specific KS/CF combinations in nodetool cfstats (CASSANDRA-4191)
 * Mark CF clean if a mutation raced the drop and got it marked dirty (CASSANDRA-5946)
 * Add a LOCAL_ONE consistency level (CASSANDRA-6202)
 * Limit CQL prepared statement cache by size instead of count (CASSANDRA-6107)
 * Tracing should log write failure rather than raw exceptions (CASSANDRA-6133)
 * lock access to TM.endpointToHostIdMap (CASSANDRA-6103)
 * Allow estimated memtable size to exceed slab allocator size (CASSANDRA-6078)
 * Start MeteredFlusher earlier to prevent OOM during CL replay (CASSANDRA-6087)
 * Avoid sending Truncate command to fat clients (CASSANDRA-6088)
 * Allow where clause conditions to be in parenthesis (CASSANDRA-6037)
 * Do not open non-ssl storage port if encryption option is all (CASSANDRA-3916)
 * Move batchlog replay to its own executor (CASSANDRA-6079)
 * Add tombstone debug threshold and histogram (CASSANDRA-6042, 6057)
 * Enable tcp keepalive on incoming connections (CASSANDRA-4053)
 * Fix fat client schema pull NPE (CASSANDRA-6089)
 * Fix memtable flushing for indexed tables (CASSANDRA-6112)
 * Fix skipping columns with multiple slices (CASSANDRA-6119)
 * Expose connected thrift + native client counts (CASSANDRA-5084)
 * Optimize auth setup (CASSANDRA-6122)
 * Trace index selection (CASSANDRA-6001)
 * Update sstablesPerReadHistogram to use biased sampling (CASSANDRA-6164)
 * Log UnknownColumnfamilyException when closing socket (CASSANDRA-5725)
 * Properly error out on CREATE INDEX for counters table (CASSANDRA-6160)
 * Handle JMX notification failure for repair (CASSANDRA-6097)
 * (Hadoop) Fetch no more than 128 splits in parallel (CASSANDRA-6169)
 * stress: add username/password authentication support (CASSANDRA-6068)
 * Fix indexed queries with row cache enabled on parent table (CASSANDRA-5732)
 * Fix compaction race during columnfamily drop (CASSANDRA-5957)
 * Fix validation of empty column names for compact tables (CASSANDRA-6152)
 * Skip replaying mutations that pass CRC but fail to deserialize (CASSANDRA-6183)
 * Rework token replacement to use replace_address (CASSANDRA-5916)
 * Fix altering column types (CASSANDRA-6185)
 * cqlsh: fix CREATE/ALTER WITH completion (CASSANDRA-6196)
 * add windows bat files for shell commands (CASSANDRA-6145)
 * Fix potential stack overflow during range tombstones insertion (CASSANDRA-6181)
 * (Hadoop) Make LOCAL_ONE the default consistency level (CASSANDRA-6214)


2.0.1
 * Fix bug that could allow reading deleted data temporarily (CASSANDRA-6025)
 * Improve memory use defaults (CASSANDRA-6059)
 * Make ThriftServer more easlly extensible (CASSANDRA-6058)
 * Remove Hadoop dependency from ITransportFactory (CASSANDRA-6062)
 * add file_cache_size_in_mb setting (CASSANDRA-5661)
 * Improve error message when yaml contains invalid properties (CASSANDRA-5958)
 * Improve leveled compaction's ability to find non-overlapping L0 compactions
   to work on concurrently (CASSANDRA-5921)
 * Notify indexer of columns shadowed by range tombstones (CASSANDRA-5614)
 * Log Merkle tree stats (CASSANDRA-2698)
 * Switch from crc32 to adler32 for compressed sstable checksums (CASSANDRA-5862)
 * Improve offheap memcpy performance (CASSANDRA-5884)
 * Use a range aware scanner for cleanup (CASSANDRA-2524)
 * Cleanup doesn't need to inspect sstables that contain only local data
   (CASSANDRA-5722)
 * Add ability for CQL3 to list partition keys (CASSANDRA-4536)
 * Improve native protocol serialization (CASSANDRA-5664)
 * Upgrade Thrift to 0.9.1 (CASSANDRA-5923)
 * Require superuser status for adding triggers (CASSANDRA-5963)
 * Make standalone scrubber handle old and new style leveled manifest
   (CASSANDRA-6005)
 * Fix paxos bugs (CASSANDRA-6012, 6013, 6023)
 * Fix paged ranges with multiple replicas (CASSANDRA-6004)
 * Fix potential AssertionError during tracing (CASSANDRA-6041)
 * Fix NPE in sstablesplit (CASSANDRA-6027)
 * Migrate pre-2.0 key/value/column aliases to system.schema_columns
   (CASSANDRA-6009)
 * Paging filter empty rows too agressively (CASSANDRA-6040)
 * Support variadic parameters for IN clauses (CASSANDRA-4210)
 * cqlsh: return the result of CAS writes (CASSANDRA-5796)
 * Fix validation of IN clauses with 2ndary indexes (CASSANDRA-6050)
 * Support named bind variables in CQL (CASSANDRA-6033)
Merged from 1.2:
 * Allow cache-keys-to-save to be set at runtime (CASSANDRA-5980)
 * Avoid second-guessing out-of-space state (CASSANDRA-5605)
 * Tuning knobs for dealing with large blobs and many CFs (CASSANDRA-5982)
 * (Hadoop) Fix CQLRW for thrift tables (CASSANDRA-6002)
 * Fix possible divide-by-zero in HHOM (CASSANDRA-5990)
 * Allow local batchlog writes for CL.ANY (CASSANDRA-5967)
 * Upgrade metrics-core to version 2.2.0 (CASSANDRA-5947)
 * Fix CqlRecordWriter with composite keys (CASSANDRA-5949)
 * Add snitch, schema version, cluster, partitioner to JMX (CASSANDRA-5881)
 * Allow disabling SlabAllocator (CASSANDRA-5935)
 * Make user-defined compaction JMX blocking (CASSANDRA-4952)
 * Fix streaming does not transfer wrapped range (CASSANDRA-5948)
 * Fix loading index summary containing empty key (CASSANDRA-5965)
 * Correctly handle limits in CompositesSearcher (CASSANDRA-5975)
 * Pig: handle CQL collections (CASSANDRA-5867)
 * Pass the updated cf to the PRSI index() method (CASSANDRA-5999)
 * Allow empty CQL3 batches (as no-op) (CASSANDRA-5994)
 * Support null in CQL3 functions (CASSANDRA-5910)
 * Replace the deprecated MapMaker with CacheLoader (CASSANDRA-6007)
 * Add SSTableDeletingNotification to DataTracker (CASSANDRA-6010)
 * Fix snapshots in use get deleted during snapshot repair (CASSANDRA-6011)
 * Move hints and exception count to o.a.c.metrics (CASSANDRA-6017)
 * Fix memory leak in snapshot repair (CASSANDRA-6047)
 * Fix sstable2sjon for CQL3 tables (CASSANDRA-5852)


2.0.0
 * Fix thrift validation when inserting into CQL3 tables (CASSANDRA-5138)
 * Fix periodic memtable flushing behavior with clean memtables (CASSANDRA-5931)
 * Fix dateOf() function for pre-2.0 timestamp columns (CASSANDRA-5928)
 * Fix SSTable unintentionally loads BF when opened for batch (CASSANDRA-5938)
 * Add stream session progress to JMX (CASSANDRA-4757)
 * Fix NPE during CAS operation (CASSANDRA-5925)
Merged from 1.2:
 * Fix getBloomFilterDiskSpaceUsed for AlwaysPresentFilter (CASSANDRA-5900)
 * Don't announce schema version until we've loaded the changes locally
   (CASSANDRA-5904)
 * Fix to support off heap bloom filters size greater than 2 GB (CASSANDRA-5903)
 * Properly handle parsing huge map and set literals (CASSANDRA-5893)


2.0.0-rc2
 * enable vnodes by default (CASSANDRA-5869)
 * fix CAS contention timeout (CASSANDRA-5830)
 * fix HsHa to respect max frame size (CASSANDRA-4573)
 * Fix (some) 2i on composite components omissions (CASSANDRA-5851)
 * cqlsh: add DESCRIBE FULL SCHEMA variant (CASSANDRA-5880)
Merged from 1.2:
 * Correctly validate sparse composite cells in scrub (CASSANDRA-5855)
 * Add KeyCacheHitRate metric to CF metrics (CASSANDRA-5868)
 * cqlsh: add support for multiline comments (CASSANDRA-5798)
 * Handle CQL3 SELECT duplicate IN restrictions on clustering columns
   (CASSANDRA-5856)


2.0.0-rc1
 * improve DecimalSerializer performance (CASSANDRA-5837)
 * fix potential spurious wakeup in AsyncOneResponse (CASSANDRA-5690)
 * fix schema-related trigger issues (CASSANDRA-5774)
 * Better validation when accessing CQL3 table from thrift (CASSANDRA-5138)
 * Fix assertion error during repair (CASSANDRA-5801)
 * Fix range tombstone bug (CASSANDRA-5805)
 * DC-local CAS (CASSANDRA-5797)
 * Add a native_protocol_version column to the system.local table (CASSANRDA-5819)
 * Use index_interval from cassandra.yaml when upgraded (CASSANDRA-5822)
 * Fix buffer underflow on socket close (CASSANDRA-5792)
Merged from 1.2:
 * Fix reading DeletionTime from 1.1-format sstables (CASSANDRA-5814)
 * cqlsh: add collections support to COPY (CASSANDRA-5698)
 * retry important messages for any IOException (CASSANDRA-5804)
 * Allow empty IN relations in SELECT/UPDATE/DELETE statements (CASSANDRA-5626)
 * cqlsh: fix crashing on Windows due to libedit detection (CASSANDRA-5812)
 * fix bulk-loading compressed sstables (CASSANDRA-5820)
 * (Hadoop) fix quoting in CqlPagingRecordReader and CqlRecordWriter 
   (CASSANDRA-5824)
 * update default LCS sstable size to 160MB (CASSANDRA-5727)
 * Allow compacting 2Is via nodetool (CASSANDRA-5670)
 * Hex-encode non-String keys in OPP (CASSANDRA-5793)
 * nodetool history logging (CASSANDRA-5823)
 * (Hadoop) fix support for Thrift tables in CqlPagingRecordReader 
   (CASSANDRA-5752)
 * add "all time blocked" to StatusLogger output (CASSANDRA-5825)
 * Future-proof inter-major-version schema migrations (CASSANDRA-5845)
 * (Hadoop) add CqlPagingRecordReader support for ReversedType in Thrift table
   (CASSANDRA-5718)
 * Add -no-snapshot option to scrub (CASSANDRA-5891)
 * Fix to support off heap bloom filters size greater than 2 GB (CASSANDRA-5903)
 * Properly handle parsing huge map and set literals (CASSANDRA-5893)
 * Fix LCS L0 compaction may overlap in L1 (CASSANDRA-5907)
 * New sstablesplit tool to split large sstables offline (CASSANDRA-4766)
 * Fix potential deadlock in native protocol server (CASSANDRA-5926)
 * Disallow incompatible type change in CQL3 (CASSANDRA-5882)
Merged from 1.1:
 * Correctly validate sparse composite cells in scrub (CASSANDRA-5855)


2.0.0-beta2
 * Replace countPendingHints with Hints Created metric (CASSANDRA-5746)
 * Allow nodetool with no args, and with help to run without a server (CASSANDRA-5734)
 * Cleanup AbstractType/TypeSerializer classes (CASSANDRA-5744)
 * Remove unimplemented cli option schema-mwt (CASSANDRA-5754)
 * Support range tombstones in thrift (CASSANDRA-5435)
 * Normalize table-manipulating CQL3 statements' class names (CASSANDRA-5759)
 * cqlsh: add missing table options to DESCRIBE output (CASSANDRA-5749)
 * Fix assertion error during repair (CASSANDRA-5757)
 * Fix bulkloader (CASSANDRA-5542)
 * Add LZ4 compression to the native protocol (CASSANDRA-5765)
 * Fix bugs in the native protocol v2 (CASSANDRA-5770)
 * CAS on 'primary key only' table (CASSANDRA-5715)
 * Support streaming SSTables of old versions (CASSANDRA-5772)
 * Always respect protocol version in native protocol (CASSANDRA-5778)
 * Fix ConcurrentModificationException during streaming (CASSANDRA-5782)
 * Update deletion timestamp in Commit#updatesWithPaxosTime (CASSANDRA-5787)
 * Thrift cas() method crashes if input columns are not sorted (CASSANDRA-5786)
 * Order columns names correctly when querying for CAS (CASSANDRA-5788)
 * Fix streaming retry (CASSANDRA-5775)
Merged from 1.2:
 * if no seeds can be a reached a node won't start in a ring by itself (CASSANDRA-5768)
 * add cassandra.unsafesystem property (CASSANDRA-5704)
 * (Hadoop) quote identifiers in CqlPagingRecordReader (CASSANDRA-5763)
 * Add replace_node functionality for vnodes (CASSANDRA-5337)
 * Add timeout events to query traces (CASSANDRA-5520)
 * Fix serialization of the LEFT gossip value (CASSANDRA-5696)
 * Pig: support for cql3 tables (CASSANDRA-5234)
 * Fix skipping range tombstones with reverse queries (CASSANDRA-5712)
 * Expire entries out of ThriftSessionManager (CASSANDRA-5719)
 * Don't keep ancestor information in memory (CASSANDRA-5342)
 * Expose native protocol server status in nodetool info (CASSANDRA-5735)
 * Fix pathetic performance of range tombstones (CASSANDRA-5677)
 * Fix querying with an empty (impossible) range (CASSANDRA-5573)
 * cqlsh: handle CUSTOM 2i in DESCRIBE output (CASSANDRA-5760)
 * Fix minor bug in Range.intersects(Bound) (CASSANDRA-5771)
 * cqlsh: handle disabled compression in DESCRIBE output (CASSANDRA-5766)
 * Ensure all UP events are notified on the native protocol (CASSANDRA-5769)
 * Fix formatting of sstable2json with multiple -k arguments (CASSANDRA-5781)
 * Don't rely on row marker for queries in general to hide lost markers
   after TTL expires (CASSANDRA-5762)
 * Sort nodetool help output (CASSANDRA-5776)
 * Fix column expiring during 2 phases compaction (CASSANDRA-5799)
 * now() is being rejected in INSERTs when inside collections (CASSANDRA-5795)


2.0.0-beta1
 * Add support for indexing clustered columns (CASSANDRA-5125)
 * Removed on-heap row cache (CASSANDRA-5348)
 * use nanotime consistently for node-local timeouts (CASSANDRA-5581)
 * Avoid unnecessary second pass on name-based queries (CASSANDRA-5577)
 * Experimental triggers (CASSANDRA-1311)
 * JEMalloc support for off-heap allocation (CASSANDRA-3997)
 * Single-pass compaction (CASSANDRA-4180)
 * Removed token range bisection (CASSANDRA-5518)
 * Removed compatibility with pre-1.2.5 sstables and network messages
   (CASSANDRA-5511)
 * removed PBSPredictor (CASSANDRA-5455)
 * CAS support (CASSANDRA-5062, 5441, 5442, 5443, 5619, 5667)
 * Leveled compaction performs size-tiered compactions in L0 
   (CASSANDRA-5371, 5439)
 * Add yaml network topology snitch for mixed ec2/other envs (CASSANDRA-5339)
 * Log when a node is down longer than the hint window (CASSANDRA-4554)
 * Optimize tombstone creation for ExpiringColumns (CASSANDRA-4917)
 * Improve LeveledScanner work estimation (CASSANDRA-5250, 5407)
 * Replace compaction lock with runWithCompactionsDisabled (CASSANDRA-3430)
 * Change Message IDs to ints (CASSANDRA-5307)
 * Move sstable level information into the Stats component, removing the
   need for a separate Manifest file (CASSANDRA-4872)
 * avoid serializing to byte[] on commitlog append (CASSANDRA-5199)
 * make index_interval configurable per columnfamily (CASSANDRA-3961, CASSANDRA-5650)
 * add default_time_to_live (CASSANDRA-3974)
 * add memtable_flush_period_in_ms (CASSANDRA-4237)
 * replace supercolumns internally by composites (CASSANDRA-3237, 5123)
 * upgrade thrift to 0.9.0 (CASSANDRA-3719)
 * drop unnecessary keyspace parameter from user-defined compaction API 
   (CASSANDRA-5139)
 * more robust solution to incomplete compactions + counters (CASSANDRA-5151)
 * Change order of directory searching for c*.in.sh (CASSANDRA-3983)
 * Add tool to reset SSTable compaction level for LCS (CASSANDRA-5271)
 * Allow custom configuration loader (CASSANDRA-5045)
 * Remove memory emergency pressure valve logic (CASSANDRA-3534)
 * Reduce request latency with eager retry (CASSANDRA-4705)
 * cqlsh: Remove ASSUME command (CASSANDRA-5331)
 * Rebuild BF when loading sstables if bloom_filter_fp_chance
   has changed since compaction (CASSANDRA-5015)
 * remove row-level bloom filters (CASSANDRA-4885)
 * Change Kernel Page Cache skipping into row preheating (disabled by default)
   (CASSANDRA-4937)
 * Improve repair by deciding on a gcBefore before sending
   out TreeRequests (CASSANDRA-4932)
 * Add an official way to disable compactions (CASSANDRA-5074)
 * Reenable ALTER TABLE DROP with new semantics (CASSANDRA-3919)
 * Add binary protocol versioning (CASSANDRA-5436)
 * Swap THshaServer for TThreadedSelectorServer (CASSANDRA-5530)
 * Add alias support to SELECT statement (CASSANDRA-5075)
 * Don't create empty RowMutations in CommitLogReplayer (CASSANDRA-5541)
 * Use range tombstones when dropping cfs/columns from schema (CASSANDRA-5579)
 * cqlsh: drop CQL2/CQL3-beta support (CASSANDRA-5585)
 * Track max/min column names in sstables to be able to optimize slice
   queries (CASSANDRA-5514, CASSANDRA-5595, CASSANDRA-5600)
 * Binary protocol: allow batching already prepared statements (CASSANDRA-4693)
 * Allow preparing timestamp, ttl and limit in CQL3 queries (CASSANDRA-4450)
 * Support native link w/o JNA in Java7 (CASSANDRA-3734)
 * Use SASL authentication in binary protocol v2 (CASSANDRA-5545)
 * Replace Thrift HsHa with LMAX Disruptor based implementation (CASSANDRA-5582)
 * cqlsh: Add row count to SELECT output (CASSANDRA-5636)
 * Include a timestamp with all read commands to determine column expiration
   (CASSANDRA-5149)
 * Streaming 2.0 (CASSANDRA-5286, 5699)
 * Conditional create/drop ks/table/index statements in CQL3 (CASSANDRA-2737)
 * more pre-table creation property validation (CASSANDRA-5693)
 * Redesign repair messages (CASSANDRA-5426)
 * Fix ALTER RENAME post-5125 (CASSANDRA-5702)
 * Disallow renaming a 2ndary indexed column (CASSANDRA-5705)
 * Rename Table to Keyspace (CASSANDRA-5613)
 * Ensure changing column_index_size_in_kb on different nodes don't corrupt the
   sstable (CASSANDRA-5454)
 * Move resultset type information into prepare, not execute (CASSANDRA-5649)
 * Auto paging in binary protocol (CASSANDRA-4415, 5714)
 * Don't tie client side use of AbstractType to JDBC (CASSANDRA-4495)
 * Adds new TimestampType to replace DateType (CASSANDRA-5723, CASSANDRA-5729)
Merged from 1.2:
 * make starting native protocol server idempotent (CASSANDRA-5728)
 * Fix loading key cache when a saved entry is no longer valid (CASSANDRA-5706)
 * Fix serialization of the LEFT gossip value (CASSANDRA-5696)
 * cqlsh: Don't show 'null' in place of empty values (CASSANDRA-5675)
 * Race condition in detecting version on a mixed 1.1/1.2 cluster
   (CASSANDRA-5692)
 * Fix skipping range tombstones with reverse queries (CASSANDRA-5712)
 * Expire entries out of ThriftSessionManager (CASSANRDA-5719)
 * Don't keep ancestor information in memory (CASSANDRA-5342)
 * cqlsh: fix handling of semicolons inside BATCH queries (CASSANDRA-5697)


1.2.6
 * Fix tracing when operation completes before all responses arrive 
   (CASSANDRA-5668)
 * Fix cross-DC mutation forwarding (CASSANDRA-5632)
 * Reduce SSTableLoader memory usage (CASSANDRA-5555)
 * Scale hinted_handoff_throttle_in_kb to cluster size (CASSANDRA-5272)
 * (Hadoop) Add CQL3 input/output formats (CASSANDRA-4421, 5622)
 * (Hadoop) Fix InputKeyRange in CFIF (CASSANDRA-5536)
 * Fix dealing with ridiculously large max sstable sizes in LCS (CASSANDRA-5589)
 * Ignore pre-truncate hints (CASSANDRA-4655)
 * Move System.exit on OOM into a separate thread (CASSANDRA-5273)
 * Write row markers when serializing schema (CASSANDRA-5572)
 * Check only SSTables for the requested range when streaming (CASSANDRA-5569)
 * Improve batchlog replay behavior and hint ttl handling (CASSANDRA-5314)
 * Exclude localTimestamp from validation for tombstones (CASSANDRA-5398)
 * cqlsh: add custom prompt support (CASSANDRA-5539)
 * Reuse prepared statements in hot auth queries (CASSANDRA-5594)
 * cqlsh: add vertical output option (see EXPAND) (CASSANDRA-5597)
 * Add a rate limit option to stress (CASSANDRA-5004)
 * have BulkLoader ignore snapshots directories (CASSANDRA-5587) 
 * fix SnitchProperties logging context (CASSANDRA-5602)
 * Expose whether jna is enabled and memory is locked via JMX (CASSANDRA-5508)
 * cqlsh: fix COPY FROM with ReversedType (CASSANDRA-5610)
 * Allow creating CUSTOM indexes on collections (CASSANDRA-5615)
 * Evaluate now() function at execution time (CASSANDRA-5616)
 * Expose detailed read repair metrics (CASSANDRA-5618)
 * Correct blob literal + ReversedType parsing (CASSANDRA-5629)
 * Allow GPFS to prefer the internal IP like EC2MRS (CASSANDRA-5630)
 * fix help text for -tspw cassandra-cli (CASSANDRA-5643)
 * don't throw away initial causes exceptions for internode encryption issues 
   (CASSANDRA-5644)
 * Fix message spelling errors for cql select statements (CASSANDRA-5647)
 * Suppress custom exceptions thru jmx (CASSANDRA-5652)
 * Update CREATE CUSTOM INDEX syntax (CASSANDRA-5639)
 * Fix PermissionDetails.equals() method (CASSANDRA-5655)
 * Never allow partition key ranges in CQL3 without token() (CASSANDRA-5666)
 * Gossiper incorrectly drops AppState for an upgrading node (CASSANDRA-5660)
 * Connection thrashing during multi-region ec2 during upgrade, due to 
   messaging version (CASSANDRA-5669)
 * Avoid over reconnecting in EC2MRS (CASSANDRA-5678)
 * Fix ReadResponseSerializer.serializedSize() for digest reads (CASSANDRA-5476)
 * allow sstable2json on 2i CFs (CASSANDRA-5694)
Merged from 1.1:
 * Remove buggy thrift max message length option (CASSANDRA-5529)
 * Fix NPE in Pig's widerow mode (CASSANDRA-5488)
 * Add split size parameter to Pig and disable split combination (CASSANDRA-5544)


1.2.5
 * make BytesToken.toString only return hex bytes (CASSANDRA-5566)
 * Ensure that submitBackground enqueues at least one task (CASSANDRA-5554)
 * fix 2i updates with identical values and timestamps (CASSANDRA-5540)
 * fix compaction throttling bursty-ness (CASSANDRA-4316)
 * reduce memory consumption of IndexSummary (CASSANDRA-5506)
 * remove per-row column name bloom filters (CASSANDRA-5492)
 * Include fatal errors in trace events (CASSANDRA-5447)
 * Ensure that PerRowSecondaryIndex is notified of row-level deletes
   (CASSANDRA-5445)
 * Allow empty blob literals in CQL3 (CASSANDRA-5452)
 * Fix streaming RangeTombstones at column index boundary (CASSANDRA-5418)
 * Fix preparing statements when current keyspace is not set (CASSANDRA-5468)
 * Fix SemanticVersion.isSupportedBy minor/patch handling (CASSANDRA-5496)
 * Don't provide oldCfId for post-1.1 system cfs (CASSANDRA-5490)
 * Fix primary range ignores replication strategy (CASSANDRA-5424)
 * Fix shutdown of binary protocol server (CASSANDRA-5507)
 * Fix repair -snapshot not working (CASSANDRA-5512)
 * Set isRunning flag later in binary protocol server (CASSANDRA-5467)
 * Fix use of CQL3 functions with descending clustering order (CASSANDRA-5472)
 * Disallow renaming columns one at a time for thrift table in CQL3
   (CASSANDRA-5531)
 * cqlsh: add CLUSTERING ORDER BY support to DESCRIBE (CASSANDRA-5528)
 * Add custom secondary index support to CQL3 (CASSANDRA-5484)
 * Fix repair hanging silently on unexpected error (CASSANDRA-5229)
 * Fix Ec2Snitch regression introduced by CASSANDRA-5171 (CASSANDRA-5432)
 * Add nodetool enablebackup/disablebackup (CASSANDRA-5556)
 * cqlsh: fix DESCRIBE after case insensitive USE (CASSANDRA-5567)
Merged from 1.1
 * Add retry mechanism to OTC for non-droppable_verbs (CASSANDRA-5393)
 * Use allocator information to improve memtable memory usage estimate
   (CASSANDRA-5497)
 * Fix trying to load deleted row into row cache on startup (CASSANDRA-4463)
 * fsync leveled manifest to avoid corruption (CASSANDRA-5535)
 * Fix Bound intersection computation (CASSANDRA-5551)
 * sstablescrub now respects max memory size in cassandra.in.sh (CASSANDRA-5562)


1.2.4
 * Ensure that PerRowSecondaryIndex updates see the most recent values
   (CASSANDRA-5397)
 * avoid duplicate index entries ind PrecompactedRow and 
   ParallelCompactionIterable (CASSANDRA-5395)
 * remove the index entry on oldColumn when new column is a tombstone 
   (CASSANDRA-5395)
 * Change default stream throughput from 400 to 200 mbps (CASSANDRA-5036)
 * Gossiper logs DOWN for symmetry with UP (CASSANDRA-5187)
 * Fix mixing prepared statements between keyspaces (CASSANDRA-5352)
 * Fix consistency level during bootstrap - strike 3 (CASSANDRA-5354)
 * Fix transposed arguments in AlreadyExistsException (CASSANDRA-5362)
 * Improve asynchronous hint delivery (CASSANDRA-5179)
 * Fix Guava dependency version (12.0 -> 13.0.1) for Maven (CASSANDRA-5364)
 * Validate that provided CQL3 collection value are < 64K (CASSANDRA-5355)
 * Make upgradeSSTable skip current version sstables by default (CASSANDRA-5366)
 * Optimize min/max timestamp collection (CASSANDRA-5373)
 * Invalid streamId in cql binary protocol when using invalid CL 
   (CASSANDRA-5164)
 * Fix validation for IN where clauses with collections (CASSANDRA-5376)
 * Copy resultSet on count query to avoid ConcurrentModificationException 
   (CASSANDRA-5382)
 * Correctly typecheck in CQL3 even with ReversedType (CASSANDRA-5386)
 * Fix streaming compressed files when using encryption (CASSANDRA-5391)
 * cassandra-all 1.2.0 pom missing netty dependency (CASSANDRA-5392)
 * Fix writetime/ttl functions on null values (CASSANDRA-5341)
 * Fix NPE during cql3 select with token() (CASSANDRA-5404)
 * IndexHelper.skipBloomFilters won't skip non-SHA filters (CASSANDRA-5385)
 * cqlsh: Print maps ordered by key, sort sets (CASSANDRA-5413)
 * Add null syntax support in CQL3 for inserts (CASSANDRA-3783)
 * Allow unauthenticated set_keyspace() calls (CASSANDRA-5423)
 * Fix potential incremental backups race (CASSANDRA-5410)
 * Fix prepared BATCH statements with batch-level timestamps (CASSANDRA-5415)
 * Allow overriding superuser setup delay (CASSANDRA-5430)
 * cassandra-shuffle with JMX usernames and passwords (CASSANDRA-5431)
Merged from 1.1:
 * cli: Quote ks and cf names in schema output when needed (CASSANDRA-5052)
 * Fix bad default for min/max timestamp in SSTableMetadata (CASSANDRA-5372)
 * Fix cf name extraction from manifest in Directories.migrateFile() 
   (CASSANDRA-5242)
 * Support pluggable internode authentication (CASSANDRA-5401)


1.2.3
 * add check for sstable overlap within a level on startup (CASSANDRA-5327)
 * replace ipv6 colons in jmx object names (CASSANDRA-5298, 5328)
 * Avoid allocating SSTableBoundedScanner during repair when the range does 
   not intersect the sstable (CASSANDRA-5249)
 * Don't lowercase property map keys (this breaks NTS) (CASSANDRA-5292)
 * Fix composite comparator with super columns (CASSANDRA-5287)
 * Fix insufficient validation of UPDATE queries against counter cfs
   (CASSANDRA-5300)
 * Fix PropertyFileSnitch default DC/Rack behavior (CASSANDRA-5285)
 * Handle null values when executing prepared statement (CASSANDRA-5081)
 * Add netty to pom dependencies (CASSANDRA-5181)
 * Include type arguments in Thrift CQLPreparedResult (CASSANDRA-5311)
 * Fix compaction not removing columns when bf_fp_ratio is 1 (CASSANDRA-5182)
 * cli: Warn about missing CQL3 tables in schema descriptions (CASSANDRA-5309)
 * Re-enable unknown option in replication/compaction strategies option for
   backward compatibility (CASSANDRA-4795)
 * Add binary protocol support to stress (CASSANDRA-4993)
 * cqlsh: Fix COPY FROM value quoting and null handling (CASSANDRA-5305)
 * Fix repair -pr for vnodes (CASSANDRA-5329)
 * Relax CL for auth queries for non-default users (CASSANDRA-5310)
 * Fix AssertionError during repair (CASSANDRA-5245)
 * Don't announce migrations to pre-1.2 nodes (CASSANDRA-5334)
Merged from 1.1:
 * Update offline scrub for 1.0 -> 1.1 directory structure (CASSANDRA-5195)
 * add tmp flag to Descriptor hashcode (CASSANDRA-4021)
 * fix logging of "Found table data in data directories" when only system tables
   are present (CASSANDRA-5289)
 * cli: Add JMX authentication support (CASSANDRA-5080)
 * nodetool: ability to repair specific range (CASSANDRA-5280)
 * Fix possible assertion triggered in SliceFromReadCommand (CASSANDRA-5284)
 * cqlsh: Add inet type support on Windows (ipv4-only) (CASSANDRA-4801)
 * Fix race when initializing ColumnFamilyStore (CASSANDRA-5350)
 * Add UseTLAB JVM flag (CASSANDRA-5361)


1.2.2
 * fix potential for multiple concurrent compactions of the same sstables
   (CASSANDRA-5256)
 * avoid no-op caching of byte[] on commitlog append (CASSANDRA-5199)
 * fix symlinks under data dir not working (CASSANDRA-5185)
 * fix bug in compact storage metadata handling (CASSANDRA-5189)
 * Validate login for USE queries (CASSANDRA-5207)
 * cli: remove default username and password (CASSANDRA-5208)
 * configure populate_io_cache_on_flush per-CF (CASSANDRA-4694)
 * allow configuration of internode socket buffer (CASSANDRA-3378)
 * Make sstable directory picking blacklist-aware again (CASSANDRA-5193)
 * Correctly expire gossip states for edge cases (CASSANDRA-5216)
 * Improve handling of directory creation failures (CASSANDRA-5196)
 * Expose secondary indicies to the rest of nodetool (CASSANDRA-4464)
 * Binary protocol: avoid sending notification for 0.0.0.0 (CASSANDRA-5227)
 * add UseCondCardMark XX jvm settings on jdk 1.7 (CASSANDRA-4366)
 * CQL3 refactor to allow conversion function (CASSANDRA-5226)
 * Fix drop of sstables in some circumstance (CASSANDRA-5232)
 * Implement caching of authorization results (CASSANDRA-4295)
 * Add support for LZ4 compression (CASSANDRA-5038)
 * Fix missing columns in wide rows queries (CASSANDRA-5225)
 * Simplify auth setup and make system_auth ks alterable (CASSANDRA-5112)
 * Stop compactions from hanging during bootstrap (CASSANDRA-5244)
 * fix compressed streaming sending extra chunk (CASSANDRA-5105)
 * Add CQL3-based implementations of IAuthenticator and IAuthorizer
   (CASSANDRA-4898)
 * Fix timestamp-based tomstone removal logic (CASSANDRA-5248)
 * cli: Add JMX authentication support (CASSANDRA-5080)
 * Fix forceFlush behavior (CASSANDRA-5241)
 * cqlsh: Add username autocompletion (CASSANDRA-5231)
 * Fix CQL3 composite partition key error (CASSANDRA-5240)
 * Allow IN clause on last clustering key (CASSANDRA-5230)
Merged from 1.1:
 * fix start key/end token validation for wide row iteration (CASSANDRA-5168)
 * add ConfigHelper support for Thrift frame and max message sizes (CASSANDRA-5188)
 * fix nodetool repair not fail on node down (CASSANDRA-5203)
 * always collect tombstone hints (CASSANDRA-5068)
 * Fix error when sourcing file in cqlsh (CASSANDRA-5235)


1.2.1
 * stream undelivered hints on decommission (CASSANDRA-5128)
 * GossipingPropertyFileSnitch loads saved dc/rack info if needed (CASSANDRA-5133)
 * drain should flush system CFs too (CASSANDRA-4446)
 * add inter_dc_tcp_nodelay setting (CASSANDRA-5148)
 * re-allow wrapping ranges for start_token/end_token range pairitspwng (CASSANDRA-5106)
 * fix validation compaction of empty rows (CASSANDRA-5136)
 * nodetool methods to enable/disable hint storage/delivery (CASSANDRA-4750)
 * disallow bloom filter false positive chance of 0 (CASSANDRA-5013)
 * add threadpool size adjustment methods to JMXEnabledThreadPoolExecutor and 
   CompactionManagerMBean (CASSANDRA-5044)
 * fix hinting for dropped local writes (CASSANDRA-4753)
 * off-heap cache doesn't need mutable column container (CASSANDRA-5057)
 * apply disk_failure_policy to bad disks on initial directory creation 
   (CASSANDRA-4847)
 * Optimize name-based queries to use ArrayBackedSortedColumns (CASSANDRA-5043)
 * Fall back to old manifest if most recent is unparseable (CASSANDRA-5041)
 * pool [Compressed]RandomAccessReader objects on the partitioned read path
   (CASSANDRA-4942)
 * Add debug logging to list filenames processed by Directories.migrateFile 
   method (CASSANDRA-4939)
 * Expose black-listed directories via JMX (CASSANDRA-4848)
 * Log compaction merge counts (CASSANDRA-4894)
 * Minimize byte array allocation by AbstractData{Input,Output} (CASSANDRA-5090)
 * Add SSL support for the binary protocol (CASSANDRA-5031)
 * Allow non-schema system ks modification for shuffle to work (CASSANDRA-5097)
 * cqlsh: Add default limit to SELECT statements (CASSANDRA-4972)
 * cqlsh: fix DESCRIBE for 1.1 cfs in CQL3 (CASSANDRA-5101)
 * Correctly gossip with nodes >= 1.1.7 (CASSANDRA-5102)
 * Ensure CL guarantees on digest mismatch (CASSANDRA-5113)
 * Validate correctly selects on composite partition key (CASSANDRA-5122)
 * Fix exception when adding collection (CASSANDRA-5117)
 * Handle states for non-vnode clusters correctly (CASSANDRA-5127)
 * Refuse unrecognized replication and compaction strategy options (CASSANDRA-4795)
 * Pick the correct value validator in sstable2json for cql3 tables (CASSANDRA-5134)
 * Validate login for describe_keyspace, describe_keyspaces and set_keyspace
   (CASSANDRA-5144)
 * Fix inserting empty maps (CASSANDRA-5141)
 * Don't remove tokens from System table for node we know (CASSANDRA-5121)
 * fix streaming progress report for compresed files (CASSANDRA-5130)
 * Coverage analysis for low-CL queries (CASSANDRA-4858)
 * Stop interpreting dates as valid timeUUID value (CASSANDRA-4936)
 * Adds E notation for floating point numbers (CASSANDRA-4927)
 * Detect (and warn) unintentional use of the cql2 thrift methods when cql3 was
   intended (CASSANDRA-5172)
 * cli: Quote ks and cf names in schema output when needed (CASSANDRA-5052)
 * Fix cf name extraction from manifest in Directories.migrateFile() (CASSANDRA-5242)
 * Replace mistaken usage of commons-logging with slf4j (CASSANDRA-5464)
 * Ensure Jackson dependency matches lib (CASSANDRA-5126)
 * Expose droppable tombstone ratio stats over JMX (CASSANDRA-5159)
Merged from 1.1:
 * Simplify CompressedRandomAccessReader to work around JDK FD bug (CASSANDRA-5088)
 * Improve handling a changing target throttle rate mid-compaction (CASSANDRA-5087)
 * Pig: correctly decode row keys in widerow mode (CASSANDRA-5098)
 * nodetool repair command now prints progress (CASSANDRA-4767)
 * fix user defined compaction to run against 1.1 data directory (CASSANDRA-5118)
 * Fix CQL3 BATCH authorization caching (CASSANDRA-5145)
 * fix get_count returns incorrect value with TTL (CASSANDRA-5099)
 * better handling for mid-compaction failure (CASSANDRA-5137)
 * convert default marshallers list to map for better readability (CASSANDRA-5109)
 * fix ConcurrentModificationException in getBootstrapSource (CASSANDRA-5170)
 * fix sstable maxtimestamp for row deletes and pre-1.1.1 sstables (CASSANDRA-5153)
 * Fix thread growth on node removal (CASSANDRA-5175)
 * Make Ec2Region's datacenter name configurable (CASSANDRA-5155)


1.2.0
 * Disallow counters in collections (CASSANDRA-5082)
 * cqlsh: add unit tests (CASSANDRA-3920)
 * fix default bloom_filter_fp_chance for LeveledCompactionStrategy (CASSANDRA-5093)
Merged from 1.1:
 * add validation for get_range_slices with start_key and end_token (CASSANDRA-5089)


1.2.0-rc2
 * fix nodetool ownership display with vnodes (CASSANDRA-5065)
 * cqlsh: add DESCRIBE KEYSPACES command (CASSANDRA-5060)
 * Fix potential infinite loop when reloading CFS (CASSANDRA-5064)
 * Fix SimpleAuthorizer example (CASSANDRA-5072)
 * cqlsh: force CL.ONE for tracing and system.schema* queries (CASSANDRA-5070)
 * Includes cassandra-shuffle in the debian package (CASSANDRA-5058)
Merged from 1.1:
 * fix multithreaded compaction deadlock (CASSANDRA-4492)
 * fix temporarily missing schema after upgrade from pre-1.1.5 (CASSANDRA-5061)
 * Fix ALTER TABLE overriding compression options with defaults
   (CASSANDRA-4996, 5066)
 * fix specifying and altering crc_check_chance (CASSANDRA-5053)
 * fix Murmur3Partitioner ownership% calculation (CASSANDRA-5076)
 * Don't expire columns sooner than they should in 2ndary indexes (CASSANDRA-5079)


1.2-rc1
 * rename rpc_timeout settings to request_timeout (CASSANDRA-5027)
 * add BF with 0.1 FP to LCS by default (CASSANDRA-5029)
 * Fix preparing insert queries (CASSANDRA-5016)
 * Fix preparing queries with counter increment (CASSANDRA-5022)
 * Fix preparing updates with collections (CASSANDRA-5017)
 * Don't generate UUID based on other node address (CASSANDRA-5002)
 * Fix message when trying to alter a clustering key type (CASSANDRA-5012)
 * Update IAuthenticator to match the new IAuthorizer (CASSANDRA-5003)
 * Fix inserting only a key in CQL3 (CASSANDRA-5040)
 * Fix CQL3 token() function when used with strings (CASSANDRA-5050)
Merged from 1.1:
 * reduce log spam from invalid counter shards (CASSANDRA-5026)
 * Improve schema propagation performance (CASSANDRA-5025)
 * Fix for IndexHelper.IndexFor throws OOB Exception (CASSANDRA-5030)
 * cqlsh: make it possible to describe thrift CFs (CASSANDRA-4827)
 * cqlsh: fix timestamp formatting on some platforms (CASSANDRA-5046)


1.2-beta3
 * make consistency level configurable in cqlsh (CASSANDRA-4829)
 * fix cqlsh rendering of blob fields (CASSANDRA-4970)
 * fix cqlsh DESCRIBE command (CASSANDRA-4913)
 * save truncation position in system table (CASSANDRA-4906)
 * Move CompressionMetadata off-heap (CASSANDRA-4937)
 * allow CLI to GET cql3 columnfamily data (CASSANDRA-4924)
 * Fix rare race condition in getExpireTimeForEndpoint (CASSANDRA-4402)
 * acquire references to overlapping sstables during compaction so bloom filter
   doesn't get free'd prematurely (CASSANDRA-4934)
 * Don't share slice query filter in CQL3 SelectStatement (CASSANDRA-4928)
 * Separate tracing from Log4J (CASSANDRA-4861)
 * Exclude gcable tombstones from merkle-tree computation (CASSANDRA-4905)
 * Better printing of AbstractBounds for tracing (CASSANDRA-4931)
 * Optimize mostRecentTombstone check in CC.collectAllData (CASSANDRA-4883)
 * Change stream session ID to UUID to avoid collision from same node (CASSANDRA-4813)
 * Use Stats.db when bulk loading if present (CASSANDRA-4957)
 * Skip repair on system_trace and keyspaces with RF=1 (CASSANDRA-4956)
 * (cql3) Remove arbitrary SELECT limit (CASSANDRA-4918)
 * Correctly handle prepared operation on collections (CASSANDRA-4945)
 * Fix CQL3 LIMIT (CASSANDRA-4877)
 * Fix Stress for CQL3 (CASSANDRA-4979)
 * Remove cassandra specific exceptions from JMX interface (CASSANDRA-4893)
 * (CQL3) Force using ALLOW FILTERING on potentially inefficient queries (CASSANDRA-4915)
 * (cql3) Fix adding column when the table has collections (CASSANDRA-4982)
 * (cql3) Fix allowing collections with compact storage (CASSANDRA-4990)
 * (cql3) Refuse ttl/writetime function on collections (CASSANDRA-4992)
 * Replace IAuthority with new IAuthorizer (CASSANDRA-4874)
 * clqsh: fix KEY pseudocolumn escaping when describing Thrift tables
   in CQL3 mode (CASSANDRA-4955)
 * add basic authentication support for Pig CassandraStorage (CASSANDRA-3042)
 * fix CQL2 ALTER TABLE compaction_strategy_class altering (CASSANDRA-4965)
Merged from 1.1:
 * Fall back to old describe_splits if d_s_ex is not available (CASSANDRA-4803)
 * Improve error reporting when streaming ranges fail (CASSANDRA-5009)
 * Fix cqlsh timestamp formatting of timezone info (CASSANDRA-4746)
 * Fix assertion failure with leveled compaction (CASSANDRA-4799)
 * Check for null end_token in get_range_slice (CASSANDRA-4804)
 * Remove all remnants of removed nodes (CASSANDRA-4840)
 * Add aut-reloading of the log4j file in debian package (CASSANDRA-4855)
 * Fix estimated row cache entry size (CASSANDRA-4860)
 * reset getRangeSlice filter after finishing a row for get_paged_slice
   (CASSANDRA-4919)
 * expunge row cache post-truncate (CASSANDRA-4940)
 * Allow static CF definition with compact storage (CASSANDRA-4910)
 * Fix endless loop/compaction of schema_* CFs due to broken timestamps (CASSANDRA-4880)
 * Fix 'wrong class type' assertion in CounterColumn (CASSANDRA-4976)


1.2-beta2
 * fp rate of 1.0 disables BF entirely; LCS defaults to 1.0 (CASSANDRA-4876)
 * off-heap bloom filters for row keys (CASSANDRA_4865)
 * add extension point for sstable components (CASSANDRA-4049)
 * improve tracing output (CASSANDRA-4852, 4862)
 * make TRACE verb droppable (CASSANDRA-4672)
 * fix BulkLoader recognition of CQL3 columnfamilies (CASSANDRA-4755)
 * Sort commitlog segments for replay by id instead of mtime (CASSANDRA-4793)
 * Make hint delivery asynchronous (CASSANDRA-4761)
 * Pluggable Thrift transport factories for CLI and cqlsh (CASSANDRA-4609, 4610)
 * cassandra-cli: allow Double value type to be inserted to a column (CASSANDRA-4661)
 * Add ability to use custom TServerFactory implementations (CASSANDRA-4608)
 * optimize batchlog flushing to skip successful batches (CASSANDRA-4667)
 * include metadata for system keyspace itself in schema tables (CASSANDRA-4416)
 * add check to PropertyFileSnitch to verify presence of location for
   local node (CASSANDRA-4728)
 * add PBSPredictor consistency modeler (CASSANDRA-4261)
 * remove vestiges of Thrift unframed mode (CASSANDRA-4729)
 * optimize single-row PK lookups (CASSANDRA-4710)
 * adjust blockFor calculation to account for pending ranges due to node 
   movement (CASSANDRA-833)
 * Change CQL version to 3.0.0 and stop accepting 3.0.0-beta1 (CASSANDRA-4649)
 * (CQL3) Make prepared statement global instead of per connection 
   (CASSANDRA-4449)
 * Fix scrubbing of CQL3 created tables (CASSANDRA-4685)
 * (CQL3) Fix validation when using counter and regular columns in the same 
   table (CASSANDRA-4706)
 * Fix bug starting Cassandra with simple authentication (CASSANDRA-4648)
 * Add support for batchlog in CQL3 (CASSANDRA-4545, 4738)
 * Add support for multiple column family outputs in CFOF (CASSANDRA-4208)
 * Support repairing only the local DC nodes (CASSANDRA-4747)
 * Use rpc_address for binary protocol and change default port (CASSANDRA-4751)
 * Fix use of collections in prepared statements (CASSANDRA-4739)
 * Store more information into peers table (CASSANDRA-4351, 4814)
 * Configurable bucket size for size tiered compaction (CASSANDRA-4704)
 * Run leveled compaction in parallel (CASSANDRA-4310)
 * Fix potential NPE during CFS reload (CASSANDRA-4786)
 * Composite indexes may miss results (CASSANDRA-4796)
 * Move consistency level to the protocol level (CASSANDRA-4734, 4824)
 * Fix Subcolumn slice ends not respected (CASSANDRA-4826)
 * Fix Assertion error in cql3 select (CASSANDRA-4783)
 * Fix list prepend logic (CQL3) (CASSANDRA-4835)
 * Add booleans as literals in CQL3 (CASSANDRA-4776)
 * Allow renaming PK columns in CQL3 (CASSANDRA-4822)
 * Fix binary protocol NEW_NODE event (CASSANDRA-4679)
 * Fix potential infinite loop in tombstone compaction (CASSANDRA-4781)
 * Remove system tables accounting from schema (CASSANDRA-4850)
 * (cql3) Force provided columns in clustering key order in 
   'CLUSTERING ORDER BY' (CASSANDRA-4881)
 * Fix composite index bug (CASSANDRA-4884)
 * Fix short read protection for CQL3 (CASSANDRA-4882)
 * Add tracing support to the binary protocol (CASSANDRA-4699)
 * (cql3) Don't allow prepared marker inside collections (CASSANDRA-4890)
 * Re-allow order by on non-selected columns (CASSANDRA-4645)
 * Bug when composite index is created in a table having collections (CASSANDRA-4909)
 * log index scan subject in CompositesSearcher (CASSANDRA-4904)
Merged from 1.1:
 * add get[Row|Key]CacheEntries to CacheServiceMBean (CASSANDRA-4859)
 * fix get_paged_slice to wrap to next row correctly (CASSANDRA-4816)
 * fix indexing empty column values (CASSANDRA-4832)
 * allow JdbcDate to compose null Date objects (CASSANDRA-4830)
 * fix possible stackoverflow when compacting 1000s of sstables
   (CASSANDRA-4765)
 * fix wrong leveled compaction progress calculation (CASSANDRA-4807)
 * add a close() method to CRAR to prevent leaking file descriptors (CASSANDRA-4820)
 * fix potential infinite loop in get_count (CASSANDRA-4833)
 * fix compositeType.{get/from}String methods (CASSANDRA-4842)
 * (CQL) fix CREATE COLUMNFAMILY permissions check (CASSANDRA-4864)
 * Fix DynamicCompositeType same type comparison (CASSANDRA-4711)
 * Fix duplicate SSTable reference when stream session failed (CASSANDRA-3306)
 * Allow static CF definition with compact storage (CASSANDRA-4910)
 * Fix endless loop/compaction of schema_* CFs due to broken timestamps (CASSANDRA-4880)
 * Fix 'wrong class type' assertion in CounterColumn (CASSANDRA-4976)


1.2-beta1
 * add atomic_batch_mutate (CASSANDRA-4542, -4635)
 * increase default max_hint_window_in_ms to 3h (CASSANDRA-4632)
 * include message initiation time to replicas so they can more
   accurately drop timed-out requests (CASSANDRA-2858)
 * fix clientutil.jar dependencies (CASSANDRA-4566)
 * optimize WriteResponse (CASSANDRA-4548)
 * new metrics (CASSANDRA-4009)
 * redesign KEYS indexes to avoid read-before-write (CASSANDRA-2897)
 * debug tracing (CASSANDRA-1123)
 * parallelize row cache loading (CASSANDRA-4282)
 * Make compaction, flush JBOD-aware (CASSANDRA-4292)
 * run local range scans on the read stage (CASSANDRA-3687)
 * clean up ioexceptions (CASSANDRA-2116)
 * add disk_failure_policy (CASSANDRA-2118)
 * Introduce new json format with row level deletion (CASSANDRA-4054)
 * remove redundant "name" column from schema_keyspaces (CASSANDRA-4433)
 * improve "nodetool ring" handling of multi-dc clusters (CASSANDRA-3047)
 * update NTS calculateNaturalEndpoints to be O(N log N) (CASSANDRA-3881)
 * split up rpc timeout by operation type (CASSANDRA-2819)
 * rewrite key cache save/load to use only sequential i/o (CASSANDRA-3762)
 * update MS protocol with a version handshake + broadcast address id
   (CASSANDRA-4311)
 * multithreaded hint replay (CASSANDRA-4189)
 * add inter-node message compression (CASSANDRA-3127)
 * remove COPP (CASSANDRA-2479)
 * Track tombstone expiration and compact when tombstone content is
   higher than a configurable threshold, default 20% (CASSANDRA-3442, 4234)
 * update MurmurHash to version 3 (CASSANDRA-2975)
 * (CLI) track elapsed time for `delete' operation (CASSANDRA-4060)
 * (CLI) jline version is bumped to 1.0 to properly  support
   'delete' key function (CASSANDRA-4132)
 * Save IndexSummary into new SSTable 'Summary' component (CASSANDRA-2392, 4289)
 * Add support for range tombstones (CASSANDRA-3708)
 * Improve MessagingService efficiency (CASSANDRA-3617)
 * Avoid ID conflicts from concurrent schema changes (CASSANDRA-3794)
 * Set thrift HSHA server thread limit to unlimited by default (CASSANDRA-4277)
 * Avoids double serialization of CF id in RowMutation messages
   (CASSANDRA-4293)
 * stream compressed sstables directly with java nio (CASSANDRA-4297)
 * Support multiple ranges in SliceQueryFilter (CASSANDRA-3885)
 * Add column metadata to system column families (CASSANDRA-4018)
 * (cql3) Always use composite types by default (CASSANDRA-4329)
 * (cql3) Add support for set, map and list (CASSANDRA-3647)
 * Validate date type correctly (CASSANDRA-4441)
 * (cql3) Allow definitions with only a PK (CASSANDRA-4361)
 * (cql3) Add support for row key composites (CASSANDRA-4179)
 * improve DynamicEndpointSnitch by using reservoir sampling (CASSANDRA-4038)
 * (cql3) Add support for 2ndary indexes (CASSANDRA-3680)
 * (cql3) fix defining more than one PK to be invalid (CASSANDRA-4477)
 * remove schema agreement checking from all external APIs (Thrift, CQL and CQL3) (CASSANDRA-4487)
 * add Murmur3Partitioner and make it default for new installations (CASSANDRA-3772, 4621)
 * (cql3) update pseudo-map syntax to use map syntax (CASSANDRA-4497)
 * Finer grained exceptions hierarchy and provides error code with exceptions (CASSANDRA-3979)
 * Adds events push to binary protocol (CASSANDRA-4480)
 * Rewrite nodetool help (CASSANDRA-2293)
 * Make CQL3 the default for CQL (CASSANDRA-4640)
 * update stress tool to be able to use CQL3 (CASSANDRA-4406)
 * Accept all thrift update on CQL3 cf but don't expose their metadata (CASSANDRA-4377)
 * Replace Throttle with Guava's RateLimiter for HintedHandOff (CASSANDRA-4541)
 * fix counter add/get using CQL2 and CQL3 in stress tool (CASSANDRA-4633)
 * Add sstable count per level to cfstats (CASSANDRA-4537)
 * (cql3) Add ALTER KEYSPACE statement (CASSANDRA-4611)
 * (cql3) Allow defining default consistency levels (CASSANDRA-4448)
 * (cql3) Fix queries using LIMIT missing results (CASSANDRA-4579)
 * fix cross-version gossip messaging (CASSANDRA-4576)
 * added inet data type (CASSANDRA-4627)


1.1.6
 * Wait for writes on synchronous read digest mismatch (CASSANDRA-4792)
 * fix commitlog replay for nanotime-infected sstables (CASSANDRA-4782)
 * preflight check ttl for maximum of 20 years (CASSANDRA-4771)
 * (Pig) fix widerow input with single column rows (CASSANDRA-4789)
 * Fix HH to compact with correct gcBefore, which avoids wiping out
   undelivered hints (CASSANDRA-4772)
 * LCS will merge up to 32 L0 sstables as intended (CASSANDRA-4778)
 * NTS will default unconfigured DC replicas to zero (CASSANDRA-4675)
 * use default consistency level in counter validation if none is
   explicitly provide (CASSANDRA-4700)
 * Improve IAuthority interface by introducing fine-grained
   access permissions and grant/revoke commands (CASSANDRA-4490, 4644)
 * fix assumption error in CLI when updating/describing keyspace 
   (CASSANDRA-4322)
 * Adds offline sstablescrub to debian packaging (CASSANDRA-4642)
 * Automatic fixing of overlapping leveled sstables (CASSANDRA-4644)
 * fix error when using ORDER BY with extended selections (CASSANDRA-4689)
 * (CQL3) Fix validation for IN queries for non-PK cols (CASSANDRA-4709)
 * fix re-created keyspace disappering after 1.1.5 upgrade 
   (CASSANDRA-4698, 4752)
 * (CLI) display elapsed time in 2 fraction digits (CASSANDRA-3460)
 * add authentication support to sstableloader (CASSANDRA-4712)
 * Fix CQL3 'is reversed' logic (CASSANDRA-4716, 4759)
 * (CQL3) Don't return ReversedType in result set metadata (CASSANDRA-4717)
 * Backport adding AlterKeyspace statement (CASSANDRA-4611)
 * (CQL3) Correcty accept upper-case data types (CASSANDRA-4770)
 * Add binary protocol events for schema changes (CASSANDRA-4684)
Merged from 1.0:
 * Switch from NBHM to CHM in MessagingService's callback map, which
   prevents OOM in long-running instances (CASSANDRA-4708)


1.1.5
 * add SecondaryIndex.reload API (CASSANDRA-4581)
 * use millis + atomicint for commitlog segment creation instead of
   nanotime, which has issues under some hypervisors (CASSANDRA-4601)
 * fix FD leak in slice queries (CASSANDRA-4571)
 * avoid recursion in leveled compaction (CASSANDRA-4587)
 * increase stack size under Java7 to 180K
 * Log(info) schema changes (CASSANDRA-4547)
 * Change nodetool setcachecapcity to manipulate global caches (CASSANDRA-4563)
 * (cql3) fix setting compaction strategy (CASSANDRA-4597)
 * fix broken system.schema_* timestamps on system startup (CASSANDRA-4561)
 * fix wrong skip of cache saving (CASSANDRA-4533)
 * Avoid NPE when lost+found is in data dir (CASSANDRA-4572)
 * Respect five-minute flush moratorium after initial CL replay (CASSANDRA-4474)
 * Adds ntp as recommended in debian packaging (CASSANDRA-4606)
 * Configurable transport in CF Record{Reader|Writer} (CASSANDRA-4558)
 * (cql3) fix potential NPE with both equal and unequal restriction (CASSANDRA-4532)
 * (cql3) improves ORDER BY validation (CASSANDRA-4624)
 * Fix potential deadlock during counter writes (CASSANDRA-4578)
 * Fix cql error with ORDER BY when using IN (CASSANDRA-4612)
Merged from 1.0:
 * increase Xss to 160k to accomodate latest 1.6 JVMs (CASSANDRA-4602)
 * fix toString of hint destination tokens (CASSANDRA-4568)
 * Fix multiple values for CurrentLocal NodeID (CASSANDRA-4626)


1.1.4
 * fix offline scrub to catch >= out of order rows (CASSANDRA-4411)
 * fix cassandra-env.sh on RHEL and other non-dash-based systems 
   (CASSANDRA-4494)
Merged from 1.0:
 * (Hadoop) fix setting key length for old-style mapred api (CASSANDRA-4534)
 * (Hadoop) fix iterating through a resultset consisting entirely
   of tombstoned rows (CASSANDRA-4466)


1.1.3
 * (cqlsh) add COPY TO (CASSANDRA-4434)
 * munmap commitlog segments before rename (CASSANDRA-4337)
 * (JMX) rename getRangeKeySample to sampleKeyRange to avoid returning
   multi-MB results as an attribute (CASSANDRA-4452)
 * flush based on data size, not throughput; overwritten columns no 
   longer artificially inflate liveRatio (CASSANDRA-4399)
 * update default commitlog segment size to 32MB and total commitlog
   size to 32/1024 MB for 32/64 bit JVMs, respectively (CASSANDRA-4422)
 * avoid using global partitioner to estimate ranges in index sstables
   (CASSANDRA-4403)
 * restore pre-CASSANDRA-3862 approach to removing expired tombstones
   from row cache during compaction (CASSANDRA-4364)
 * (stress) support for CQL prepared statements (CASSANDRA-3633)
 * Correctly catch exception when Snappy cannot be loaded (CASSANDRA-4400)
 * (cql3) Support ORDER BY when IN condition is given in WHERE clause (CASSANDRA-4327)
 * (cql3) delete "component_index" column on DROP TABLE call (CASSANDRA-4420)
 * change nanoTime() to currentTimeInMillis() in schema related code (CASSANDRA-4432)
 * add a token generation tool (CASSANDRA-3709)
 * Fix LCS bug with sstable containing only 1 row (CASSANDRA-4411)
 * fix "Can't Modify Index Name" problem on CF update (CASSANDRA-4439)
 * Fix assertion error in getOverlappingSSTables during repair (CASSANDRA-4456)
 * fix nodetool's setcompactionthreshold command (CASSANDRA-4455)
 * Ensure compacted files are never used, to avoid counter overcount (CASSANDRA-4436)
Merged from 1.0:
 * Push the validation of secondary index values to the SecondaryIndexManager (CASSANDRA-4240)
 * allow dropping columns shadowed by not-yet-expired supercolumn or row
   tombstones in PrecompactedRow (CASSANDRA-4396)


1.1.2
 * Fix cleanup not deleting index entries (CASSANDRA-4379)
 * Use correct partitioner when saving + loading caches (CASSANDRA-4331)
 * Check schema before trying to export sstable (CASSANDRA-2760)
 * Raise a meaningful exception instead of NPE when PFS encounters
   an unconfigured node + no default (CASSANDRA-4349)
 * fix bug in sstable blacklisting with LCS (CASSANDRA-4343)
 * LCS no longer promotes tiny sstables out of L0 (CASSANDRA-4341)
 * skip tombstones during hint replay (CASSANDRA-4320)
 * fix NPE in compactionstats (CASSANDRA-4318)
 * enforce 1m min keycache for auto (CASSANDRA-4306)
 * Have DeletedColumn.isMFD always return true (CASSANDRA-4307)
 * (cql3) exeption message for ORDER BY constraints said primary filter can be
    an IN clause, which is misleading (CASSANDRA-4319)
 * (cql3) Reject (not yet supported) creation of 2ndardy indexes on tables with
   composite primary keys (CASSANDRA-4328)
 * Set JVM stack size to 160k for java 7 (CASSANDRA-4275)
 * cqlsh: add COPY command to load data from CSV flat files (CASSANDRA-4012)
 * CFMetaData.fromThrift to throw ConfigurationException upon error (CASSANDRA-4353)
 * Use CF comparator to sort indexed columns in SecondaryIndexManager
   (CASSANDRA-4365)
 * add strategy_options to the KSMetaData.toString() output (CASSANDRA-4248)
 * (cql3) fix range queries containing unqueried results (CASSANDRA-4372)
 * (cql3) allow updating column_alias types (CASSANDRA-4041)
 * (cql3) Fix deletion bug (CASSANDRA-4193)
 * Fix computation of overlapping sstable for leveled compaction (CASSANDRA-4321)
 * Improve scrub and allow to run it offline (CASSANDRA-4321)
 * Fix assertionError in StorageService.bulkLoad (CASSANDRA-4368)
 * (cqlsh) add option to authenticate to a keyspace at startup (CASSANDRA-4108)
 * (cqlsh) fix ASSUME functionality (CASSANDRA-4352)
 * Fix ColumnFamilyRecordReader to not return progress > 100% (CASSANDRA-3942)
Merged from 1.0:
 * Set gc_grace on index CF to 0 (CASSANDRA-4314)


1.1.1
 * add populate_io_cache_on_flush option (CASSANDRA-2635)
 * allow larger cache capacities than 2GB (CASSANDRA-4150)
 * add getsstables command to nodetool (CASSANDRA-4199)
 * apply parent CF compaction settings to secondary index CFs (CASSANDRA-4280)
 * preserve commitlog size cap when recycling segments at startup
   (CASSANDRA-4201)
 * (Hadoop) fix split generation regression (CASSANDRA-4259)
 * ignore min/max compactions settings in LCS, while preserving
   behavior that min=max=0 disables autocompaction (CASSANDRA-4233)
 * log number of rows read from saved cache (CASSANDRA-4249)
 * calculate exact size required for cleanup operations (CASSANDRA-1404)
 * avoid blocking additional writes during flush when the commitlog
   gets behind temporarily (CASSANDRA-1991)
 * enable caching on index CFs based on data CF cache setting (CASSANDRA-4197)
 * warn on invalid replication strategy creation options (CASSANDRA-4046)
 * remove [Freeable]Memory finalizers (CASSANDRA-4222)
 * include tombstone size in ColumnFamily.size, which can prevent OOM
   during sudden mass delete operations by yielding a nonzero liveRatio
   (CASSANDRA-3741)
 * Open 1 sstableScanner per level for leveled compaction (CASSANDRA-4142)
 * Optimize reads when row deletion timestamps allow us to restrict
   the set of sstables we check (CASSANDRA-4116)
 * add support for commitlog archiving and point-in-time recovery
   (CASSANDRA-3690)
 * avoid generating redundant compaction tasks during streaming
   (CASSANDRA-4174)
 * add -cf option to nodetool snapshot, and takeColumnFamilySnapshot to
   StorageService mbean (CASSANDRA-556)
 * optimize cleanup to drop entire sstables where possible (CASSANDRA-4079)
 * optimize truncate when autosnapshot is disabled (CASSANDRA-4153)
 * update caches to use byte[] keys to reduce memory overhead (CASSANDRA-3966)
 * add column limit to cli (CASSANDRA-3012, 4098)
 * clean up and optimize DataOutputBuffer, used by CQL compression and
   CompositeType (CASSANDRA-4072)
 * optimize commitlog checksumming (CASSANDRA-3610)
 * identify and blacklist corrupted SSTables from future compactions 
   (CASSANDRA-2261)
 * Move CfDef and KsDef validation out of thrift (CASSANDRA-4037)
 * Expose API to repair a user provided range (CASSANDRA-3912)
 * Add way to force the cassandra-cli to refresh its schema (CASSANDRA-4052)
 * Avoid having replicate on write tasks stacking up at CL.ONE (CASSANDRA-2889)
 * (cql3) Backwards compatibility for composite comparators in non-cql3-aware
   clients (CASSANDRA-4093)
 * (cql3) Fix order by for reversed queries (CASSANDRA-4160)
 * (cql3) Add ReversedType support (CASSANDRA-4004)
 * (cql3) Add timeuuid type (CASSANDRA-4194)
 * (cql3) Minor fixes (CASSANDRA-4185)
 * (cql3) Fix prepared statement in BATCH (CASSANDRA-4202)
 * (cql3) Reduce the list of reserved keywords (CASSANDRA-4186)
 * (cql3) Move max/min compaction thresholds to compaction strategy options
   (CASSANDRA-4187)
 * Fix exception during move when localhost is the only source (CASSANDRA-4200)
 * (cql3) Allow paging through non-ordered partitioner results (CASSANDRA-3771)
 * (cql3) Fix drop index (CASSANDRA-4192)
 * (cql3) Don't return range ghosts anymore (CASSANDRA-3982)
 * fix re-creating Keyspaces/ColumnFamilies with the same name as dropped
   ones (CASSANDRA-4219)
 * fix SecondaryIndex LeveledManifest save upon snapshot (CASSANDRA-4230)
 * fix missing arrayOffset in FBUtilities.hash (CASSANDRA-4250)
 * (cql3) Add name of parameters in CqlResultSet (CASSANDRA-4242)
 * (cql3) Correctly validate order by queries (CASSANDRA-4246)
 * rename stress to cassandra-stress for saner packaging (CASSANDRA-4256)
 * Fix exception on colum metadata with non-string comparator (CASSANDRA-4269)
 * Check for unknown/invalid compression options (CASSANDRA-4266)
 * (cql3) Adds simple access to column timestamp and ttl (CASSANDRA-4217)
 * (cql3) Fix range queries with secondary indexes (CASSANDRA-4257)
 * Better error messages from improper input in cli (CASSANDRA-3865)
 * Try to stop all compaction upon Keyspace or ColumnFamily drop (CASSANDRA-4221)
 * (cql3) Allow keyspace properties to contain hyphens (CASSANDRA-4278)
 * (cql3) Correctly validate keyspace access in create table (CASSANDRA-4296)
 * Avoid deadlock in migration stage (CASSANDRA-3882)
 * Take supercolumn names and deletion info into account in memtable throughput
   (CASSANDRA-4264)
 * Add back backward compatibility for old style replication factor (CASSANDRA-4294)
 * Preserve compatibility with pre-1.1 index queries (CASSANDRA-4262)
Merged from 1.0:
 * Fix super columns bug where cache is not updated (CASSANDRA-4190)
 * fix maxTimestamp to include row tombstones (CASSANDRA-4116)
 * (CLI) properly handle quotes in create/update keyspace commands (CASSANDRA-4129)
 * Avoids possible deadlock during bootstrap (CASSANDRA-4159)
 * fix stress tool that hangs forever on timeout or error (CASSANDRA-4128)
 * stress tool to return appropriate exit code on failure (CASSANDRA-4188)
 * fix compaction NPE when out of disk space and assertions disabled
   (CASSANDRA-3985)
 * synchronize LCS getEstimatedTasks to avoid CME (CASSANDRA-4255)
 * ensure unique streaming session id's (CASSANDRA-4223)
 * kick off background compaction when min/max thresholds change 
   (CASSANDRA-4279)
 * improve ability of STCS.getBuckets to deal with 100s of 1000s of
   sstables, such as when convertinb back from LCS (CASSANDRA-4287)
 * Oversize integer in CQL throws NumberFormatException (CASSANDRA-4291)
 * fix 1.0.x node join to mixed version cluster, other nodes >= 1.1 (CASSANDRA-4195)
 * Fix LCS splitting sstable base on uncompressed size (CASSANDRA-4419)
 * Push the validation of secondary index values to the SecondaryIndexManager (CASSANDRA-4240)
 * Don't purge columns during upgradesstables (CASSANDRA-4462)
 * Make cqlsh work with piping (CASSANDRA-4113)
 * Validate arguments for nodetool decommission (CASSANDRA-4061)
 * Report thrift status in nodetool info (CASSANDRA-4010)


1.1.0-final
 * average a reduced liveRatio estimate with the previous one (CASSANDRA-4065)
 * Allow KS and CF names up to 48 characters (CASSANDRA-4157)
 * fix stress build (CASSANDRA-4140)
 * add time remaining estimate to nodetool compactionstats (CASSANDRA-4167)
 * (cql) fix NPE in cql3 ALTER TABLE (CASSANDRA-4163)
 * (cql) Add support for CL.TWO and CL.THREE in CQL (CASSANDRA-4156)
 * (cql) Fix type in CQL3 ALTER TABLE preventing update (CASSANDRA-4170)
 * (cql) Throw invalid exception from CQL3 on obsolete options (CASSANDRA-4171)
 * (cqlsh) fix recognizing uppercase SELECT keyword (CASSANDRA-4161)
 * Pig: wide row support (CASSANDRA-3909)
Merged from 1.0:
 * avoid streaming empty files with bulk loader if sstablewriter errors out
   (CASSANDRA-3946)


1.1-rc1
 * Include stress tool in binary builds (CASSANDRA-4103)
 * (Hadoop) fix wide row iteration when last row read was deleted
   (CASSANDRA-4154)
 * fix read_repair_chance to really default to 0.1 in the cli (CASSANDRA-4114)
 * Adds caching and bloomFilterFpChange to CQL options (CASSANDRA-4042)
 * Adds posibility to autoconfigure size of the KeyCache (CASSANDRA-4087)
 * fix KEYS index from skipping results (CASSANDRA-3996)
 * Remove sliced_buffer_size_in_kb dead option (CASSANDRA-4076)
 * make loadNewSStable preserve sstable version (CASSANDRA-4077)
 * Respect 1.0 cache settings as much as possible when upgrading 
   (CASSANDRA-4088)
 * relax path length requirement for sstable files when upgrading on 
   non-Windows platforms (CASSANDRA-4110)
 * fix terminination of the stress.java when errors were encountered
   (CASSANDRA-4128)
 * Move CfDef and KsDef validation out of thrift (CASSANDRA-4037)
 * Fix get_paged_slice (CASSANDRA-4136)
 * CQL3: Support slice with exclusive start and stop (CASSANDRA-3785)
Merged from 1.0:
 * support PropertyFileSnitch in bulk loader (CASSANDRA-4145)
 * add auto_snapshot option allowing disabling snapshot before drop/truncate
   (CASSANDRA-3710)
 * allow short snitch names (CASSANDRA-4130)


1.1-beta2
 * rename loaded sstables to avoid conflicts with local snapshots
   (CASSANDRA-3967)
 * start hint replay as soon as FD notifies that the target is back up
   (CASSANDRA-3958)
 * avoid unproductive deserializing of cached rows during compaction
   (CASSANDRA-3921)
 * fix concurrency issues with CQL keyspace creation (CASSANDRA-3903)
 * Show Effective Owership via Nodetool ring <keyspace> (CASSANDRA-3412)
 * Update ORDER BY syntax for CQL3 (CASSANDRA-3925)
 * Fix BulkRecordWriter to not throw NPE if reducer gets no map data from Hadoop (CASSANDRA-3944)
 * Fix bug with counters in super columns (CASSANDRA-3821)
 * Remove deprecated merge_shard_chance (CASSANDRA-3940)
 * add a convenient way to reset a node's schema (CASSANDRA-2963)
 * fix for intermittent SchemaDisagreementException (CASSANDRA-3884)
 * CLI `list <CF>` to limit number of columns and their order (CASSANDRA-3012)
 * ignore deprecated KsDef/CfDef/ColumnDef fields in native schema (CASSANDRA-3963)
 * CLI to report when unsupported column_metadata pair was given (CASSANDRA-3959)
 * reincarnate removed and deprecated KsDef/CfDef attributes (CASSANDRA-3953)
 * Fix race between writes and read for cache (CASSANDRA-3862)
 * perform static initialization of StorageProxy on start-up (CASSANDRA-3797)
 * support trickling fsync() on writes (CASSANDRA-3950)
 * expose counters for unavailable/timeout exceptions given to thrift clients (CASSANDRA-3671)
 * avoid quadratic startup time in LeveledManifest (CASSANDRA-3952)
 * Add type information to new schema_ columnfamilies and remove thrift
   serialization for schema (CASSANDRA-3792)
 * add missing column validator options to the CLI help (CASSANDRA-3926)
 * skip reading saved key cache if CF's caching strategy is NONE or ROWS_ONLY (CASSANDRA-3954)
 * Unify migration code (CASSANDRA-4017)
Merged from 1.0:
 * cqlsh: guess correct version of Python for Arch Linux (CASSANDRA-4090)
 * (CLI) properly handle quotes in create/update keyspace commands (CASSANDRA-4129)
 * Avoids possible deadlock during bootstrap (CASSANDRA-4159)
 * fix stress tool that hangs forever on timeout or error (CASSANDRA-4128)
 * Fix super columns bug where cache is not updated (CASSANDRA-4190)
 * stress tool to return appropriate exit code on failure (CASSANDRA-4188)


1.0.9
 * improve index sampling performance (CASSANDRA-4023)
 * always compact away deleted hints immediately after handoff (CASSANDRA-3955)
 * delete hints from dropped ColumnFamilies on handoff instead of
   erroring out (CASSANDRA-3975)
 * add CompositeType ref to the CLI doc for create/update column family (CASSANDRA-3980)
 * Pig: support Counter ColumnFamilies (CASSANDRA-3973)
 * Pig: Composite column support (CASSANDRA-3684)
 * Avoid NPE during repair when a keyspace has no CFs (CASSANDRA-3988)
 * Fix division-by-zero error on get_slice (CASSANDRA-4000)
 * don't change manifest level for cleanup, scrub, and upgradesstables
   operations under LeveledCompactionStrategy (CASSANDRA-3989, 4112)
 * fix race leading to super columns assertion failure (CASSANDRA-3957)
 * fix NPE on invalid CQL delete command (CASSANDRA-3755)
 * allow custom types in CLI's assume command (CASSANDRA-4081)
 * fix totalBytes count for parallel compactions (CASSANDRA-3758)
 * fix intermittent NPE in get_slice (CASSANDRA-4095)
 * remove unnecessary asserts in native code interfaces (CASSANDRA-4096)
 * Validate blank keys in CQL to avoid assertion errors (CASSANDRA-3612)
 * cqlsh: fix bad decoding of some column names (CASSANDRA-4003)
 * cqlsh: fix incorrect padding with unicode chars (CASSANDRA-4033)
 * Fix EC2 snitch incorrectly reporting region (CASSANDRA-4026)
 * Shut down thrift during decommission (CASSANDRA-4086)
 * Expose nodetool cfhistograms for 2ndary indexes (CASSANDRA-4063)
Merged from 0.8:
 * Fix ConcurrentModificationException in gossiper (CASSANDRA-4019)


1.1-beta1
 * (cqlsh)
   + add SOURCE and CAPTURE commands, and --file option (CASSANDRA-3479)
   + add ALTER COLUMNFAMILY WITH (CASSANDRA-3523)
   + bundle Python dependencies with Cassandra (CASSANDRA-3507)
   + added to Debian package (CASSANDRA-3458)
   + display byte data instead of erroring out on decode failure 
     (CASSANDRA-3874)
 * add nodetool rebuild_index (CASSANDRA-3583)
 * add nodetool rangekeysample (CASSANDRA-2917)
 * Fix streaming too much data during move operations (CASSANDRA-3639)
 * Nodetool and CLI connect to localhost by default (CASSANDRA-3568)
 * Reduce memory used by primary index sample (CASSANDRA-3743)
 * (Hadoop) separate input/output configurations (CASSANDRA-3197, 3765)
 * avoid returning internal Cassandra classes over JMX (CASSANDRA-2805)
 * add row-level isolation via SnapTree (CASSANDRA-2893)
 * Optimize key count estimation when opening sstable on startup
   (CASSANDRA-2988)
 * multi-dc replication optimization supporting CL > ONE (CASSANDRA-3577)
 * add command to stop compactions (CASSANDRA-1740, 3566, 3582)
 * multithreaded streaming (CASSANDRA-3494)
 * removed in-tree redhat spec (CASSANDRA-3567)
 * "defragment" rows for name-based queries under STCS, again (CASSANDRA-2503)
 * Recycle commitlog segments for improved performance 
   (CASSANDRA-3411, 3543, 3557, 3615)
 * update size-tiered compaction to prioritize small tiers (CASSANDRA-2407)
 * add message expiration logic to OutboundTcpConnection (CASSANDRA-3005)
 * off-heap cache to use sun.misc.Unsafe instead of JNA (CASSANDRA-3271)
 * EACH_QUORUM is only supported for writes (CASSANDRA-3272)
 * replace compactionlock use in schema migration by checking CFS.isValid
   (CASSANDRA-3116)
 * recognize that "SELECT first ... *" isn't really "SELECT *" (CASSANDRA-3445)
 * Use faster bytes comparison (CASSANDRA-3434)
 * Bulk loader is no longer a fat client, (HADOOP) bulk load output format
   (CASSANDRA-3045)
 * (Hadoop) add support for KeyRange.filter
 * remove assumption that keys and token are in bijection
   (CASSANDRA-1034, 3574, 3604)
 * always remove endpoints from delevery queue in HH (CASSANDRA-3546)
 * fix race between cf flush and its 2ndary indexes flush (CASSANDRA-3547)
 * fix potential race in AES when a repair fails (CASSANDRA-3548)
 * Remove columns shadowed by a deleted container even when we cannot purge
   (CASSANDRA-3538)
 * Improve memtable slice iteration performance (CASSANDRA-3545)
 * more efficient allocation of small bloom filters (CASSANDRA-3618)
 * Use separate writer thread in SSTableSimpleUnsortedWriter (CASSANDRA-3619)
 * fsync the directory after new sstable or commitlog segment are created (CASSANDRA-3250)
 * fix minor issues reported by FindBugs (CASSANDRA-3658)
 * global key/row caches (CASSANDRA-3143, 3849)
 * optimize memtable iteration during range scan (CASSANDRA-3638)
 * introduce 'crc_check_chance' in CompressionParameters to support
   a checksum percentage checking chance similarly to read-repair (CASSANDRA-3611)
 * a way to deactivate global key/row cache on per-CF basis (CASSANDRA-3667)
 * fix LeveledCompactionStrategy broken because of generation pre-allocation
   in LeveledManifest (CASSANDRA-3691)
 * finer-grained control over data directories (CASSANDRA-2749)
 * Fix ClassCastException during hinted handoff (CASSANDRA-3694)
 * Upgrade Thrift to 0.7 (CASSANDRA-3213)
 * Make stress.java insert operation to use microseconds (CASSANDRA-3725)
 * Allows (internally) doing a range query with a limit of columns instead of
   rows (CASSANDRA-3742)
 * Allow rangeSlice queries to be start/end inclusive/exclusive (CASSANDRA-3749)
 * Fix BulkLoader to support new SSTable layout and add stream
   throttling to prevent an NPE when there is no yaml config (CASSANDRA-3752)
 * Allow concurrent schema migrations (CASSANDRA-1391, 3832)
 * Add SnapshotCommand to trigger snapshot on remote node (CASSANDRA-3721)
 * Make CFMetaData conversions to/from thrift/native schema inverses
   (CASSANDRA_3559)
 * Add initial code for CQL 3.0-beta (CASSANDRA-2474, 3781, 3753)
 * Add wide row support for ColumnFamilyInputFormat (CASSANDRA-3264)
 * Allow extending CompositeType comparator (CASSANDRA-3657)
 * Avoids over-paging during get_count (CASSANDRA-3798)
 * Add new command to rebuild a node without (repair) merkle tree calculations
   (CASSANDRA-3483, 3922)
 * respect not only row cache capacity but caching mode when
   trying to read data (CASSANDRA-3812)
 * fix system tests (CASSANDRA-3827)
 * CQL support for altering row key type in ALTER TABLE (CASSANDRA-3781)
 * turn compression on by default (CASSANDRA-3871)
 * make hexToBytes refuse invalid input (CASSANDRA-2851)
 * Make secondary indexes CF inherit compression and compaction from their
   parent CF (CASSANDRA-3877)
 * Finish cleanup up tombstone purge code (CASSANDRA-3872)
 * Avoid NPE on aboarted stream-out sessions (CASSANDRA-3904)
 * BulkRecordWriter throws NPE for counter columns (CASSANDRA-3906)
 * Support compression using BulkWriter (CASSANDRA-3907)


1.0.8
 * fix race between cleanup and flush on secondary index CFSes (CASSANDRA-3712)
 * avoid including non-queried nodes in rangeslice read repair
   (CASSANDRA-3843)
 * Only snapshot CF being compacted for snapshot_before_compaction 
   (CASSANDRA-3803)
 * Log active compactions in StatusLogger (CASSANDRA-3703)
 * Compute more accurate compaction score per level (CASSANDRA-3790)
 * Return InvalidRequest when using a keyspace that doesn't exist
   (CASSANDRA-3764)
 * disallow user modification of System keyspace (CASSANDRA-3738)
 * allow using sstable2json on secondary index data (CASSANDRA-3738)
 * (cqlsh) add DESCRIBE COLUMNFAMILIES (CASSANDRA-3586)
 * (cqlsh) format blobs correctly and use colors to improve output
   readability (CASSANDRA-3726)
 * synchronize BiMap of bootstrapping tokens (CASSANDRA-3417)
 * show index options in CLI (CASSANDRA-3809)
 * add optional socket timeout for streaming (CASSANDRA-3838)
 * fix truncate not to leave behind non-CFS backed secondary indexes
   (CASSANDRA-3844)
 * make CLI `show schema` to use output stream directly instead
   of StringBuilder (CASSANDRA-3842)
 * remove the wait on hint future during write (CASSANDRA-3870)
 * (cqlsh) ignore missing CfDef opts (CASSANDRA-3933)
 * (cqlsh) look for cqlshlib relative to realpath (CASSANDRA-3767)
 * Fix short read protection (CASSANDRA-3934)
 * Make sure infered and actual schema match (CASSANDRA-3371)
 * Fix NPE during HH delivery (CASSANDRA-3677)
 * Don't put boostrapping node in 'hibernate' status (CASSANDRA-3737)
 * Fix double quotes in windows bat files (CASSANDRA-3744)
 * Fix bad validator lookup (CASSANDRA-3789)
 * Fix soft reset in EC2MultiRegionSnitch (CASSANDRA-3835)
 * Don't leave zombie connections with THSHA thrift server (CASSANDRA-3867)
 * (cqlsh) fix deserialization of data (CASSANDRA-3874)
 * Fix removetoken force causing an inconsistent state (CASSANDRA-3876)
 * Fix ahndling of some types with Pig (CASSANDRA-3886)
 * Don't allow to drop the system keyspace (CASSANDRA-3759)
 * Make Pig deletes disabled by default and configurable (CASSANDRA-3628)
Merged from 0.8:
 * (Pig) fix CassandraStorage to use correct comparator in Super ColumnFamily
   case (CASSANDRA-3251)
 * fix thread safety issues in commitlog replay, primarily affecting
   systems with many (100s) of CF definitions (CASSANDRA-3751)
 * Fix relevant tombstone ignored with super columns (CASSANDRA-3875)


1.0.7
 * fix regression in HH page size calculation (CASSANDRA-3624)
 * retry failed stream on IOException (CASSANDRA-3686)
 * allow configuring bloom_filter_fp_chance (CASSANDRA-3497)
 * attempt hint delivery every ten minutes, or when failure detector
   notifies us that a node is back up, whichever comes first.  hint
   handoff throttle delay default changed to 1ms, from 50 (CASSANDRA-3554)
 * add nodetool setstreamthroughput (CASSANDRA-3571)
 * fix assertion when dropping a columnfamily with no sstables (CASSANDRA-3614)
 * more efficient allocation of small bloom filters (CASSANDRA-3618)
 * CLibrary.createHardLinkWithExec() to check for errors (CASSANDRA-3101)
 * Avoid creating empty and non cleaned writer during compaction (CASSANDRA-3616)
 * stop thrift service in shutdown hook so we can quiesce MessagingService
   (CASSANDRA-3335)
 * (CQL) compaction_strategy_options and compression_parameters for
   CREATE COLUMNFAMILY statement (CASSANDRA-3374)
 * Reset min/max compaction threshold when creating size tiered compaction
   strategy (CASSANDRA-3666)
 * Don't ignore IOException during compaction (CASSANDRA-3655)
 * Fix assertion error for CF with gc_grace=0 (CASSANDRA-3579)
 * Shutdown ParallelCompaction reducer executor after use (CASSANDRA-3711)
 * Avoid < 0 value for pending tasks in leveled compaction (CASSANDRA-3693)
 * (Hadoop) Support TimeUUID in Pig CassandraStorage (CASSANDRA-3327)
 * Check schema is ready before continuing boostrapping (CASSANDRA-3629)
 * Catch overflows during parsing of chunk_length_kb (CASSANDRA-3644)
 * Improve stream protocol mismatch errors (CASSANDRA-3652)
 * Avoid multiple thread doing HH to the same target (CASSANDRA-3681)
 * Add JMX property for rp_timeout_in_ms (CASSANDRA-2940)
 * Allow DynamicCompositeType to compare component of different types
   (CASSANDRA-3625)
 * Flush non-cfs backed secondary indexes (CASSANDRA-3659)
 * Secondary Indexes should report memory consumption (CASSANDRA-3155)
 * fix for SelectStatement start/end key are not set correctly
   when a key alias is involved (CASSANDRA-3700)
 * fix CLI `show schema` command insert of an extra comma in
   column_metadata (CASSANDRA-3714)
Merged from 0.8:
 * avoid logging (harmless) exception when GC takes < 1ms (CASSANDRA-3656)
 * prevent new nodes from thinking down nodes are up forever (CASSANDRA-3626)
 * use correct list of replicas for LOCAL_QUORUM reads when read repair
   is disabled (CASSANDRA-3696)
 * block on flush before compacting hints (may prevent OOM) (CASSANDRA-3733)


1.0.6
 * (CQL) fix cqlsh support for replicate_on_write (CASSANDRA-3596)
 * fix adding to leveled manifest after streaming (CASSANDRA-3536)
 * filter out unavailable cipher suites when using encryption (CASSANDRA-3178)
 * (HADOOP) add old-style api support for CFIF and CFRR (CASSANDRA-2799)
 * Support TimeUUIDType column names in Stress.java tool (CASSANDRA-3541)
 * (CQL) INSERT/UPDATE/DELETE/TRUNCATE commands should allow CF names to
   be qualified by keyspace (CASSANDRA-3419)
 * always remove endpoints from delevery queue in HH (CASSANDRA-3546)
 * fix race between cf flush and its 2ndary indexes flush (CASSANDRA-3547)
 * fix potential race in AES when a repair fails (CASSANDRA-3548)
 * fix default value validation usage in CLI SET command (CASSANDRA-3553)
 * Optimize componentsFor method for compaction and startup time
   (CASSANDRA-3532)
 * (CQL) Proper ColumnFamily metadata validation on CREATE COLUMNFAMILY 
   (CASSANDRA-3565)
 * fix compression "chunk_length_kb" option to set correct kb value for 
   thrift/avro (CASSANDRA-3558)
 * fix missing response during range slice repair (CASSANDRA-3551)
 * 'describe ring' moved from CLI to nodetool and available through JMX (CASSANDRA-3220)
 * add back partitioner to sstable metadata (CASSANDRA-3540)
 * fix NPE in get_count for counters (CASSANDRA-3601)
Merged from 0.8:
 * remove invalid assertion that table was opened before dropping it
   (CASSANDRA-3580)
 * range and index scans now only send requests to enough replicas to
   satisfy requested CL + RR (CASSANDRA-3598)
 * use cannonical host for local node in nodetool info (CASSANDRA-3556)
 * remove nonlocal DC write optimization since it only worked with
   CL.ONE or CL.LOCAL_QUORUM (CASSANDRA-3577, 3585)
 * detect misuses of CounterColumnType (CASSANDRA-3422)
 * turn off string interning in json2sstable, take 2 (CASSANDRA-2189)
 * validate compression parameters on add/update of the ColumnFamily 
   (CASSANDRA-3573)
 * Check for 0.0.0.0 is incorrect in CFIF (CASSANDRA-3584)
 * Increase vm.max_map_count in debian packaging (CASSANDRA-3563)
 * gossiper will never add itself to saved endpoints (CASSANDRA-3485)


1.0.5
 * revert CASSANDRA-3407 (see CASSANDRA-3540)
 * fix assertion error while forwarding writes to local nodes (CASSANDRA-3539)


1.0.4
 * fix self-hinting of timed out read repair updates and make hinted handoff
   less prone to OOMing a coordinator (CASSANDRA-3440)
 * expose bloom filter sizes via JMX (CASSANDRA-3495)
 * enforce RP tokens 0..2**127 (CASSANDRA-3501)
 * canonicalize paths exposed through JMX (CASSANDRA-3504)
 * fix "liveSize" stat when sstables are removed (CASSANDRA-3496)
 * add bloom filter FP rates to nodetool cfstats (CASSANDRA-3347)
 * record partitioner in sstable metadata component (CASSANDRA-3407)
 * add new upgradesstables nodetool command (CASSANDRA-3406)
 * skip --debug requirement to see common exceptions in CLI (CASSANDRA-3508)
 * fix incorrect query results due to invalid max timestamp (CASSANDRA-3510)
 * make sstableloader recognize compressed sstables (CASSANDRA-3521)
 * avoids race in OutboundTcpConnection in multi-DC setups (CASSANDRA-3530)
 * use SETLOCAL in cassandra.bat (CASSANDRA-3506)
 * fix ConcurrentModificationException in Table.all() (CASSANDRA-3529)
Merged from 0.8:
 * fix concurrence issue in the FailureDetector (CASSANDRA-3519)
 * fix array out of bounds error in counter shard removal (CASSANDRA-3514)
 * avoid dropping tombstones when they might still be needed to shadow
   data in a different sstable (CASSANDRA-2786)


1.0.3
 * revert name-based query defragmentation aka CASSANDRA-2503 (CASSANDRA-3491)
 * fix invalidate-related test failures (CASSANDRA-3437)
 * add next-gen cqlsh to bin/ (CASSANDRA-3188, 3131, 3493)
 * (CQL) fix handling of rows with no columns (CASSANDRA-3424, 3473)
 * fix querying supercolumns by name returning only a subset of
   subcolumns or old subcolumn versions (CASSANDRA-3446)
 * automatically compute sha1 sum for uncompressed data files (CASSANDRA-3456)
 * fix reading metadata/statistics component for version < h (CASSANDRA-3474)
 * add sstable forward-compatibility (CASSANDRA-3478)
 * report compression ratio in CFSMBean (CASSANDRA-3393)
 * fix incorrect size exception during streaming of counters (CASSANDRA-3481)
 * (CQL) fix for counter decrement syntax (CASSANDRA-3418)
 * Fix race introduced by CASSANDRA-2503 (CASSANDRA-3482)
 * Fix incomplete deletion of delivered hints (CASSANDRA-3466)
 * Avoid rescheduling compactions when no compaction was executed 
   (CASSANDRA-3484)
 * fix handling of the chunk_length_kb compression options (CASSANDRA-3492)
Merged from 0.8:
 * fix updating CF row_cache_provider (CASSANDRA-3414)
 * CFMetaData.convertToThrift method to set RowCacheProvider (CASSANDRA-3405)
 * acquire compactionlock during truncate (CASSANDRA-3399)
 * fix displaying cfdef entries for super columnfamilies (CASSANDRA-3415)
 * Make counter shard merging thread safe (CASSANDRA-3178)
 * Revert CASSANDRA-2855
 * Fix bug preventing the use of efficient cross-DC writes (CASSANDRA-3472)
 * `describe ring` command for CLI (CASSANDRA-3220)
 * (Hadoop) skip empty rows when entire row is requested, redux (CASSANDRA-2855)


1.0.2
 * "defragment" rows for name-based queries under STCS (CASSANDRA-2503)
 * Add timing information to cassandra-cli GET/SET/LIST queries (CASSANDRA-3326)
 * Only create one CompressionMetadata object per sstable (CASSANDRA-3427)
 * cleanup usage of StorageService.setMode() (CASSANDRA-3388)
 * Avoid large array allocation for compressed chunk offsets (CASSANDRA-3432)
 * fix DecimalType bytebuffer marshalling (CASSANDRA-3421)
 * fix bug that caused first column in per row indexes to be ignored 
   (CASSANDRA-3441)
 * add JMX call to clean (failed) repair sessions (CASSANDRA-3316)
 * fix sstableloader reference acquisition bug (CASSANDRA-3438)
 * fix estimated row size regression (CASSANDRA-3451)
 * make sure we don't return more columns than asked (CASSANDRA-3303, 3395)
Merged from 0.8:
 * acquire compactionlock during truncate (CASSANDRA-3399)
 * fix displaying cfdef entries for super columnfamilies (CASSANDRA-3415)


1.0.1
 * acquire references during index build to prevent delete problems
   on Windows (CASSANDRA-3314)
 * describe_ring should include datacenter/topology information (CASSANDRA-2882)
 * Thrift sockets are not properly buffered (CASSANDRA-3261)
 * performance improvement for bytebufferutil compare function (CASSANDRA-3286)
 * add system.versions ColumnFamily (CASSANDRA-3140)
 * reduce network copies (CASSANDRA-3333, 3373)
 * limit nodetool to 32MB of heap (CASSANDRA-3124)
 * (CQL) update parser to accept "timestamp" instead of "date" (CASSANDRA-3149)
 * Fix CLI `show schema` to include "compression_options" (CASSANDRA-3368)
 * Snapshot to include manifest under LeveledCompactionStrategy (CASSANDRA-3359)
 * (CQL) SELECT query should allow CF name to be qualified by keyspace (CASSANDRA-3130)
 * (CQL) Fix internal application error specifying 'using consistency ...'
   in lower case (CASSANDRA-3366)
 * fix Deflate compression when compression actually makes the data bigger
   (CASSANDRA-3370)
 * optimize UUIDGen to avoid lock contention on InetAddress.getLocalHost 
   (CASSANDRA-3387)
 * tolerate index being dropped mid-mutation (CASSANDRA-3334, 3313)
 * CompactionManager is now responsible for checking for new candidates
   post-task execution, enabling more consistent leveled compaction 
   (CASSANDRA-3391)
 * Cache HSHA threads (CASSANDRA-3372)
 * use CF/KS names as snapshot prefix for drop + truncate operations
   (CASSANDRA-2997)
 * Break bloom filters up to avoid heap fragmentation (CASSANDRA-2466)
 * fix cassandra hanging on jsvc stop (CASSANDRA-3302)
 * Avoid leveled compaction getting blocked on errors (CASSANDRA-3408)
 * Make reloading the compaction strategy safe (CASSANDRA-3409)
 * ignore 0.8 hints even if compaction begins before we try to purge
   them (CASSANDRA-3385)
 * remove procrun (bin\daemon) from Cassandra source tree and 
   artifacts (CASSANDRA-3331)
 * make cassandra compile under JDK7 (CASSANDRA-3275)
 * remove dependency of clientutil.jar to FBUtilities (CASSANDRA-3299)
 * avoid truncation errors by using long math on long values (CASSANDRA-3364)
 * avoid clock drift on some Windows machine (CASSANDRA-3375)
 * display cache provider in cli 'describe keyspace' command (CASSANDRA-3384)
 * fix incomplete topology information in describe_ring (CASSANDRA-3403)
 * expire dead gossip states based on time (CASSANDRA-2961)
 * improve CompactionTask extensibility (CASSANDRA-3330)
 * Allow one leveled compaction task to kick off another (CASSANDRA-3363)
 * allow encryption only between datacenters (CASSANDRA-2802)
Merged from 0.8:
 * fix truncate allowing data to be replayed post-restart (CASSANDRA-3297)
 * make iwriter final in IndexWriter to avoid NPE (CASSANDRA-2863)
 * (CQL) update grammar to require key clause in DELETE statement
   (CASSANDRA-3349)
 * (CQL) allow numeric keyspace names in USE statement (CASSANDRA-3350)
 * (Hadoop) skip empty rows when slicing the entire row (CASSANDRA-2855)
 * Fix handling of tombstone by SSTableExport/Import (CASSANDRA-3357)
 * fix ColumnIndexer to use long offsets (CASSANDRA-3358)
 * Improved CLI exceptions (CASSANDRA-3312)
 * Fix handling of tombstone by SSTableExport/Import (CASSANDRA-3357)
 * Only count compaction as active (for throttling) when they have
   successfully acquired the compaction lock (CASSANDRA-3344)
 * Display CLI version string on startup (CASSANDRA-3196)
 * (Hadoop) make CFIF try rpc_address or fallback to listen_address
   (CASSANDRA-3214)
 * (Hadoop) accept comma delimited lists of initial thrift connections
   (CASSANDRA-3185)
 * ColumnFamily min_compaction_threshold should be >= 2 (CASSANDRA-3342)
 * (Pig) add 0.8+ types and key validation type in schema (CASSANDRA-3280)
 * Fix completely removing column metadata using CLI (CASSANDRA-3126)
 * CLI `describe cluster;` output should be on separate lines for separate versions
   (CASSANDRA-3170)
 * fix changing durable_writes keyspace option during CF creation
   (CASSANDRA-3292)
 * avoid locking on update when no indexes are involved (CASSANDRA-3386)
 * fix assertionError during repair with ordered partitioners (CASSANDRA-3369)
 * correctly serialize key_validation_class for avro (CASSANDRA-3391)
 * don't expire counter tombstone after streaming (CASSANDRA-3394)
 * prevent nodes that failed to join from hanging around forever 
   (CASSANDRA-3351)
 * remove incorrect optimization from slice read path (CASSANDRA-3390)
 * Fix race in AntiEntropyService (CASSANDRA-3400)


1.0.0-final
 * close scrubbed sstable fd before deleting it (CASSANDRA-3318)
 * fix bug preventing obsolete commitlog segments from being removed
   (CASSANDRA-3269)
 * tolerate whitespace in seed CDL (CASSANDRA-3263)
 * Change default heap thresholds to max(min(1/2 ram, 1G), min(1/4 ram, 8GB))
   (CASSANDRA-3295)
 * Fix broken CompressedRandomAccessReaderTest (CASSANDRA-3298)
 * (CQL) fix type information returned for wildcard queries (CASSANDRA-3311)
 * add estimated tasks to LeveledCompactionStrategy (CASSANDRA-3322)
 * avoid including compaction cache-warming in keycache stats (CASSANDRA-3325)
 * run compaction and hinted handoff threads at MIN_PRIORITY (CASSANDRA-3308)
 * default hsha thrift server to cpu core count in rpc pool (CASSANDRA-3329)
 * add bin\daemon to binary tarball for Windows service (CASSANDRA-3331)
 * Fix places where uncompressed size of sstables was use in place of the
   compressed one (CASSANDRA-3338)
 * Fix hsha thrift server (CASSANDRA-3346)
 * Make sure repair only stream needed sstables (CASSANDRA-3345)


1.0.0-rc2
 * Log a meaningful warning when a node receives a message for a repair session
   that doesn't exist anymore (CASSANDRA-3256)
 * test for NUMA policy support as well as numactl presence (CASSANDRA-3245)
 * Fix FD leak when internode encryption is enabled (CASSANDRA-3257)
 * Remove incorrect assertion in mergeIterator (CASSANDRA-3260)
 * FBUtilities.hexToBytes(String) to throw NumberFormatException when string
   contains non-hex characters (CASSANDRA-3231)
 * Keep SimpleSnitch proximity ordering unchanged from what the Strategy
   generates, as intended (CASSANDRA-3262)
 * remove Scrub from compactionstats when finished (CASSANDRA-3255)
 * fix counter entry in jdbc TypesMap (CASSANDRA-3268)
 * fix full queue scenario for ParallelCompactionIterator (CASSANDRA-3270)
 * fix bootstrap process (CASSANDRA-3285)
 * don't try delivering hints if when there isn't any (CASSANDRA-3176)
 * CLI documentation change for ColumnFamily `compression_options` (CASSANDRA-3282)
 * ignore any CF ids sent by client for adding CF/KS (CASSANDRA-3288)
 * remove obsolete hints on first startup (CASSANDRA-3291)
 * use correct ISortedColumns for time-optimized reads (CASSANDRA-3289)
 * Evict gossip state immediately when a token is taken over by a new IP 
   (CASSANDRA-3259)


1.0.0-rc1
 * Update CQL to generate microsecond timestamps by default (CASSANDRA-3227)
 * Fix counting CFMetadata towards Memtable liveRatio (CASSANDRA-3023)
 * Kill server on wrapped OOME such as from FileChannel.map (CASSANDRA-3201)
 * remove unnecessary copy when adding to row cache (CASSANDRA-3223)
 * Log message when a full repair operation completes (CASSANDRA-3207)
 * Fix streamOutSession keeping sstables references forever if the remote end
   dies (CASSANDRA-3216)
 * Remove dynamic_snitch boolean from example configuration (defaulting to 
   true) and set default badness threshold to 0.1 (CASSANDRA-3229)
 * Base choice of random or "balanced" token on bootstrap on whether
   schema definitions were found (CASSANDRA-3219)
 * Fixes for LeveledCompactionStrategy score computation, prioritization,
   scheduling, and performance (CASSANDRA-3224, 3234)
 * parallelize sstable open at server startup (CASSANDRA-2988)
 * fix handling of exceptions writing to OutboundTcpConnection (CASSANDRA-3235)
 * Allow using quotes in "USE <keyspace>;" CLI command (CASSANDRA-3208)
 * Don't allow any cache loading exceptions to halt startup (CASSANDRA-3218)
 * Fix sstableloader --ignores option (CASSANDRA-3247)
 * File descriptor limit increased in packaging (CASSANDRA-3206)
 * Fix deadlock in commit log during flush (CASSANDRA-3253) 


1.0.0-beta1
 * removed binarymemtable (CASSANDRA-2692)
 * add commitlog_total_space_in_mb to prevent fragmented logs (CASSANDRA-2427)
 * removed commitlog_rotation_threshold_in_mb configuration (CASSANDRA-2771)
 * make AbstractBounds.normalize de-overlapp overlapping ranges (CASSANDRA-2641)
 * replace CollatingIterator, ReducingIterator with MergeIterator 
   (CASSANDRA-2062)
 * Fixed the ability to set compaction strategy in cli using create column 
   family command (CASSANDRA-2778)
 * clean up tmp files after failed compaction (CASSANDRA-2468)
 * restrict repair streaming to specific columnfamilies (CASSANDRA-2280)
 * don't bother persisting columns shadowed by a row tombstone (CASSANDRA-2589)
 * reset CF and SC deletion times after gc_grace (CASSANDRA-2317)
 * optimize away seek when compacting wide rows (CASSANDRA-2879)
 * single-pass streaming (CASSANDRA-2677, 2906, 2916, 3003)
 * use reference counting for deleting sstables instead of relying on GC
   (CASSANDRA-2521, 3179)
 * store hints as serialized mutations instead of pointers to data row
   (CASSANDRA-2045)
 * store hints in the coordinator node instead of in the closest replica 
   (CASSANDRA-2914)
 * add row_cache_keys_to_save CF option (CASSANDRA-1966)
 * check column family validity in nodetool repair (CASSANDRA-2933)
 * use lazy initialization instead of class initialization in NodeId
   (CASSANDRA-2953)
 * add paging to get_count (CASSANDRA-2894)
 * fix "short reads" in [multi]get (CASSANDRA-2643, 3157, 3192)
 * add optional compression for sstables (CASSANDRA-47, 2994, 3001, 3128)
 * add scheduler JMX metrics (CASSANDRA-2962)
 * add block level checksum for compressed data (CASSANDRA-1717)
 * make column family backed column map pluggable and introduce unsynchronized
   ArrayList backed one to speedup reads (CASSANDRA-2843, 3165, 3205)
 * refactoring of the secondary index api (CASSANDRA-2982)
 * make CL > ONE reads wait for digest reconciliation before returning
   (CASSANDRA-2494)
 * fix missing logging for some exceptions (CASSANDRA-2061)
 * refactor and optimize ColumnFamilyStore.files(...) and Descriptor.fromFilename(String)
   and few other places responsible for work with SSTable files (CASSANDRA-3040)
 * Stop reading from sstables once we know we have the most recent columns,
   for query-by-name requests (CASSANDRA-2498)
 * Add query-by-column mode to stress.java (CASSANDRA-3064)
 * Add "install" command to cassandra.bat (CASSANDRA-292)
 * clean up KSMetadata, CFMetadata from unnecessary
   Thrift<->Avro conversion methods (CASSANDRA-3032)
 * Add timeouts to client request schedulers (CASSANDRA-3079, 3096)
 * Cli to use hashes rather than array of hashes for strategy options (CASSANDRA-3081)
 * LeveledCompactionStrategy (CASSANDRA-1608, 3085, 3110, 3087, 3145, 3154, 3182)
 * Improvements of the CLI `describe` command (CASSANDRA-2630)
 * reduce window where dropped CF sstables may not be deleted (CASSANDRA-2942)
 * Expose gossip/FD info to JMX (CASSANDRA-2806)
 * Fix streaming over SSL when compressed SSTable involved (CASSANDRA-3051)
 * Add support for pluggable secondary index implementations (CASSANDRA-3078)
 * remove compaction_thread_priority setting (CASSANDRA-3104)
 * generate hints for replicas that timeout, not just replicas that are known
   to be down before starting (CASSANDRA-2034)
 * Add throttling for internode streaming (CASSANDRA-3080)
 * make the repair of a range repair all replica (CASSANDRA-2610, 3194)
 * expose the ability to repair the first range (as returned by the
   partitioner) of a node (CASSANDRA-2606)
 * Streams Compression (CASSANDRA-3015)
 * add ability to use multiple threads during a single compaction
   (CASSANDRA-2901)
 * make AbstractBounds.normalize support overlapping ranges (CASSANDRA-2641)
 * fix of the CQL count() behavior (CASSANDRA-3068)
 * use TreeMap backed column families for the SSTable simple writers
   (CASSANDRA-3148)
 * fix inconsistency of the CLI syntax when {} should be used instead of [{}]
   (CASSANDRA-3119)
 * rename CQL type names to match expected SQL behavior (CASSANDRA-3149, 3031)
 * Arena-based allocation for memtables (CASSANDRA-2252, 3162, 3163, 3168)
 * Default RR chance to 0.1 (CASSANDRA-3169)
 * Add RowLevel support to secondary index API (CASSANDRA-3147)
 * Make SerializingCacheProvider the default if JNA is available (CASSANDRA-3183)
 * Fix backwards compatibilty for CQL memtable properties (CASSANDRA-3190)
 * Add five-minute delay before starting compactions on a restarted server
   (CASSANDRA-3181)
 * Reduce copies done for intra-host messages (CASSANDRA-1788, 3144)
 * support of compaction strategy option for stress.java (CASSANDRA-3204)
 * make memtable throughput and column count thresholds no-ops (CASSANDRA-2449)
 * Return schema information along with the resultSet in CQL (CASSANDRA-2734)
 * Add new DecimalType (CASSANDRA-2883)
 * Fix assertion error in RowRepairResolver (CASSANDRA-3156)
 * Reduce unnecessary high buffer sizes (CASSANDRA-3171)
 * Pluggable compaction strategy (CASSANDRA-1610)
 * Add new broadcast_address config option (CASSANDRA-2491)


0.8.7
 * Kill server on wrapped OOME such as from FileChannel.map (CASSANDRA-3201)
 * Allow using quotes in "USE <keyspace>;" CLI command (CASSANDRA-3208)
 * Log message when a full repair operation completes (CASSANDRA-3207)
 * Don't allow any cache loading exceptions to halt startup (CASSANDRA-3218)
 * Fix sstableloader --ignores option (CASSANDRA-3247)
 * File descriptor limit increased in packaging (CASSANDRA-3206)
 * Log a meaningfull warning when a node receive a message for a repair session
   that doesn't exist anymore (CASSANDRA-3256)
 * Fix FD leak when internode encryption is enabled (CASSANDRA-3257)
 * FBUtilities.hexToBytes(String) to throw NumberFormatException when string
   contains non-hex characters (CASSANDRA-3231)
 * Keep SimpleSnitch proximity ordering unchanged from what the Strategy
   generates, as intended (CASSANDRA-3262)
 * remove Scrub from compactionstats when finished (CASSANDRA-3255)
 * Fix tool .bat files when CASSANDRA_HOME contains spaces (CASSANDRA-3258)
 * Force flush of status table when removing/updating token (CASSANDRA-3243)
 * Evict gossip state immediately when a token is taken over by a new IP (CASSANDRA-3259)
 * Fix bug where the failure detector can take too long to mark a host
   down (CASSANDRA-3273)
 * (Hadoop) allow wrapping ranges in queries (CASSANDRA-3137)
 * (Hadoop) check all interfaces for a match with split location
   before falling back to random replica (CASSANDRA-3211)
 * (Hadoop) Make Pig storage handle implements LoadMetadata (CASSANDRA-2777)
 * (Hadoop) Fix exception during PIG 'dump' (CASSANDRA-2810)
 * Fix stress COUNTER_GET option (CASSANDRA-3301)
 * Fix missing fields in CLI `show schema` output (CASSANDRA-3304)
 * Nodetool no longer leaks threads and closes JMX connections (CASSANDRA-3309)
 * fix truncate allowing data to be replayed post-restart (CASSANDRA-3297)
 * Move SimpleAuthority and SimpleAuthenticator to examples (CASSANDRA-2922)
 * Fix handling of tombstone by SSTableExport/Import (CASSANDRA-3357)
 * Fix transposition in cfHistograms (CASSANDRA-3222)
 * Allow using number as DC name when creating keyspace in CQL (CASSANDRA-3239)
 * Force flush of system table after updating/removing a token (CASSANDRA-3243)


0.8.6
 * revert CASSANDRA-2388
 * change TokenRange.endpoints back to listen/broadcast address to match
   pre-1777 behavior, and add TokenRange.rpc_endpoints instead (CASSANDRA-3187)
 * avoid trying to watch cassandra-topology.properties when loaded from jar
   (CASSANDRA-3138)
 * prevent users from creating keyspaces with LocalStrategy replication
   (CASSANDRA-3139)
 * fix CLI `show schema;` to output correct keyspace definition statement
   (CASSANDRA-3129)
 * CustomTThreadPoolServer to log TTransportException at DEBUG level
   (CASSANDRA-3142)
 * allow topology sort to work with non-unique rack names between 
   datacenters (CASSANDRA-3152)
 * Improve caching of same-version Messages on digest and repair paths
   (CASSANDRA-3158)
 * Randomize choice of first replica for counter increment (CASSANDRA-2890)
 * Fix using read_repair_chance instead of merge_shard_change (CASSANDRA-3202)
 * Avoid streaming data to nodes that already have it, on move as well as
   decommission (CASSANDRA-3041)
 * Fix divide by zero error in GCInspector (CASSANDRA-3164)
 * allow quoting of the ColumnFamily name in CLI `create column family`
   statement (CASSANDRA-3195)
 * Fix rolling upgrade from 0.7 to 0.8 problem (CASSANDRA-3166)
 * Accomodate missing encryption_options in IncomingTcpConnection.stream
   (CASSANDRA-3212)


0.8.5
 * fix NPE when encryption_options is unspecified (CASSANDRA-3007)
 * include column name in validation failure exceptions (CASSANDRA-2849)
 * make sure truncate clears out the commitlog so replay won't re-
   populate with truncated data (CASSANDRA-2950)
 * fix NPE when debug logging is enabled and dropped CF is present
   in a commitlog segment (CASSANDRA-3021)
 * fix cassandra.bat when CASSANDRA_HOME contains spaces (CASSANDRA-2952)
 * fix to SSTableSimpleUnsortedWriter bufferSize calculation (CASSANDRA-3027)
 * make cleanup and normal compaction able to skip empty rows
   (rows containing nothing but expired tombstones) (CASSANDRA-3039)
 * work around native memory leak in com.sun.management.GarbageCollectorMXBean
   (CASSANDRA-2868)
 * validate that column names in column_metadata are not equal to key_alias
   on create/update of the ColumnFamily and CQL 'ALTER' statement (CASSANDRA-3036)
 * return an InvalidRequestException if an indexed column is assigned
   a value larger than 64KB (CASSANDRA-3057)
 * fix of numeric-only and string column names handling in CLI "drop index" 
   (CASSANDRA-3054)
 * prune index scan resultset back to original request for lazy
   resultset expansion case (CASSANDRA-2964)
 * (Hadoop) fail jobs when Cassandra node has failed but TaskTracker
   has not (CASSANDRA-2388)
 * fix dynamic snitch ignoring nodes when read_repair_chance is zero
   (CASSANDRA-2662)
 * avoid retaining references to dropped CFS objects in 
   CompactionManager.estimatedCompactions (CASSANDRA-2708)
 * expose rpc timeouts per host in MessagingServiceMBean (CASSANDRA-2941)
 * avoid including cwd in classpath for deb and rpm packages (CASSANDRA-2881)
 * remove gossip state when a new IP takes over a token (CASSANDRA-3071)
 * allow sstable2json to work on index sstable files (CASSANDRA-3059)
 * always hint counters (CASSANDRA-3099)
 * fix log4j initialization in EmbeddedCassandraService (CASSANDRA-2857)
 * remove gossip state when a new IP takes over a token (CASSANDRA-3071)
 * work around native memory leak in com.sun.management.GarbageCollectorMXBean
    (CASSANDRA-2868)
 * fix UnavailableException with writes at CL.EACH_QUORM (CASSANDRA-3084)
 * fix parsing of the Keyspace and ColumnFamily names in numeric
   and string representations in CLI (CASSANDRA-3075)
 * fix corner cases in Range.differenceToFetch (CASSANDRA-3084)
 * fix ip address String representation in the ring cache (CASSANDRA-3044)
 * fix ring cache compatibility when mixing pre-0.8.4 nodes with post-
   in the same cluster (CASSANDRA-3023)
 * make repair report failure when a node participating dies (instead of
   hanging forever) (CASSANDRA-2433)
 * fix handling of the empty byte buffer by ReversedType (CASSANDRA-3111)
 * Add validation that Keyspace names are case-insensitively unique (CASSANDRA-3066)
 * catch invalid key_validation_class before instantiating UpdateColumnFamily (CASSANDRA-3102)
 * make Range and Bounds objects client-safe (CASSANDRA-3108)
 * optionally skip log4j configuration (CASSANDRA-3061)
 * bundle sstableloader with the debian package (CASSANDRA-3113)
 * don't try to build secondary indexes when there is none (CASSANDRA-3123)
 * improve SSTableSimpleUnsortedWriter speed for large rows (CASSANDRA-3122)
 * handle keyspace arguments correctly in nodetool snapshot (CASSANDRA-3038)
 * Fix SSTableImportTest on windows (CASSANDRA-3043)
 * expose compactionThroughputMbPerSec through JMX (CASSANDRA-3117)
 * log keyspace and CF of large rows being compacted


0.8.4
 * change TokenRing.endpoints to be a list of rpc addresses instead of 
   listen/broadcast addresses (CASSANDRA-1777)
 * include files-to-be-streamed in StreamInSession.getSources (CASSANDRA-2972)
 * use JAVA env var in cassandra-env.sh (CASSANDRA-2785, 2992)
 * avoid doing read for no-op replicate-on-write at CL=1 (CASSANDRA-2892)
 * refuse counter write for CL.ANY (CASSANDRA-2990)
 * switch back to only logging recent dropped messages (CASSANDRA-3004)
 * always deserialize RowMutation for counters (CASSANDRA-3006)
 * ignore saved replication_factor strategy_option for NTS (CASSANDRA-3011)
 * make sure pre-truncate CL segments are discarded (CASSANDRA-2950)


0.8.3
 * add ability to drop local reads/writes that are going to timeout
   (CASSANDRA-2943)
 * revamp token removal process, keep gossip states for 3 days (CASSANDRA-2496)
 * don't accept extra args for 0-arg nodetool commands (CASSANDRA-2740)
 * log unavailableexception details at debug level (CASSANDRA-2856)
 * expose data_dir though jmx (CASSANDRA-2770)
 * don't include tmp files as sstable when create cfs (CASSANDRA-2929)
 * log Java classpath on startup (CASSANDRA-2895)
 * keep gossipped version in sync with actual on migration coordinator 
   (CASSANDRA-2946)
 * use lazy initialization instead of class initialization in NodeId
   (CASSANDRA-2953)
 * check column family validity in nodetool repair (CASSANDRA-2933)
 * speedup bytes to hex conversions dramatically (CASSANDRA-2850)
 * Flush memtables on shutdown when durable writes are disabled 
   (CASSANDRA-2958)
 * improved POSIX compatibility of start scripts (CASsANDRA-2965)
 * add counter support to Hadoop InputFormat (CASSANDRA-2981)
 * fix bug where dirty commitlog segments were removed (and avoid keeping 
   segments with no post-flush activity permanently dirty) (CASSANDRA-2829)
 * fix throwing exception with batch mutation of counter super columns
   (CASSANDRA-2949)
 * ignore system tables during repair (CASSANDRA-2979)
 * throw exception when NTS is given replication_factor as an option
   (CASSANDRA-2960)
 * fix assertion error during compaction of counter CFs (CASSANDRA-2968)
 * avoid trying to create index names, when no index exists (CASSANDRA-2867)
 * don't sample the system table when choosing a bootstrap token
   (CASSANDRA-2825)
 * gossiper notifies of local state changes (CASSANDRA-2948)
 * add asynchronous and half-sync/half-async (hsha) thrift servers 
   (CASSANDRA-1405)
 * fix potential use of free'd native memory in SerializingCache 
   (CASSANDRA-2951)
 * prune index scan resultset back to original request for lazy
   resultset expansion case (CASSANDRA-2964)
 * (Hadoop) fail jobs when Cassandra node has failed but TaskTracker
    has not (CASSANDRA-2388)


0.8.2
 * CQL: 
   - include only one row per unique key for IN queries (CASSANDRA-2717)
   - respect client timestamp on full row deletions (CASSANDRA-2912)
 * improve thread-safety in StreamOutSession (CASSANDRA-2792)
 * allow deleting a row and updating indexed columns in it in the
   same mutation (CASSANDRA-2773)
 * Expose number of threads blocked on submitting memtable to flush
   in JMX (CASSANDRA-2817)
 * add ability to return "endpoints" to nodetool (CASSANDRA-2776)
 * Add support for multiple (comma-delimited) coordinator addresses
   to ColumnFamilyInputFormat (CASSANDRA-2807)
 * fix potential NPE while scheduling read repair for range slice
   (CASSANDRA-2823)
 * Fix race in SystemTable.getCurrentLocalNodeId (CASSANDRA-2824)
 * Correctly set default for replicate_on_write (CASSANDRA-2835)
 * improve nodetool compactionstats formatting (CASSANDRA-2844)
 * fix index-building status display (CASSANDRA-2853)
 * fix CLI perpetuating obsolete KsDef.replication_factor (CASSANDRA-2846)
 * improve cli treatment of multiline comments (CASSANDRA-2852)
 * handle row tombstones correctly in EchoedRow (CASSANDRA-2786)
 * add MessagingService.get[Recently]DroppedMessages and
   StorageService.getExceptionCount (CASSANDRA-2804)
 * fix possibility of spurious UnavailableException for LOCAL_QUORUM
   reads with dynamic snitch + read repair disabled (CASSANDRA-2870)
 * add ant-optional as dependence for the debian package (CASSANDRA-2164)
 * add option to specify limit for get_slice in the CLI (CASSANDRA-2646)
 * decrease HH page size (CASSANDRA-2832)
 * reset cli keyspace after dropping the current one (CASSANDRA-2763)
 * add KeyRange option to Hadoop inputformat (CASSANDRA-1125)
 * fix protocol versioning (CASSANDRA-2818, 2860)
 * support spaces in path to log4j configuration (CASSANDRA-2383)
 * avoid including inferred types in CF update (CASSANDRA-2809)
 * fix JMX bulkload call (CASSANDRA-2908)
 * fix updating KS with durable_writes=false (CASSANDRA-2907)
 * add simplified facade to SSTableWriter for bulk loading use
   (CASSANDRA-2911)
 * fix re-using index CF sstable names after drop/recreate (CASSANDRA-2872)
 * prepend CF to default index names (CASSANDRA-2903)
 * fix hint replay (CASSANDRA-2928)
 * Properly synchronize repair's merkle tree computation (CASSANDRA-2816)


0.8.1
 * CQL:
   - support for insert, delete in BATCH (CASSANDRA-2537)
   - support for IN to SELECT, UPDATE (CASSANDRA-2553)
   - timestamp support for INSERT, UPDATE, and BATCH (CASSANDRA-2555)
   - TTL support (CASSANDRA-2476)
   - counter support (CASSANDRA-2473)
   - ALTER COLUMNFAMILY (CASSANDRA-1709)
   - DROP INDEX (CASSANDRA-2617)
   - add SCHEMA/TABLE as aliases for KS/CF (CASSANDRA-2743)
   - server handles wait-for-schema-agreement (CASSANDRA-2756)
   - key alias support (CASSANDRA-2480)
 * add support for comparator parameters and a generic ReverseType
   (CASSANDRA-2355)
 * add CompositeType and DynamicCompositeType (CASSANDRA-2231)
 * optimize batches containing multiple updates to the same row
   (CASSANDRA-2583)
 * adjust hinted handoff page size to avoid OOM with large columns 
   (CASSANDRA-2652)
 * mark BRAF buffer invalid post-flush so we don't re-flush partial
   buffers again, especially on CL writes (CASSANDRA-2660)
 * add DROP INDEX support to CLI (CASSANDRA-2616)
 * don't perform HH to client-mode [storageproxy] nodes (CASSANDRA-2668)
 * Improve forceDeserialize/getCompactedRow encapsulation (CASSANDRA-2659)
 * Don't write CounterUpdateColumn to disk in tests (CASSANDRA-2650)
 * Add sstable bulk loading utility (CASSANDRA-1278)
 * avoid replaying hints to dropped columnfamilies (CASSANDRA-2685)
 * add placeholders for missing rows in range query pseudo-RR (CASSANDRA-2680)
 * remove no-op HHOM.renameHints (CASSANDRA-2693)
 * clone super columns to avoid modifying them during flush (CASSANDRA-2675)
 * allow writes to bypass the commitlog for certain keyspaces (CASSANDRA-2683)
 * avoid NPE when bypassing commitlog during memtable flush (CASSANDRA-2781)
 * Added support for making bootstrap retry if nodes flap (CASSANDRA-2644)
 * Added statusthrift to nodetool to report if thrift server is running (CASSANDRA-2722)
 * Fixed rows being cached if they do not exist (CASSANDRA-2723)
 * Support passing tableName and cfName to RowCacheProviders (CASSANDRA-2702)
 * close scrub file handles (CASSANDRA-2669)
 * throttle migration replay (CASSANDRA-2714)
 * optimize column serializer creation (CASSANDRA-2716)
 * Added support for making bootstrap retry if nodes flap (CASSANDRA-2644)
 * Added statusthrift to nodetool to report if thrift server is running
   (CASSANDRA-2722)
 * Fixed rows being cached if they do not exist (CASSANDRA-2723)
 * fix truncate/compaction race (CASSANDRA-2673)
 * workaround large resultsets causing large allocation retention
   by nio sockets (CASSANDRA-2654)
 * fix nodetool ring use with Ec2Snitch (CASSANDRA-2733)
 * fix removing columns and subcolumns that are supressed by a row or
   supercolumn tombstone during replica resolution (CASSANDRA-2590)
 * support sstable2json against snapshot sstables (CASSANDRA-2386)
 * remove active-pull schema requests (CASSANDRA-2715)
 * avoid marking entire list of sstables as actively being compacted
   in multithreaded compaction (CASSANDRA-2765)
 * seek back after deserializing a row to update cache with (CASSANDRA-2752)
 * avoid skipping rows in scrub for counter column family (CASSANDRA-2759)
 * fix ConcurrentModificationException in repair when dealing with 0.7 node
   (CASSANDRA-2767)
 * use threadsafe collections for StreamInSession (CASSANDRA-2766)
 * avoid infinite loop when creating merkle tree (CASSANDRA-2758)
 * avoids unmarking compacting sstable prematurely in cleanup (CASSANDRA-2769)
 * fix NPE when the commit log is bypassed (CASSANDRA-2718)
 * don't throw an exception in SS.isRPCServerRunning (CASSANDRA-2721)
 * make stress.jar executable (CASSANDRA-2744)
 * add daemon mode to java stress (CASSANDRA-2267)
 * expose the DC and rack of a node through JMX and nodetool ring (CASSANDRA-2531)
 * fix cache mbean getSize (CASSANDRA-2781)
 * Add Date, Float, Double, and Boolean types (CASSANDRA-2530)
 * Add startup flag to renew counter node id (CASSANDRA-2788)
 * add jamm agent to cassandra.bat (CASSANDRA-2787)
 * fix repair hanging if a neighbor has nothing to send (CASSANDRA-2797)
 * purge tombstone even if row is in only one sstable (CASSANDRA-2801)
 * Fix wrong purge of deleted cf during compaction (CASSANDRA-2786)
 * fix race that could result in Hadoop writer failing to throw an
   exception encountered after close() (CASSANDRA-2755)
 * fix scan wrongly throwing assertion error (CASSANDRA-2653)
 * Always use even distribution for merkle tree with RandomPartitionner
   (CASSANDRA-2841)
 * fix describeOwnership for OPP (CASSANDRA-2800)
 * ensure that string tokens do not contain commas (CASSANDRA-2762)


0.8.0-final
 * fix CQL grammar warning and cqlsh regression from CASSANDRA-2622
 * add ant generate-cql-html target (CASSANDRA-2526)
 * update CQL consistency levels (CASSANDRA-2566)
 * debian packaging fixes (CASSANDRA-2481, 2647)
 * fix UUIDType, IntegerType for direct buffers (CASSANDRA-2682, 2684)
 * switch to native Thrift for Hadoop map/reduce (CASSANDRA-2667)
 * fix StackOverflowError when building from eclipse (CASSANDRA-2687)
 * only provide replication_factor to strategy_options "help" for
   SimpleStrategy, OldNetworkTopologyStrategy (CASSANDRA-2678, 2713)
 * fix exception adding validators to non-string columns (CASSANDRA-2696)
 * avoid instantiating DatabaseDescriptor in JDBC (CASSANDRA-2694)
 * fix potential stack overflow during compaction (CASSANDRA-2626)
 * clone super columns to avoid modifying them during flush (CASSANDRA-2675)
 * reset underlying iterator in EchoedRow constructor (CASSANDRA-2653)


0.8.0-rc1
 * faster flushes and compaction from fixing excessively pessimistic 
   rebuffering in BRAF (CASSANDRA-2581)
 * fix returning null column values in the python cql driver (CASSANDRA-2593)
 * fix merkle tree splitting exiting early (CASSANDRA-2605)
 * snapshot_before_compaction directory name fix (CASSANDRA-2598)
 * Disable compaction throttling during bootstrap (CASSANDRA-2612) 
 * fix CQL treatment of > and < operators in range slices (CASSANDRA-2592)
 * fix potential double-application of counter updates on commitlog replay
   by moving replay position from header to sstable metadata (CASSANDRA-2419)
 * JDBC CQL driver exposes getColumn for access to timestamp
 * JDBC ResultSetMetadata properties added to AbstractType
 * r/m clustertool (CASSANDRA-2607)
 * add support for presenting row key as a column in CQL result sets 
   (CASSANDRA-2622)
 * Don't allow {LOCAL|EACH}_QUORUM unless strategy is NTS (CASSANDRA-2627)
 * validate keyspace strategy_options during CQL create (CASSANDRA-2624)
 * fix empty Result with secondary index when limit=1 (CASSANDRA-2628)
 * Fix regression where bootstrapping a node with no schema fails
   (CASSANDRA-2625)
 * Allow removing LocationInfo sstables (CASSANDRA-2632)
 * avoid attempting to replay mutations from dropped keyspaces (CASSANDRA-2631)
 * avoid using cached position of a key when GT is requested (CASSANDRA-2633)
 * fix counting bloom filter true positives (CASSANDRA-2637)
 * initialize local ep state prior to gossip startup if needed (CASSANDRA-2638)
 * fix counter increment lost after restart (CASSANDRA-2642)
 * add quote-escaping via backslash to CLI (CASSANDRA-2623)
 * fix pig example script (CASSANDRA-2487)
 * fix dynamic snitch race in adding latencies (CASSANDRA-2618)
 * Start/stop cassandra after more important services such as mdadm in
   debian packaging (CASSANDRA-2481)


0.8.0-beta2
 * fix NPE compacting index CFs (CASSANDRA-2528)
 * Remove checking all column families on startup for compaction candidates 
   (CASSANDRA-2444)
 * validate CQL create keyspace options (CASSANDRA-2525)
 * fix nodetool setcompactionthroughput (CASSANDRA-2550)
 * move	gossip heartbeat back to its own thread (CASSANDRA-2554)
 * validate cql TRUNCATE columnfamily before truncating (CASSANDRA-2570)
 * fix batch_mutate for mixed standard-counter mutations (CASSANDRA-2457)
 * disallow making schema changes to system keyspace (CASSANDRA-2563)
 * fix sending mutation messages multiple times (CASSANDRA-2557)
 * fix incorrect use of NBHM.size in ReadCallback that could cause
   reads to time out even when responses were received (CASSANDRA-2552)
 * trigger read repair correctly for LOCAL_QUORUM reads (CASSANDRA-2556)
 * Allow configuring the number of compaction thread (CASSANDRA-2558)
 * forceUserDefinedCompaction will attempt to compact what it is given
   even if the pessimistic estimate is that there is not enough disk space;
   automatic compactions will only compact 2 or more sstables (CASSANDRA-2575)
 * refuse to apply migrations with older timestamps than the current 
   schema (CASSANDRA-2536)
 * remove unframed Thrift transport option
 * include indexes in snapshots (CASSANDRA-2596)
 * improve ignoring of obsolete mutations in index maintenance (CASSANDRA-2401)
 * recognize attempt to drop just the index while leaving the column
   definition alone (CASSANDRA-2619)
  

0.8.0-beta1
 * remove Avro RPC support (CASSANDRA-926)
 * support for columns that act as incr/decr counters 
   (CASSANDRA-1072, 1937, 1944, 1936, 2101, 2093, 2288, 2105, 2384, 2236, 2342,
   2454)
 * CQL (CASSANDRA-1703, 1704, 1705, 1706, 1707, 1708, 1710, 1711, 1940, 
   2124, 2302, 2277, 2493)
 * avoid double RowMutation serialization on write path (CASSANDRA-1800)
 * make NetworkTopologyStrategy the default (CASSANDRA-1960)
 * configurable internode encryption (CASSANDRA-1567, 2152)
 * human readable column names in sstable2json output (CASSANDRA-1933)
 * change default JMX port to 7199 (CASSANDRA-2027)
 * backwards compatible internal messaging (CASSANDRA-1015)
 * atomic switch of memtables and sstables (CASSANDRA-2284)
 * add pluggable SeedProvider (CASSANDRA-1669)
 * Fix clustertool to not throw exception when calling get_endpoints (CASSANDRA-2437)
 * upgrade to thrift 0.6 (CASSANDRA-2412) 
 * repair works on a token range instead of full ring (CASSANDRA-2324)
 * purge tombstones from row cache (CASSANDRA-2305)
 * push replication_factor into strategy_options (CASSANDRA-1263)
 * give snapshots the same name on each node (CASSANDRA-1791)
 * remove "nodetool loadbalance" (CASSANDRA-2448)
 * multithreaded compaction (CASSANDRA-2191)
 * compaction throttling (CASSANDRA-2156)
 * add key type information and alias (CASSANDRA-2311, 2396)
 * cli no longer divides read_repair_chance by 100 (CASSANDRA-2458)
 * made CompactionInfo.getTaskType return an enum (CASSANDRA-2482)
 * add a server-wide cap on measured memtable memory usage and aggressively
   flush to keep under that threshold (CASSANDRA-2006)
 * add unified UUIDType (CASSANDRA-2233)
 * add off-heap row cache support (CASSANDRA-1969)


0.7.5
 * improvements/fixes to PIG driver (CASSANDRA-1618, CASSANDRA-2387,
   CASSANDRA-2465, CASSANDRA-2484)
 * validate index names (CASSANDRA-1761)
 * reduce contention on Table.flusherLock (CASSANDRA-1954)
 * try harder to detect failures during streaming, cleaning up temporary
   files more reliably (CASSANDRA-2088)
 * shut down server for OOM on a Thrift thread (CASSANDRA-2269)
 * fix tombstone handling in repair and sstable2json (CASSANDRA-2279)
 * preserve version when streaming data from old sstables (CASSANDRA-2283)
 * don't start repair if a neighboring node is marked as dead (CASSANDRA-2290)
 * purge tombstones from row cache (CASSANDRA-2305)
 * Avoid seeking when sstable2json exports the entire file (CASSANDRA-2318)
 * clear Built flag in system table when dropping an index (CASSANDRA-2320)
 * don't allow arbitrary argument for stress.java (CASSANDRA-2323)
 * validate values for index predicates in get_indexed_slice (CASSANDRA-2328)
 * queue secondary indexes for flush before the parent (CASSANDRA-2330)
 * allow job configuration to set the CL used in Hadoop jobs (CASSANDRA-2331)
 * add memtable_flush_queue_size defaulting to 4 (CASSANDRA-2333)
 * Allow overriding of initial_token, storage_port and rpc_port from system
   properties (CASSANDRA-2343)
 * fix comparator used for non-indexed secondary expressions in index scan
   (CASSANDRA-2347)
 * ensure size calculation and write phase of large-row compaction use
   the same threshold for TTL expiration (CASSANDRA-2349)
 * fix race when iterating CFs during add/drop (CASSANDRA-2350)
 * add ConsistencyLevel command to CLI (CASSANDRA-2354)
 * allow negative numbers in the cli (CASSANDRA-2358)
 * hard code serialVersionUID for tokens class (CASSANDRA-2361)
 * fix potential infinite loop in ByteBufferUtil.inputStream (CASSANDRA-2365)
 * fix encoding bugs in HintedHandoffManager, SystemTable when default
   charset is not UTF8 (CASSANDRA-2367)
 * avoids having removed node reappearing in Gossip (CASSANDRA-2371)
 * fix incorrect truncation of long to int when reading columns via block
   index (CASSANDRA-2376)
 * fix NPE during stream session (CASSANDRA-2377)
 * fix race condition that could leave orphaned data files when dropping CF or
   KS (CASSANDRA-2381)
 * fsync statistics component on write (CASSANDRA-2382)
 * fix duplicate results from CFS.scan (CASSANDRA-2406)
 * add IntegerType to CLI help (CASSANDRA-2414)
 * avoid caching token-only decoratedkeys (CASSANDRA-2416)
 * convert mmap assertion to if/throw so scrub can catch it (CASSANDRA-2417)
 * don't overwrite gc log (CASSANDR-2418)
 * invalidate row cache for streamed row to avoid inconsitencies
   (CASSANDRA-2420)
 * avoid copies in range/index scans (CASSANDRA-2425)
 * make sure we don't wipe data during cleanup if the node has not join
   the ring (CASSANDRA-2428)
 * Try harder to close files after compaction (CASSANDRA-2431)
 * re-set bootstrapped flag after move finishes (CASSANDRA-2435)
 * display validation_class in CLI 'describe keyspace' (CASSANDRA-2442)
 * make cleanup compactions cleanup the row cache (CASSANDRA-2451)
 * add column fields validation to scrub (CASSANDRA-2460)
 * use 64KB flush buffer instead of in_memory_compaction_limit (CASSANDRA-2463)
 * fix backslash substitutions in CLI (CASSANDRA-2492)
 * disable cache saving for system CFS (CASSANDRA-2502)
 * fixes for verifying destination availability under hinted conditions
   so UE can be thrown intead of timing out (CASSANDRA-2514)
 * fix update of validation class in column metadata (CASSANDRA-2512)
 * support LOCAL_QUORUM, EACH_QUORUM CLs outside of NTS (CASSANDRA-2516)
 * preserve version when streaming data from old sstables (CASSANDRA-2283)
 * fix backslash substitutions in CLI (CASSANDRA-2492)
 * count a row deletion as one operation towards memtable threshold 
   (CASSANDRA-2519)
 * support LOCAL_QUORUM, EACH_QUORUM CLs outside of NTS (CASSANDRA-2516)


0.7.4
 * add nodetool join command (CASSANDRA-2160)
 * fix secondary indexes on pre-existing or streamed data (CASSANDRA-2244)
 * initialize endpoint in gossiper earlier (CASSANDRA-2228)
 * add ability to write to Cassandra from Pig (CASSANDRA-1828)
 * add rpc_[min|max]_threads (CASSANDRA-2176)
 * add CL.TWO, CL.THREE (CASSANDRA-2013)
 * avoid exporting an un-requested row in sstable2json, when exporting 
   a key that does not exist (CASSANDRA-2168)
 * add incremental_backups option (CASSANDRA-1872)
 * add configurable row limit to Pig loadfunc (CASSANDRA-2276)
 * validate column values in batches as well as single-Column inserts
   (CASSANDRA-2259)
 * move sample schema from cassandra.yaml to schema-sample.txt,
   a cli scripts (CASSANDRA-2007)
 * avoid writing empty rows when scrubbing tombstoned rows (CASSANDRA-2296)
 * fix assertion error in range and index scans for CL < ALL
   (CASSANDRA-2282)
 * fix commitlog replay when flush position refers to data that didn't
   get synced before server died (CASSANDRA-2285)
 * fix fd leak in sstable2json with non-mmap'd i/o (CASSANDRA-2304)
 * reduce memory use during streaming of multiple sstables (CASSANDRA-2301)
 * purge tombstoned rows from cache after GCGraceSeconds (CASSANDRA-2305)
 * allow zero replicas in a NTS datacenter (CASSANDRA-1924)
 * make range queries respect snitch for local replicas (CASSANDRA-2286)
 * fix HH delivery when column index is larger than 2GB (CASSANDRA-2297)
 * make 2ary indexes use parent CF flush thresholds during initial build
   (CASSANDRA-2294)
 * update memtable_throughput to be a long (CASSANDRA-2158)


0.7.3
 * Keep endpoint state until aVeryLongTime (CASSANDRA-2115)
 * lower-latency read repair (CASSANDRA-2069)
 * add hinted_handoff_throttle_delay_in_ms option (CASSANDRA-2161)
 * fixes for cache save/load (CASSANDRA-2172, -2174)
 * Handle whole-row deletions in CFOutputFormat (CASSANDRA-2014)
 * Make memtable_flush_writers flush in parallel (CASSANDRA-2178)
 * Add compaction_preheat_key_cache option (CASSANDRA-2175)
 * refactor stress.py to have only one copy of the format string 
   used for creating row keys (CASSANDRA-2108)
 * validate index names for \w+ (CASSANDRA-2196)
 * Fix Cassandra cli to respect timeout if schema does not settle 
   (CASSANDRA-2187)
 * fix for compaction and cleanup writing old-format data into new-version 
   sstable (CASSANDRA-2211, -2216)
 * add nodetool scrub (CASSANDRA-2217, -2240)
 * fix sstable2json large-row pagination (CASSANDRA-2188)
 * fix EOFing on requests for the last bytes in a file (CASSANDRA-2213)
 * fix BufferedRandomAccessFile bugs (CASSANDRA-2218, -2241)
 * check for memtable flush_after_mins exceeded every 10s (CASSANDRA-2183)
 * fix cache saving on Windows (CASSANDRA-2207)
 * add validateSchemaAgreement call + synchronization to schema
   modification operations (CASSANDRA-2222)
 * fix for reversed slice queries on large rows (CASSANDRA-2212)
 * fat clients were writing local data (CASSANDRA-2223)
 * set DEFAULT_MEMTABLE_LIFETIME_IN_MINS to 24h
 * improve detection and cleanup of partially-written sstables 
   (CASSANDRA-2206)
 * fix supercolumn de/serialization when subcolumn comparator is different
   from supercolumn's (CASSANDRA-2104)
 * fix starting up on Windows when CASSANDRA_HOME contains whitespace
   (CASSANDRA-2237)
 * add [get|set][row|key]cacheSavePeriod to JMX (CASSANDRA-2100)
 * fix Hadoop ColumnFamilyOutputFormat dropping of mutations
   when batch fills up (CASSANDRA-2255)
 * move file deletions off of scheduledtasks executor (CASSANDRA-2253)


0.7.2
 * copy DecoratedKey.key when inserting into caches to avoid retaining
   a reference to the underlying buffer (CASSANDRA-2102)
 * format subcolumn names with subcomparator (CASSANDRA-2136)
 * fix column bloom filter deserialization (CASSANDRA-2165)


0.7.1
 * refactor MessageDigest creation code. (CASSANDRA-2107)
 * buffer network stack to avoid inefficient small TCP messages while avoiding
   the nagle/delayed ack problem (CASSANDRA-1896)
 * check log4j configuration for changes every 10s (CASSANDRA-1525, 1907)
 * more-efficient cross-DC replication (CASSANDRA-1530, -2051, -2138)
 * avoid polluting page cache with commitlog or sstable writes
   and seq scan operations (CASSANDRA-1470)
 * add RMI authentication options to nodetool (CASSANDRA-1921)
 * make snitches configurable at runtime (CASSANDRA-1374)
 * retry hadoop split requests on connection failure (CASSANDRA-1927)
 * implement describeOwnership for BOP, COPP (CASSANDRA-1928)
 * make read repair behave as expected for ConsistencyLevel > ONE
   (CASSANDRA-982, 2038)
 * distributed test harness (CASSANDRA-1859, 1964)
 * reduce flush lock contention (CASSANDRA-1930)
 * optimize supercolumn deserialization (CASSANDRA-1891)
 * fix CFMetaData.apply to only compare objects of the same class 
   (CASSANDRA-1962)
 * allow specifying specific SSTables to compact from JMX (CASSANDRA-1963)
 * fix race condition in MessagingService.targets (CASSANDRA-1959, 2094, 2081)
 * refuse to open sstables from a future version (CASSANDRA-1935)
 * zero-copy reads (CASSANDRA-1714)
 * fix copy bounds for word Text in wordcount demo (CASSANDRA-1993)
 * fixes for contrib/javautils (CASSANDRA-1979)
 * check more frequently for memtable expiration (CASSANDRA-2000)
 * fix writing SSTable column count statistics (CASSANDRA-1976)
 * fix streaming of multiple CFs during bootstrap (CASSANDRA-1992)
 * explicitly set JVM GC new generation size with -Xmn (CASSANDRA-1968)
 * add short options for CLI flags (CASSANDRA-1565)
 * make keyspace argument to "describe keyspace" in CLI optional
   when authenticated to keyspace already (CASSANDRA-2029)
 * added option to specify -Dcassandra.join_ring=false on startup
   to allow "warm spare" nodes or performing JMX maintenance before
   joining the ring (CASSANDRA-526)
 * log migrations at INFO (CASSANDRA-2028)
 * add CLI verbose option in file mode (CASSANDRA-2030)
 * add single-line "--" comments to CLI (CASSANDRA-2032)
 * message serialization tests (CASSANDRA-1923)
 * switch from ivy to maven-ant-tasks (CASSANDRA-2017)
 * CLI attempts to block for new schema to propagate (CASSANDRA-2044)
 * fix potential overflow in nodetool cfstats (CASSANDRA-2057)
 * add JVM shutdownhook to sync commitlog (CASSANDRA-1919)
 * allow nodes to be up without being part of  normal traffic (CASSANDRA-1951)
 * fix CLI "show keyspaces" with null options on NTS (CASSANDRA-2049)
 * fix possible ByteBuffer race conditions (CASSANDRA-2066)
 * reduce garbage generated by MessagingService to prevent load spikes
   (CASSANDRA-2058)
 * fix math in RandomPartitioner.describeOwnership (CASSANDRA-2071)
 * fix deletion of sstable non-data components (CASSANDRA-2059)
 * avoid blocking gossip while deleting handoff hints (CASSANDRA-2073)
 * ignore messages from newer versions, keep track of nodes in gossip 
   regardless of version (CASSANDRA-1970)
 * cache writing moved to CompactionManager to reduce i/o contention and
   updated to use non-cache-polluting writes (CASSANDRA-2053)
 * page through large rows when exporting to JSON (CASSANDRA-2041)
 * add flush_largest_memtables_at and reduce_cache_sizes_at options
   (CASSANDRA-2142)
 * add cli 'describe cluster' command (CASSANDRA-2127)
 * add cli support for setting username/password at 'connect' command 
   (CASSANDRA-2111)
 * add -D option to Stress.java to allow reading hosts from a file 
   (CASSANDRA-2149)
 * bound hints CF throughput between 32M and 256M (CASSANDRA-2148)
 * continue starting when invalid saved cache entries are encountered
   (CASSANDRA-2076)
 * add max_hint_window_in_ms option (CASSANDRA-1459)


0.7.0-final
 * fix offsets to ByteBuffer.get (CASSANDRA-1939)


0.7.0-rc4
 * fix cli crash after backgrounding (CASSANDRA-1875)
 * count timeouts in storageproxy latencies, and include latency 
   histograms in StorageProxyMBean (CASSANDRA-1893)
 * fix CLI get recognition of supercolumns (CASSANDRA-1899)
 * enable keepalive on intra-cluster sockets (CASSANDRA-1766)
 * count timeouts towards dynamicsnitch latencies (CASSANDRA-1905)
 * Expose index-building status in JMX + cli schema description
   (CASSANDRA-1871)
 * allow [LOCAL|EACH]_QUORUM to be used with non-NetworkTopology 
   replication Strategies
 * increased amount of index locks for faster commitlog replay
 * collect secondary index tombstones immediately (CASSANDRA-1914)
 * revert commitlog changes from #1780 (CASSANDRA-1917)
 * change RandomPartitioner min token to -1 to avoid collision w/
   tokens on actual nodes (CASSANDRA-1901)
 * examine the right nibble when validating TimeUUID (CASSANDRA-1910)
 * include secondary indexes in cleanup (CASSANDRA-1916)
 * CFS.scrubDataDirectories should also cleanup invalid secondary indexes
   (CASSANDRA-1904)
 * ability to disable/enable gossip on nodes to force them down
   (CASSANDRA-1108)


0.7.0-rc3
 * expose getNaturalEndpoints in StorageServiceMBean taking byte[]
   key; RMI cannot serialize ByteBuffer (CASSANDRA-1833)
 * infer org.apache.cassandra.locator for replication strategy classes
   when not otherwise specified
 * validation that generates less garbage (CASSANDRA-1814)
 * add TTL support to CLI (CASSANDRA-1838)
 * cli defaults to bytestype for subcomparator when creating
   column families (CASSANDRA-1835)
 * unregister index MBeans when index is dropped (CASSANDRA-1843)
 * make ByteBufferUtil.clone thread-safe (CASSANDRA-1847)
 * change exception for read requests during bootstrap from 
   InvalidRequest to Unavailable (CASSANDRA-1862)
 * respect row-level tombstones post-flush in range scans
   (CASSANDRA-1837)
 * ReadResponseResolver check digests against each other (CASSANDRA-1830)
 * return InvalidRequest when remove of subcolumn without supercolumn
   is requested (CASSANDRA-1866)
 * flush before repair (CASSANDRA-1748)
 * SSTableExport validates key order (CASSANDRA-1884)
 * large row support for SSTableExport (CASSANDRA-1867)
 * Re-cache hot keys post-compaction without hitting disk (CASSANDRA-1878)
 * manage read repair in coordinator instead of data source, to
   provide latency information to dynamic snitch (CASSANDRA-1873)


0.7.0-rc2
 * fix live-column-count of slice ranges including tombstoned supercolumn 
   with live subcolumn (CASSANDRA-1591)
 * rename o.a.c.internal.AntientropyStage -> AntiEntropyStage,
   o.a.c.request.Request_responseStage -> RequestResponseStage,
   o.a.c.internal.Internal_responseStage -> InternalResponseStage
 * add AbstractType.fromString (CASSANDRA-1767)
 * require index_type to be present when specifying index_name
   on ColumnDef (CASSANDRA-1759)
 * fix add/remove index bugs in CFMetadata (CASSANDRA-1768)
 * rebuild Strategy during system_update_keyspace (CASSANDRA-1762)
 * cli updates prompt to ... in continuation lines (CASSANDRA-1770)
 * support multiple Mutations per key in hadoop ColumnFamilyOutputFormat
   (CASSANDRA-1774)
 * improvements to Debian init script (CASSANDRA-1772)
 * use local classloader to check for version.properties (CASSANDRA-1778)
 * Validate that column names in column_metadata are valid for the
   defined comparator, and decode properly in cli (CASSANDRA-1773)
 * use cross-platform newlines in cli (CASSANDRA-1786)
 * add ExpiringColumn support to sstable import/export (CASSANDRA-1754)
 * add flush for each append to periodic commitlog mode; added
   periodic_without_flush option to disable this (CASSANDRA-1780)
 * close file handle used for post-flush truncate (CASSANDRA-1790)
 * various code cleanup (CASSANDRA-1793, -1794, -1795)
 * fix range queries against wrapped range (CASSANDRA-1781)
 * fix consistencylevel calculations for NetworkTopologyStrategy
   (CASSANDRA-1804)
 * cli support index type enum names (CASSANDRA-1810)
 * improved validation of column_metadata (CASSANDRA-1813)
 * reads at ConsistencyLevel > 1 throw UnavailableException
   immediately if insufficient live nodes exist (CASSANDRA-1803)
 * copy bytebuffers for local writes to avoid retaining the entire
   Thrift frame (CASSANDRA-1801)
 * fix NPE adding index to column w/o prior metadata (CASSANDRA-1764)
 * reduce fat client timeout (CASSANDRA-1730)
 * fix botched merge of CASSANDRA-1316


0.7.0-rc1
 * fix compaction and flush races with schema updates (CASSANDRA-1715)
 * add clustertool, config-converter, sstablekeys, and schematool 
   Windows .bat files (CASSANDRA-1723)
 * reject range queries received during bootstrap (CASSANDRA-1739)
 * fix wrapping-range queries on non-minimum token (CASSANDRA-1700)
 * add nodetool cfhistogram (CASSANDRA-1698)
 * limit repaired ranges to what the nodes have in common (CASSANDRA-1674)
 * index scan treats missing columns as not matching secondary
   expressions (CASSANDRA-1745)
 * Fix misuse of DataOutputBuffer.getData in AntiEntropyService
   (CASSANDRA-1729)
 * detect and warn when obsolete version of JNA is present (CASSANDRA-1760)
 * reduce fat client timeout (CASSANDRA-1730)
 * cleanup smallest CFs first to increase free temp space for larger ones
   (CASSANDRA-1811)
 * Update windows .bat files to work outside of main Cassandra
   directory (CASSANDRA-1713)
 * fix read repair regression from 0.6.7 (CASSANDRA-1727)
 * more-efficient read repair (CASSANDRA-1719)
 * fix hinted handoff replay (CASSANDRA-1656)
 * log type of dropped messages (CASSANDRA-1677)
 * upgrade to SLF4J 1.6.1
 * fix ByteBuffer bug in ExpiringColumn.updateDigest (CASSANDRA-1679)
 * fix IntegerType.getString (CASSANDRA-1681)
 * make -Djava.net.preferIPv4Stack=true the default (CASSANDRA-628)
 * add INTERNAL_RESPONSE verb to differentiate from responses related
   to client requests (CASSANDRA-1685)
 * log tpstats when dropping messages (CASSANDRA-1660)
 * include unreachable nodes in describeSchemaVersions (CASSANDRA-1678)
 * Avoid dropping messages off the client request path (CASSANDRA-1676)
 * fix jna errno reporting (CASSANDRA-1694)
 * add friendlier error for UnknownHostException on startup (CASSANDRA-1697)
 * include jna dependency in RPM package (CASSANDRA-1690)
 * add --skip-keys option to stress.py (CASSANDRA-1696)
 * improve cli handling of non-string keys and column names 
   (CASSANDRA-1701, -1693)
 * r/m extra subcomparator line in cli keyspaces output (CASSANDRA-1712)
 * add read repair chance to cli "show keyspaces"
 * upgrade to ConcurrentLinkedHashMap 1.1 (CASSANDRA-975)
 * fix index scan routing (CASSANDRA-1722)
 * fix tombstoning of supercolumns in range queries (CASSANDRA-1734)
 * clear endpoint cache after updating keyspace metadata (CASSANDRA-1741)
 * fix wrapping-range queries on non-minimum token (CASSANDRA-1700)
 * truncate includes secondary indexes (CASSANDRA-1747)
 * retain reference to PendingFile sstables (CASSANDRA-1749)
 * fix sstableimport regression (CASSANDRA-1753)
 * fix for bootstrap when no non-system tables are defined (CASSANDRA-1732)
 * handle replica unavailability in index scan (CASSANDRA-1755)
 * fix service initialization order deadlock (CASSANDRA-1756)
 * multi-line cli commands (CASSANDRA-1742)
 * fix race between snapshot and compaction (CASSANDRA-1736)
 * add listEndpointsPendingHints, deleteHintsForEndpoint JMX methods 
   (CASSANDRA-1551)


0.7.0-beta3
 * add strategy options to describe_keyspace output (CASSANDRA-1560)
 * log warning when using randomly generated token (CASSANDRA-1552)
 * re-organize JMX into .db, .net, .internal, .request (CASSANDRA-1217)
 * allow nodes to change IPs between restarts (CASSANDRA-1518)
 * remember ring state between restarts by default (CASSANDRA-1518)
 * flush index built flag so we can read it before log replay (CASSANDRA-1541)
 * lock row cache updates to prevent race condition (CASSANDRA-1293)
 * remove assertion causing rare (and harmless) error messages in
   commitlog (CASSANDRA-1330)
 * fix moving nodes with no keyspaces defined (CASSANDRA-1574)
 * fix unbootstrap when no data is present in a transfer range (CASSANDRA-1573)
 * take advantage of AVRO-495 to simplify our avro IDL (CASSANDRA-1436)
 * extend authorization hierarchy to column family (CASSANDRA-1554)
 * deletion support in secondary indexes (CASSANDRA-1571)
 * meaningful error message for invalid replication strategy class 
   (CASSANDRA-1566)
 * allow keyspace creation with RF > N (CASSANDRA-1428)
 * improve cli error handling (CASSANDRA-1580)
 * add cache save/load ability (CASSANDRA-1417, 1606, 1647)
 * add StorageService.getDrainProgress (CASSANDRA-1588)
 * Disallow bootstrap to an in-use token (CASSANDRA-1561)
 * Allow dynamic secondary index creation and destruction (CASSANDRA-1532)
 * log auto-guessed memtable thresholds (CASSANDRA-1595)
 * add ColumnDef support to cli (CASSANDRA-1583)
 * reduce index sample time by 75% (CASSANDRA-1572)
 * add cli support for column, strategy metadata (CASSANDRA-1578, 1612)
 * add cli support for schema modification (CASSANDRA-1584)
 * delete temp files on failed compactions (CASSANDRA-1596)
 * avoid blocking for dead nodes during removetoken (CASSANDRA-1605)
 * remove ConsistencyLevel.ZERO (CASSANDRA-1607)
 * expose in-progress compaction type in jmx (CASSANDRA-1586)
 * removed IClock & related classes from internals (CASSANDRA-1502)
 * fix removing tokens from SystemTable on decommission and removetoken
   (CASSANDRA-1609)
 * include CF metadata in cli 'show keyspaces' (CASSANDRA-1613)
 * switch from Properties to HashMap in PropertyFileSnitch to
   avoid synchronization bottleneck (CASSANDRA-1481)
 * PropertyFileSnitch configuration file renamed to 
   cassandra-topology.properties
 * add cli support for get_range_slices (CASSANDRA-1088, CASSANDRA-1619)
 * Make memtable flush thresholds per-CF instead of global 
   (CASSANDRA-1007, 1637)
 * add cli support for binary data without CfDef hints (CASSANDRA-1603)
 * fix building SSTable statistics post-stream (CASSANDRA-1620)
 * fix potential infinite loop in 2ary index queries (CASSANDRA-1623)
 * allow creating NTS keyspaces with no replicas configured (CASSANDRA-1626)
 * add jmx histogram of sstables accessed per read (CASSANDRA-1624)
 * remove system_rename_column_family and system_rename_keyspace from the
   client API until races can be fixed (CASSANDRA-1630, CASSANDRA-1585)
 * add cli sanity tests (CASSANDRA-1582)
 * update GC settings in cassandra.bat (CASSANDRA-1636)
 * cli support for index queries (CASSANDRA-1635)
 * cli support for updating schema memtable settings (CASSANDRA-1634)
 * cli --file option (CASSANDRA-1616)
 * reduce automatically chosen memtable sizes by 50% (CASSANDRA-1641)
 * move endpoint cache from snitch to strategy (CASSANDRA-1643)
 * fix commitlog recovery deleting the newly-created segment as well as
   the old ones (CASSANDRA-1644)
 * upgrade to Thrift 0.5 (CASSANDRA-1367)
 * renamed CL.DCQUORUM to LOCAL_QUORUM and DCQUORUMSYNC to EACH_QUORUM
 * cli truncate support (CASSANDRA-1653)
 * update GC settings in cassandra.bat (CASSANDRA-1636)
 * avoid logging when a node's ip/token is gossipped back to it (CASSANDRA-1666)


0.7-beta2
 * always use UTF-8 for hint keys (CASSANDRA-1439)
 * remove cassandra.yaml dependency from Hadoop and Pig (CASSADRA-1322)
 * expose CfDef metadata in describe_keyspaces (CASSANDRA-1363)
 * restore use of mmap_index_only option (CASSANDRA-1241)
 * dropping a keyspace with no column families generated an error 
   (CASSANDRA-1378)
 * rename RackAwareStrategy to OldNetworkTopologyStrategy, RackUnawareStrategy 
   to SimpleStrategy, DatacenterShardStrategy to NetworkTopologyStrategy,
   AbstractRackAwareSnitch to AbstractNetworkTopologySnitch (CASSANDRA-1392)
 * merge StorageProxy.mutate, mutateBlocking (CASSANDRA-1396)
 * faster UUIDType, LongType comparisons (CASSANDRA-1386, 1393)
 * fix setting read_repair_chance from CLI addColumnFamily (CASSANDRA-1399)
 * fix updates to indexed columns (CASSANDRA-1373)
 * fix race condition leaving to FileNotFoundException (CASSANDRA-1382)
 * fix sharded lock hash on index write path (CASSANDRA-1402)
 * add support for GT/E, LT/E in subordinate index clauses (CASSANDRA-1401)
 * cfId counter got out of sync when CFs were added (CASSANDRA-1403)
 * less chatty schema updates (CASSANDRA-1389)
 * rename column family mbeans. 'type' will now include either 
   'IndexColumnFamilies' or 'ColumnFamilies' depending on the CFS type.
   (CASSANDRA-1385)
 * disallow invalid keyspace and column family names. This includes name that
   matches a '^\w+' regex. (CASSANDRA-1377)
 * use JNA, if present, to take snapshots (CASSANDRA-1371)
 * truncate hints if starting 0.7 for the first time (CASSANDRA-1414)
 * fix FD leak in single-row slicepredicate queries (CASSANDRA-1416)
 * allow index expressions against columns that are not part of the 
   SlicePredicate (CASSANDRA-1410)
 * config-converter properly handles snitches and framed support 
   (CASSANDRA-1420)
 * remove keyspace argument from multiget_count (CASSANDRA-1422)
 * allow specifying cassandra.yaml location as (local or remote) URL
   (CASSANDRA-1126)
 * fix using DynamicEndpointSnitch with NetworkTopologyStrategy
   (CASSANDRA-1429)
 * Add CfDef.default_validation_class (CASSANDRA-891)
 * fix EstimatedHistogram.max (CASSANDRA-1413)
 * quorum read optimization (CASSANDRA-1622)
 * handle zero-length (or missing) rows during HH paging (CASSANDRA-1432)
 * include secondary indexes during schema migrations (CASSANDRA-1406)
 * fix commitlog header race during schema change (CASSANDRA-1435)
 * fix ColumnFamilyStoreMBeanIterator to use new type name (CASSANDRA-1433)
 * correct filename generated by xml->yaml converter (CASSANDRA-1419)
 * add CMSInitiatingOccupancyFraction=75 and UseCMSInitiatingOccupancyOnly
   to default JVM options
 * decrease jvm heap for cassandra-cli (CASSANDRA-1446)
 * ability to modify keyspaces and column family definitions on a live cluster
   (CASSANDRA-1285)
 * support for Hadoop Streaming [non-jvm map/reduce via stdin/out]
   (CASSANDRA-1368)
 * Move persistent sstable stats from the system table to an sstable component
   (CASSANDRA-1430)
 * remove failed bootstrap attempt from pending ranges when gossip times
   it out after 1h (CASSANDRA-1463)
 * eager-create tcp connections to other cluster members (CASSANDRA-1465)
 * enumerate stages and derive stage from message type instead of 
   transmitting separately (CASSANDRA-1465)
 * apply reversed flag during collation from different data sources
   (CASSANDRA-1450)
 * make failure to remove commitlog segment non-fatal (CASSANDRA-1348)
 * correct ordering of drain operations so CL.recover is no longer 
   necessary (CASSANDRA-1408)
 * removed keyspace from describe_splits method (CASSANDRA-1425)
 * rename check_schema_agreement to describe_schema_versions
   (CASSANDRA-1478)
 * fix QUORUM calculation for RF > 3 (CASSANDRA-1487)
 * remove tombstones during non-major compactions when bloom filter
   verifies that row does not exist in other sstables (CASSANDRA-1074)
 * nodes that coordinated a loadbalance in the past could not be seen by
   newly added nodes (CASSANDRA-1467)
 * exposed endpoint states (gossip details) via jmx (CASSANDRA-1467)
 * ensure that compacted sstables are not included when new readers are
   instantiated (CASSANDRA-1477)
 * by default, calculate heap size and memtable thresholds at runtime (CASSANDRA-1469)
 * fix races dealing with adding/dropping keyspaces and column families in
   rapid succession (CASSANDRA-1477)
 * clean up of Streaming system (CASSANDRA-1503, 1504, 1506)
 * add options to configure Thrift socket keepalive and buffer sizes (CASSANDRA-1426)
 * make contrib CassandraServiceDataCleaner recursive (CASSANDRA-1509)
 * min, max compaction threshold are configurable and persistent 
   per-ColumnFamily (CASSANDRA-1468)
 * fix replaying the last mutation in a commitlog unnecessarily 
   (CASSANDRA-1512)
 * invoke getDefaultUncaughtExceptionHandler from DTPE with the original
   exception rather than the ExecutionException wrapper (CASSANDRA-1226)
 * remove Clock from the Thrift (and Avro) API (CASSANDRA-1501)
 * Close intra-node sockets when connection is broken (CASSANDRA-1528)
 * RPM packaging spec file (CASSANDRA-786)
 * weighted request scheduler (CASSANDRA-1485)
 * treat expired columns as deleted (CASSANDRA-1539)
 * make IndexInterval configurable (CASSANDRA-1488)
 * add describe_snitch to Thrift API (CASSANDRA-1490)
 * MD5 authenticator compares plain text submitted password with MD5'd
   saved property, instead of vice versa (CASSANDRA-1447)
 * JMX MessagingService pending and completed counts (CASSANDRA-1533)
 * fix race condition processing repair responses (CASSANDRA-1511)
 * make repair blocking (CASSANDRA-1511)
 * create EndpointSnitchInfo and MBean to expose rack and DC (CASSANDRA-1491)
 * added option to contrib/word_count to output results back to Cassandra
   (CASSANDRA-1342)
 * rewrite Hadoop ColumnFamilyRecordWriter to pool connections, retry to
   multiple Cassandra nodes, and smooth impact on the Cassandra cluster
   by using smaller batch sizes (CASSANDRA-1434)
 * fix setting gc_grace_seconds via CLI (CASSANDRA-1549)
 * support TTL'd index values (CASSANDRA-1536)
 * make removetoken work like decommission (CASSANDRA-1216)
 * make cli comparator-aware and improve quote rules (CASSANDRA-1523,-1524)
 * make nodetool compact and cleanup blocking (CASSANDRA-1449)
 * add memtable, cache information to GCInspector logs (CASSANDRA-1558)
 * enable/disable HintedHandoff via JMX (CASSANDRA-1550)
 * Ignore stray files in the commit log directory (CASSANDRA-1547)
 * Disallow bootstrap to an in-use token (CASSANDRA-1561)


0.7-beta1
 * sstable versioning (CASSANDRA-389)
 * switched to slf4j logging (CASSANDRA-625)
 * add (optional) expiration time for column (CASSANDRA-699)
 * access levels for authentication/authorization (CASSANDRA-900)
 * add ReadRepairChance to CF definition (CASSANDRA-930)
 * fix heisenbug in system tests, especially common on OS X (CASSANDRA-944)
 * convert to byte[] keys internally and all public APIs (CASSANDRA-767)
 * ability to alter schema definitions on a live cluster (CASSANDRA-44)
 * renamed configuration file to cassandra.xml, and log4j.properties to
   log4j-server.properties, which must now be loaded from
   the classpath (which is how our scripts in bin/ have always done it)
   (CASSANDRA-971)
 * change get_count to require a SlicePredicate. create multi_get_count
   (CASSANDRA-744)
 * re-organized endpointsnitch implementations and added SimpleSnitch
   (CASSANDRA-994)
 * Added preload_row_cache option (CASSANDRA-946)
 * add CRC to commitlog header (CASSANDRA-999)
 * removed deprecated batch_insert and get_range_slice methods (CASSANDRA-1065)
 * add truncate thrift method (CASSANDRA-531)
 * http mini-interface using mx4j (CASSANDRA-1068)
 * optimize away copy of sliced row on memtable read path (CASSANDRA-1046)
 * replace constant-size 2GB mmaped segments and special casing for index 
   entries spanning segment boundaries, with SegmentedFile that computes 
   segments that always contain entire entries/rows (CASSANDRA-1117)
 * avoid reading large rows into memory during compaction (CASSANDRA-16)
 * added hadoop OutputFormat (CASSANDRA-1101)
 * efficient Streaming (no more anticompaction) (CASSANDRA-579)
 * split commitlog header into separate file and add size checksum to
   mutations (CASSANDRA-1179)
 * avoid allocating a new byte[] for each mutation on replay (CASSANDRA-1219)
 * revise HH schema to be per-endpoint (CASSANDRA-1142)
 * add joining/leaving status to nodetool ring (CASSANDRA-1115)
 * allow multiple repair sessions per node (CASSANDRA-1190)
 * optimize away MessagingService for local range queries (CASSANDRA-1261)
 * make framed transport the default so malformed requests can't OOM the 
   server (CASSANDRA-475)
 * significantly faster reads from row cache (CASSANDRA-1267)
 * take advantage of row cache during range queries (CASSANDRA-1302)
 * make GCGraceSeconds a per-ColumnFamily value (CASSANDRA-1276)
 * keep persistent row size and column count statistics (CASSANDRA-1155)
 * add IntegerType (CASSANDRA-1282)
 * page within a single row during hinted handoff (CASSANDRA-1327)
 * push DatacenterShardStrategy configuration into keyspace definition,
   eliminating datacenter.properties. (CASSANDRA-1066)
 * optimize forward slices starting with '' and single-index-block name 
   queries by skipping the column index (CASSANDRA-1338)
 * streaming refactor (CASSANDRA-1189)
 * faster comparison for UUID types (CASSANDRA-1043)
 * secondary index support (CASSANDRA-749 and subtasks)
 * make compaction buckets deterministic (CASSANDRA-1265)


0.6.6
 * Allow using DynamicEndpointSnitch with RackAwareStrategy (CASSANDRA-1429)
 * remove the remaining vestiges of the unfinished DatacenterShardStrategy 
   (replaced by NetworkTopologyStrategy in 0.7)
   

0.6.5
 * fix key ordering in range query results with RandomPartitioner
   and ConsistencyLevel > ONE (CASSANDRA-1145)
 * fix for range query starting with the wrong token range (CASSANDRA-1042)
 * page within a single row during hinted handoff (CASSANDRA-1327)
 * fix compilation on non-sun JDKs (CASSANDRA-1061)
 * remove String.trim() call on row keys in batch mutations (CASSANDRA-1235)
 * Log summary of dropped messages instead of spamming log (CASSANDRA-1284)
 * add dynamic endpoint snitch (CASSANDRA-981)
 * fix streaming for keyspaces with hyphens in their name (CASSANDRA-1377)
 * fix errors in hard-coded bloom filter optKPerBucket by computing it
   algorithmically (CASSANDRA-1220
 * remove message deserialization stage, and uncap read/write stages
   so slow reads/writes don't block gossip processing (CASSANDRA-1358)
 * add jmx port configuration to Debian package (CASSANDRA-1202)
 * use mlockall via JNA, if present, to prevent Linux from swapping
   out parts of the JVM (CASSANDRA-1214)


0.6.4
 * avoid queuing multiple hint deliveries for the same endpoint
   (CASSANDRA-1229)
 * better performance for and stricter checking of UTF8 column names
   (CASSANDRA-1232)
 * extend option to lower compaction priority to hinted handoff
   as well (CASSANDRA-1260)
 * log errors in gossip instead of re-throwing (CASSANDRA-1289)
 * avoid aborting commitlog replay prematurely if a flushed-but-
   not-removed commitlog segment is encountered (CASSANDRA-1297)
 * fix duplicate rows being read during mapreduce (CASSANDRA-1142)
 * failure detection wasn't closing command sockets (CASSANDRA-1221)
 * cassandra-cli.bat works on windows (CASSANDRA-1236)
 * pre-emptively drop requests that cannot be processed within RPCTimeout
   (CASSANDRA-685)
 * add ack to Binary write verb and update CassandraBulkLoader
   to wait for acks for each row (CASSANDRA-1093)
 * added describe_partitioner Thrift method (CASSANDRA-1047)
 * Hadoop jobs no longer require the Cassandra storage-conf.xml
   (CASSANDRA-1280, CASSANDRA-1047)
 * log thread pool stats when GC is excessive (CASSANDRA-1275)
 * remove gossip message size limit (CASSANDRA-1138)
 * parallelize local and remote reads during multiget, and respect snitch 
   when determining whether to do local read for CL.ONE (CASSANDRA-1317)
 * fix read repair to use requested consistency level on digest mismatch,
   rather than assuming QUORUM (CASSANDRA-1316)
 * process digest mismatch re-reads in parallel (CASSANDRA-1323)
 * switch hints CF comparator to BytesType (CASSANDRA-1274)


0.6.3
 * retry to make streaming connections up to 8 times. (CASSANDRA-1019)
 * reject describe_ring() calls on invalid keyspaces (CASSANDRA-1111)
 * fix cache size calculation for size of 100% (CASSANDRA-1129)
 * fix cache capacity only being recalculated once (CASSANDRA-1129)
 * remove hourly scan of all hints on the off chance that the gossiper
   missed a status change; instead, expose deliverHintsToEndpoint to JMX
   so it can be done manually, if necessary (CASSANDRA-1141)
 * don't reject reads at CL.ALL (CASSANDRA-1152)
 * reject deletions to supercolumns in CFs containing only standard
   columns (CASSANDRA-1139)
 * avoid preserving login information after client disconnects
   (CASSANDRA-1057)
 * prefer sun jdk to openjdk in debian init script (CASSANDRA-1174)
 * detect partioner config changes between restarts and fail fast 
   (CASSANDRA-1146)
 * use generation time to resolve node token reassignment disagreements
   (CASSANDRA-1118)
 * restructure the startup ordering of Gossiper and MessageService to avoid
   timing anomalies (CASSANDRA-1160)
 * detect incomplete commit log hearders (CASSANDRA-1119)
 * force anti-entropy service to stream files on the stream stage to avoid
   sending streams out of order (CASSANDRA-1169)
 * remove inactive stream managers after AES streams files (CASSANDRA-1169)
 * allow removing entire row through batch_mutate Deletion (CASSANDRA-1027)
 * add JMX metrics for row-level bloom filter false positives (CASSANDRA-1212)
 * added a redhat init script to contrib (CASSANDRA-1201)
 * use midpoint when bootstrapping a new machine into range with not
   much data yet instead of random token (CASSANDRA-1112)
 * kill server on OOM in executor stage as well as Thrift (CASSANDRA-1226)
 * remove opportunistic repairs, when two machines with overlapping replica
   responsibilities happen to finish major compactions of the same CF near
   the same time.  repairs are now fully manual (CASSANDRA-1190)
 * add ability to lower compaction priority (default is no change from 0.6.2)
   (CASSANDRA-1181)


0.6.2
 * fix contrib/word_count build. (CASSANDRA-992)
 * split CommitLogExecutorService into BatchCommitLogExecutorService and 
   PeriodicCommitLogExecutorService (CASSANDRA-1014)
 * add latency histograms to CFSMBean (CASSANDRA-1024)
 * make resolving timestamp ties deterministic by using value bytes
   as a tiebreaker (CASSANDRA-1039)
 * Add option to turn off Hinted Handoff (CASSANDRA-894)
 * fix windows startup (CASSANDRA-948)
 * make concurrent_reads, concurrent_writes configurable at runtime via JMX
   (CASSANDRA-1060)
 * disable GCInspector on non-Sun JVMs (CASSANDRA-1061)
 * fix tombstone handling in sstable rows with no other data (CASSANDRA-1063)
 * fix size of row in spanned index entries (CASSANDRA-1056)
 * install json2sstable, sstable2json, and sstablekeys to Debian package
 * StreamingService.StreamDestinations wouldn't empty itself after streaming
   finished (CASSANDRA-1076)
 * added Collections.shuffle(splits) before returning the splits in 
   ColumnFamilyInputFormat (CASSANDRA-1096)
 * do not recalculate cache capacity post-compaction if it's been manually 
   modified (CASSANDRA-1079)
 * better defaults for flush sorter + writer executor queue sizes
   (CASSANDRA-1100)
 * windows scripts for SSTableImport/Export (CASSANDRA-1051)
 * windows script for nodetool (CASSANDRA-1113)
 * expose PhiConvictThreshold (CASSANDRA-1053)
 * make repair of RF==1 a no-op (CASSANDRA-1090)
 * improve default JVM GC options (CASSANDRA-1014)
 * fix SlicePredicate serialization inside Hadoop jobs (CASSANDRA-1049)
 * close Thrift sockets in Hadoop ColumnFamilyRecordReader (CASSANDRA-1081)


0.6.1
 * fix NPE in sstable2json when no excluded keys are given (CASSANDRA-934)
 * keep the replica set constant throughout the read repair process
   (CASSANDRA-937)
 * allow querying getAllRanges with empty token list (CASSANDRA-933)
 * fix command line arguments inversion in clustertool (CASSANDRA-942)
 * fix race condition that could trigger a false-positive assertion
   during post-flush discard of old commitlog segments (CASSANDRA-936)
 * fix neighbor calculation for anti-entropy repair (CASSANDRA-924)
 * perform repair even for small entropy differences (CASSANDRA-924)
 * Use hostnames in CFInputFormat to allow Hadoop's naive string-based
   locality comparisons to work (CASSANDRA-955)
 * cache read-only BufferedRandomAccessFile length to avoid
   3 system calls per invocation (CASSANDRA-950)
 * nodes with IPv6 (and no IPv4) addresses could not join cluster
   (CASSANDRA-969)
 * Retrieve the correct number of undeleted columns, if any, from
   a supercolumn in a row that had been deleted previously (CASSANDRA-920)
 * fix index scans that cross the 2GB mmap boundaries for both mmap
   and standard i/o modes (CASSANDRA-866)
 * expose drain via nodetool (CASSANDRA-978)


0.6.0-RC1
 * JMX drain to flush memtables and run through commit log (CASSANDRA-880)
 * Bootstrapping can skip ranges under the right conditions (CASSANDRA-902)
 * fix merging row versions in range_slice for CL > ONE (CASSANDRA-884)
 * default write ConsistencyLeven chaned from ZERO to ONE
 * fix for index entries spanning mmap buffer boundaries (CASSANDRA-857)
 * use lexical comparison if time part of TimeUUIDs are the same 
   (CASSANDRA-907)
 * bound read, mutation, and response stages to fix possible OOM
   during log replay (CASSANDRA-885)
 * Use microseconds-since-epoch (UTC) in cli, instead of milliseconds
 * Treat batch_mutate Deletion with null supercolumn as "apply this predicate 
   to top level supercolumns" (CASSANDRA-834)
 * Streaming destination nodes do not update their JMX status (CASSANDRA-916)
 * Fix internal RPC timeout calculation (CASSANDRA-911)
 * Added Pig loadfunc to contrib/pig (CASSANDRA-910)


0.6.0-beta3
 * fix compaction bucketing bug (CASSANDRA-814)
 * update windows batch file (CASSANDRA-824)
 * deprecate KeysCachedFraction configuration directive in favor
   of KeysCached; move to unified-per-CF key cache (CASSANDRA-801)
 * add invalidateRowCache to ColumnFamilyStoreMBean (CASSANDRA-761)
 * send Handoff hints to natural locations to reduce load on
   remaining nodes in a failure scenario (CASSANDRA-822)
 * Add RowWarningThresholdInMB configuration option to warn before very 
   large rows get big enough to threaten node stability, and -x option to
   be able to remove them with sstable2json if the warning is unheeded
   until it's too late (CASSANDRA-843)
 * Add logging of GC activity (CASSANDRA-813)
 * fix ConcurrentModificationException in commitlog discard (CASSANDRA-853)
 * Fix hardcoded row count in Hadoop RecordReader (CASSANDRA-837)
 * Add a jmx status to the streaming service and change several DEBUG
   messages to INFO (CASSANDRA-845)
 * fix classpath in cassandra-cli.bat for Windows (CASSANDRA-858)
 * allow re-specifying host, port to cassandra-cli if invalid ones
   are first tried (CASSANDRA-867)
 * fix race condition handling rpc timeout in the coordinator
   (CASSANDRA-864)
 * Remove CalloutLocation and StagingFileDirectory from storage-conf files 
   since those settings are no longer used (CASSANDRA-878)
 * Parse a long from RowWarningThresholdInMB instead of an int (CASSANDRA-882)
 * Remove obsolete ControlPort code from DatabaseDescriptor (CASSANDRA-886)
 * move skipBytes side effect out of assert (CASSANDRA-899)
 * add "double getLoad" to StorageServiceMBean (CASSANDRA-898)
 * track row stats per CF at compaction time (CASSANDRA-870)
 * disallow CommitLogDirectory matching a DataFileDirectory (CASSANDRA-888)
 * default key cache size is 200k entries, changed from 10% (CASSANDRA-863)
 * add -Dcassandra-foreground=yes to cassandra.bat
 * exit if cluster name is changed unexpectedly (CASSANDRA-769)


0.6.0-beta1/beta2
 * add batch_mutate thrift command, deprecating batch_insert (CASSANDRA-336)
 * remove get_key_range Thrift API, deprecated in 0.5 (CASSANDRA-710)
 * add optional login() Thrift call for authentication (CASSANDRA-547)
 * support fat clients using gossiper and StorageProxy to perform
   replication in-process [jvm-only] (CASSANDRA-535)
 * support mmapped I/O for reads, on by default on 64bit JVMs 
   (CASSANDRA-408, CASSANDRA-669)
 * improve insert concurrency, particularly during Hinted Handoff
   (CASSANDRA-658)
 * faster network code (CASSANDRA-675)
 * stress.py moved to contrib (CASSANDRA-635)
 * row caching [must be explicitly enabled per-CF in config] (CASSANDRA-678)
 * present a useful measure of compaction progress in JMX (CASSANDRA-599)
 * add bin/sstablekeys (CASSNADRA-679)
 * add ConsistencyLevel.ANY (CASSANDRA-687)
 * make removetoken remove nodes from gossip entirely (CASSANDRA-644)
 * add ability to set cache sizes at runtime (CASSANDRA-708)
 * report latency and cache hit rate statistics with lifetime totals
   instead of average over the last minute (CASSANDRA-702)
 * support get_range_slice for RandomPartitioner (CASSANDRA-745)
 * per-keyspace replication factory and replication strategy (CASSANDRA-620)
 * track latency in microseconds (CASSANDRA-733)
 * add describe_ Thrift methods, deprecating get_string_property and 
   get_string_list_property
 * jmx interface for tracking operation mode and streams in general.
   (CASSANDRA-709)
 * keep memtables in sorted order to improve range query performance
   (CASSANDRA-799)
 * use while loop instead of recursion when trimming sstables compaction list 
   to avoid blowing stack in pathological cases (CASSANDRA-804)
 * basic Hadoop map/reduce support (CASSANDRA-342)


0.5.1
 * ensure all files for an sstable are streamed to the same directory.
   (CASSANDRA-716)
 * more accurate load estimate for bootstrapping (CASSANDRA-762)
 * tolerate dead or unavailable bootstrap target on write (CASSANDRA-731)
 * allow larger numbers of keys (> 140M) in a sstable bloom filter
   (CASSANDRA-790)
 * include jvm argument improvements from CASSANDRA-504 in debian package
 * change streaming chunk size to 32MB to accomodate Windows XP limitations
   (was 64MB) (CASSANDRA-795)
 * fix get_range_slice returning results in the wrong order (CASSANDRA-781)
 

0.5.0 final
 * avoid attempting to delete temporary bootstrap files twice (CASSANDRA-681)
 * fix bogus NaN in nodeprobe cfstats output (CASSANDRA-646)
 * provide a policy for dealing with single thread executors w/ a full queue
   (CASSANDRA-694)
 * optimize inner read in MessagingService, vastly improving multiple-node
   performance (CASSANDRA-675)
 * wait for table flush before streaming data back to a bootstrapping node.
   (CASSANDRA-696)
 * keep track of bootstrapping sources by table so that bootstrapping doesn't 
   give the indication of finishing early (CASSANDRA-673)


0.5.0 RC3
 * commit the correct version of the patch for CASSANDRA-663


0.5.0 RC2 (unreleased)
 * fix bugs in converting get_range_slice results to Thrift 
   (CASSANDRA-647, CASSANDRA-649)
 * expose java.util.concurrent.TimeoutException in StorageProxy methods
   (CASSANDRA-600)
 * TcpConnectionManager was holding on to disconnected connections, 
   giving the false indication they were being used. (CASSANDRA-651)
 * Remove duplicated write. (CASSANDRA-662)
 * Abort bootstrap if IP is already in the token ring (CASSANDRA-663)
 * increase default commitlog sync period, and wait for last sync to 
   finish before submitting another (CASSANDRA-668)


0.5.0 RC1
 * Fix potential NPE in get_range_slice (CASSANDRA-623)
 * add CRC32 to commitlog entries (CASSANDRA-605)
 * fix data streaming on windows (CASSANDRA-630)
 * GC compacted sstables after cleanup and compaction (CASSANDRA-621)
 * Speed up anti-entropy validation (CASSANDRA-629)
 * Fix anti-entropy assertion error (CASSANDRA-639)
 * Fix pending range conflicts when bootstapping or moving
   multiple nodes at once (CASSANDRA-603)
 * Handle obsolete gossip related to node movement in the case where
   one or more nodes is down when the movement occurs (CASSANDRA-572)
 * Include dead nodes in gossip to avoid a variety of problems
   and fix HH to removed nodes (CASSANDRA-634)
 * return an InvalidRequestException for mal-formed SlicePredicates
   (CASSANDRA-643)
 * fix bug determining closest neighbor for use in multiple datacenters
   (CASSANDRA-648)
 * Vast improvements in anticompaction speed (CASSANDRA-607)
 * Speed up log replay and writes by avoiding redundant serializations
   (CASSANDRA-652)


0.5.0 beta 2
 * Bootstrap improvements (several tickets)
 * add nodeprobe repair anti-entropy feature (CASSANDRA-193, CASSANDRA-520)
 * fix possibility of partition when many nodes restart at once
   in clusters with multiple seeds (CASSANDRA-150)
 * fix NPE in get_range_slice when no data is found (CASSANDRA-578)
 * fix potential NPE in hinted handoff (CASSANDRA-585)
 * fix cleanup of local "system" keyspace (CASSANDRA-576)
 * improve computation of cluster load balance (CASSANDRA-554)
 * added super column read/write, column count, and column/row delete to
   cassandra-cli (CASSANDRA-567, CASSANDRA-594)
 * fix returning live subcolumns of deleted supercolumns (CASSANDRA-583)
 * respect JAVA_HOME in bin/ scripts (several tickets)
 * add StorageService.initClient for fat clients on the JVM (CASSANDRA-535)
   (see contrib/client_only for an example of use)
 * make consistency_level functional in get_range_slice (CASSANDRA-568)
 * optimize key deserialization for RandomPartitioner (CASSANDRA-581)
 * avoid GCing tombstones except on major compaction (CASSANDRA-604)
 * increase failure conviction threshold, resulting in less nodes
   incorrectly (and temporarily) marked as down (CASSANDRA-610)
 * respect memtable thresholds during log replay (CASSANDRA-609)
 * support ConsistencyLevel.ALL on read (CASSANDRA-584)
 * add nodeprobe removetoken command (CASSANDRA-564)


0.5.0 beta
 * Allow multiple simultaneous flushes, improving flush throughput 
   on multicore systems (CASSANDRA-401)
 * Split up locks to improve write and read throughput on multicore systems
   (CASSANDRA-444, CASSANDRA-414)
 * More efficient use of memory during compaction (CASSANDRA-436)
 * autobootstrap option: when enabled, all non-seed nodes will attempt
   to bootstrap when started, until bootstrap successfully
   completes. -b option is removed.  (CASSANDRA-438)
 * Unless a token is manually specified in the configuration xml,
   a bootstraping node will use a token that gives it half the
   keys from the most-heavily-loaded node in the cluster,
   instead of generating a random token. 
   (CASSANDRA-385, CASSANDRA-517)
 * Miscellaneous bootstrap fixes (several tickets)
 * Ability to change a node's token even after it has data on it
   (CASSANDRA-541)
 * Ability to decommission a live node from the ring (CASSANDRA-435)
 * Semi-automatic loadbalancing via nodeprobe (CASSANDRA-192)
 * Add ability to set compaction thresholds at runtime via
   JMX / nodeprobe.  (CASSANDRA-465)
 * Add "comment" field to ColumnFamily definition. (CASSANDRA-481)
 * Additional JMX metrics (CASSANDRA-482)
 * JSON based export and import tools (several tickets)
 * Hinted Handoff fixes (several tickets)
 * Add key cache to improve read performance (CASSANDRA-423)
 * Simplified construction of custom ReplicationStrategy classes
   (CASSANDRA-497)
 * Graphical application (Swing) for ring integrity verification and 
   visualization was added to contrib (CASSANDRA-252)
 * Add DCQUORUM, DCQUORUMSYNC consistency levels and corresponding
   ReplicationStrategy / EndpointSnitch classes.  Experimental.
   (CASSANDRA-492)
 * Web client interface added to contrib (CASSANDRA-457)
 * More-efficient flush for Random, CollatedOPP partitioners 
   for normal writes (CASSANDRA-446) and bulk load (CASSANDRA-420)
 * Add MemtableFlushAfterMinutes, a global replacement for the old 
   per-CF FlushPeriodInMinutes setting (CASSANDRA-463)
 * optimizations to slice reading (CASSANDRA-350) and supercolumn
   queries (CASSANDRA-510)
 * force binding to given listenaddress for nodes with multiple
   interfaces (CASSANDRA-546)
 * stress.py benchmarking tool improvements (several tickets)
 * optimized replica placement code (CASSANDRA-525)
 * faster log replay on restart (CASSANDRA-539, CASSANDRA-540)
 * optimized local-node writes (CASSANDRA-558)
 * added get_range_slice, deprecating get_key_range (CASSANDRA-344)
 * expose TimedOutException to thrift (CASSANDRA-563)
 

0.4.2
 * Add validation disallowing null keys (CASSANDRA-486)
 * Fix race conditions in TCPConnectionManager (CASSANDRA-487)
 * Fix using non-utf8-aware comparison as a sanity check.
   (CASSANDRA-493)
 * Improve default garbage collector options (CASSANDRA-504)
 * Add "nodeprobe flush" (CASSANDRA-505)
 * remove NotFoundException from get_slice throws list (CASSANDRA-518)
 * fix get (not get_slice) of entire supercolumn (CASSANDRA-508)
 * fix null token during bootstrap (CASSANDRA-501)


0.4.1
 * Fix FlushPeriod columnfamily configuration regression
   (CASSANDRA-455)
 * Fix long column name support (CASSANDRA-460)
 * Fix for serializing a row that only contains tombstones
   (CASSANDRA-458)
 * Fix for discarding unneeded commitlog segments (CASSANDRA-459)
 * Add SnapshotBeforeCompaction configuration option (CASSANDRA-426)
 * Fix compaction abort under insufficient disk space (CASSANDRA-473)
 * Fix reading subcolumn slice from tombstoned CF (CASSANDRA-484)
 * Fix race condition in RVH causing occasional NPE (CASSANDRA-478)


0.4.0
 * fix get_key_range problems when a node is down (CASSANDRA-440)
   and add UnavailableException to more Thrift methods
 * Add example EndPointSnitch contrib code (several tickets)


0.4.0 RC2
 * fix SSTable generation clash during compaction (CASSANDRA-418)
 * reject method calls with null parameters (CASSANDRA-308)
 * properly order ranges in nodeprobe output (CASSANDRA-421)
 * fix logging of certain errors on executor threads (CASSANDRA-425)


0.4.0 RC1
 * Bootstrap feature is live; use -b on startup (several tickets)
 * Added multiget api (CASSANDRA-70)
 * fix Deadlock with SelectorManager.doProcess and TcpConnection.write
   (CASSANDRA-392)
 * remove key cache b/c of concurrency bugs in third-party
   CLHM library (CASSANDRA-405)
 * update non-major compaction logic to use two threshold values
   (CASSANDRA-407)
 * add periodic / batch commitlog sync modes (several tickets)
 * inline BatchMutation into batch_insert params (CASSANDRA-403)
 * allow setting the logging level at runtime via mbean (CASSANDRA-402)
 * change default comparator to BytesType (CASSANDRA-400)
 * add forwards-compatible ConsistencyLevel parameter to get_key_range
   (CASSANDRA-322)
 * r/m special case of blocking for local destination when writing with 
   ConsistencyLevel.ZERO (CASSANDRA-399)
 * Fixes to make BinaryMemtable [bulk load interface] useful (CASSANDRA-337);
   see contrib/bmt_example for an example of using it.
 * More JMX properties added (several tickets)
 * Thrift changes (several tickets)
    - Merged _super get methods with the normal ones; return values
      are now of ColumnOrSuperColumn.
    - Similarly, merged batch_insert_super into batch_insert.



0.4.0 beta
 * On-disk data format has changed to allow billions of keys/rows per
   node instead of only millions
 * Multi-keyspace support
 * Scan all sstables for all queries to avoid situations where
   different types of operation on the same ColumnFamily could
   disagree on what data was present
 * Snapshot support via JMX
 * Thrift API has changed a _lot_:
    - removed time-sorted CFs; instead, user-defined comparators
      may be defined on the column names, which are now byte arrays.
      Default comparators are provided for UTF8, Bytes, Ascii, Long (i64),
      and UUID types.
    - removed colon-delimited strings in thrift api in favor of explicit
      structs such as ColumnPath, ColumnParent, etc.  Also normalized
      thrift struct and argument naming.
    - Added columnFamily argument to get_key_range.
    - Change signature of get_slice to accept starting and ending
      columns as well as an offset.  (This allows use of indexes.)
      Added "ascending" flag to allow reasonably-efficient reverse
      scans as well.  Removed get_slice_by_range as redundant.
    - get_key_range operates on one CF at a time
    - changed `block` boolean on insert methods to ConsistencyLevel enum,
      with options of NONE, ONE, QUORUM, and ALL.
    - added similar consistency_level parameter to read methods
    - column-name-set slice with no names given now returns zero columns
      instead of all of them.  ("all" can run your server out of memory.
      use a range-based slice with a high max column count instead.)
 * Removed the web interface. Node information can now be obtained by 
   using the newly introduced nodeprobe utility.
 * More JMX stats
 * Remove magic values from internals (e.g. special key to indicate
   when to flush memtables)
 * Rename configuration "table" to "keyspace"
 * Moved to crash-only design; no more shutdown (just kill the process)
 * Lots of bug fixes

Full list of issues resolved in 0.4 is at https://issues.apache.org/jira/secure/IssueNavigator.jspa?reset=true&&pid=12310865&fixfor=12313862&resolution=1&sorter/field=issuekey&sorter/order=DESC


0.3.0 RC3
 * Fix potential deadlock under load in TCPConnection.
   (CASSANDRA-220)


0.3.0 RC2
 * Fix possible data loss when server is stopped after replaying
   log but before new inserts force memtable flush.
   (CASSANDRA-204)
 * Added BUGS file


0.3.0 RC1
 * Range queries on keys, including user-defined key collation
 * Remove support
 * Workarounds for a weird bug in JDK select/register that seems
   particularly common on VM environments. Cassandra should deploy
   fine on EC2 now
 * Much improved infrastructure: the beginnings of a decent test suite
   ("ant test" for unit tests; "nosetests" for system tests), code
   coverage reporting, etc.
 * Expanded node status reporting via JMX
 * Improved error reporting/logging on both server and client
 * Reduced memory footprint in default configuration
 * Combined blocking and non-blocking versions of insert APIs
 * Added FlushPeriodInMinutes configuration parameter to force
   flushing of infrequently-updated ColumnFamilies<|MERGE_RESOLUTION|>--- conflicted
+++ resolved
@@ -91,15 +91,8 @@
    (CASSANDRA-10010)
  * cqlsh: change default encoding to UTF-8 (CASSANDRA-11124)
 Merged from 2.1:
-<<<<<<< HEAD
+ * Checking if an unlogged batch is local is inefficient (CASSANDRA-11529)
  * Fix out-of-space error treatment in memtable flushing (CASSANDRA-11448).
-=======
- * Checking if an unlogged batch is local is inefficient (CASSANDRA-11529)
- * Fix paging for COMPACT tables without clustering columns (CASSANDRA-11467)
- * Add a -j parameter to scrub/cleanup/upgradesstables to state how
-   many threads to use (CASSANDRA-11179)
- * Backport CASSANDRA-10679 (CASSANDRA-9598)
->>>>>>> ab2b8a60
  * Don't do defragmentation if reading from repaired sstables (CASSANDRA-10342)
  * Fix streaming_socket_timeout_in_ms not enforced (CASSANDRA-11286)
  * Avoid dropping message too quickly due to missing unit conversion (CASSANDRA-11302)
