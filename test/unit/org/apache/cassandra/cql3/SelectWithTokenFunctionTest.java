--- conflicted
+++ resolved
@@ -17,17 +17,6 @@
  */
 package org.apache.cassandra.cql3;
 
-<<<<<<< HEAD
-=======
-import org.apache.cassandra.SchemaLoader;
-import org.apache.cassandra.db.ConsistencyLevel;
-import org.apache.cassandra.exceptions.InvalidRequestException;
-import org.apache.cassandra.exceptions.SyntaxException;
-import org.apache.cassandra.gms.Gossiper;
-import org.apache.cassandra.service.ClientState;
-import org.junit.AfterClass;
-import org.junit.BeforeClass;
->>>>>>> b1166c09
 import org.junit.Test;
 
 public class SelectWithTokenFunctionTest extends CQLTester
@@ -35,54 +24,19 @@
     @Test
     public void testTokenFunctionWithSingleColumnPartitionKey() throws Throwable
     {
-<<<<<<< HEAD
         createTable("CREATE TABLE IF NOT EXISTS %s (a int PRIMARY KEY, b text)");
         execute("INSERT INTO %s (a, b) VALUES (0, 'a')");
-=======
-        execute("INSERT INTO %s.single_partition (a, b) VALUES (0, 'a')");
-
-        try
-        {
-            UntypedResultSet results = execute("SELECT * FROM %s.single_partition WHERE token(a) >= token(0)");
-            assertEquals(1, results.size());
-            results = execute("SELECT * FROM %s.single_partition WHERE token(a) >= token(0) and token(a) < token(1)");
-            assertEquals(1, results.size());
-        }
-        finally
-        {
-            execute("DELETE FROM %s.single_partition WHERE a = 0");
-        }
-    }
->>>>>>> b1166c09
 
         assertRows(execute("SELECT * FROM %s WHERE token(a) >= token(?)", 0), row(0, "a"));
+        assertRows(execute("SELECT * FROM %s WHERE token(a) >= token(?) and token(a) < token(?)", 0, 1), row(0, "a"));
         assertInvalid("SELECT * FROM %s WHERE token(a) > token(?)", "a");
         assertInvalid("SELECT * FROM %s WHERE token(a, b) >= token(?, ?)", "b", 0);
+        assertInvalid("SELECT * FROM %s WHERE token(a) >= token(?) and token(a) >= token(?)", 0, 1);
+        assertInvalid("SELECT * FROM %s WHERE token(a) >= token(?) and token(a) = token(?)", 0, 1);
+        assertInvalidSyntax("SELECT * FROM %s WHERE token(a) = token(?) and token(a) IN (token(?))", 0, 1);
     }
 
-<<<<<<< HEAD
     @Test
-=======
-    @Test(expected = InvalidRequestException.class)
-    public void testTokenFunctionWithTwoGreaterThan() throws Throwable
-    {
-        execute("SELECT * FROM %s.single_clustering WHERE token(a) >= token(0) and token(a) >= token(1)");
-    }
-
-    @Test(expected = InvalidRequestException.class)
-    public void testTokenFunctionWithGreaterThanAndEquals() throws Throwable
-    {
-        execute("SELECT * FROM %s.single_clustering WHERE token(a) >= token(0) and token(a) = token(1)");
-    }
-
-    @Test(expected = SyntaxException.class)
-    public void testTokenFunctionWithGreaterThanAndIn() throws Throwable
-    {
-        execute("SELECT * FROM %s.single_clustering WHERE token(a) >= token(0) and token(a) in (token(1))");
-    }
-
-    @Test(expected = InvalidRequestException.class)
->>>>>>> b1166c09
     public void testTokenFunctionWithPartitionKeyAndClusteringKeyArguments() throws Throwable
     {
         createTable("CREATE TABLE IF NOT EXISTS %s (a int, b text, PRIMARY KEY (a, b))");
@@ -97,36 +51,16 @@
         execute("INSERT INTO %s (a, b) VALUES (0, 'b')");
         execute("INSERT INTO %s (a, b) VALUES (0, 'c')");
 
-<<<<<<< HEAD
         assertRows(execute("SELECT * FROM %s WHERE token(a, b) > token(?, ?)", 0, "a"),
                    row(0, "b"),
                    row(0, "c"));
+        assertRows(execute("SELECT * FROM %s WHERE token(a, b) > token(?, ?) and token(a, b) < token(?, ?)",
+                           0, "a",
+                           0, "d"),
+                   row(0, "b"),
+                   row(0, "c"));
+        assertInvalid("SELECT * FROM %s WHERE token(a) > token(?) and token(b) > token(?)", 0, "a");
+        assertInvalid("SELECT * FROM %s WHERE token(a) > token(?, ?) and token(a) < token(?, ?) and token(b) > token(?, ?) ", 0, "a", 0, "d", 0, "a");
         assertInvalid("SELECT * FROM %s WHERE token(b, a) > token(0, 'c')");
-=======
-        try
-        {
-            UntypedResultSet results = execute("SELECT * FROM %s.compound_partition WHERE token(a, b) > token(0, 'a')");
-            assertEquals(2, results.size());
-            results = execute("SELECT * FROM %s.compound_partition WHERE token(a, b) > token(0, 'a') "
-                    + "and token(a, b) < token(0, 'd')");
-            assertEquals(2, results.size());
-        }
-        finally
-        {
-            execute("DELETE FROM %s.compound_partition WHERE a = 0 and b in ('a', 'b', 'c')");
-        }
-    }
-
-    @Test(expected = InvalidRequestException.class)
-    public void testTokenFunctionWithCompoundPartitionKeyAndColumnIdentifierInWrongOrder() throws Throwable
-    {
-        execute("SELECT * FROM %s.compound_partition WHERE token(b, a) > token(0, 'c')");
->>>>>>> b1166c09
-    }
-
-    @Test(expected = InvalidRequestException.class)
-    public void testTokenFunctionOnEachPartitionKeyColumns() throws Throwable
-    {
-        execute("SELECT * FROM %s.compound_partition WHERE token(a) > token(0) and token(b) > token('c')");
     }
 }