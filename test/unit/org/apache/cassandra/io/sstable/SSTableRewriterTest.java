/*
 * Licensed to the Apache Software Foundation (ASF) under one
 * or more contributor license agreements.  See the NOTICE file
 * distributed with this work for additional information
 * regarding copyright ownership.  The ASF licenses this file
 * to you under the Apache License, Version 2.0 (the
 * "License"); you may not use this file except in compliance
 * with the License.  You may obtain a copy of the License at
 *
 *     http://www.apache.org/licenses/LICENSE-2.0
 *
 * Unless required by applicable law or agreed to in writing, software
 * distributed under the License is distributed on an "AS IS" BASIS,
 * WITHOUT WARRANTIES OR CONDITIONS OF ANY KIND, either express or implied.
 * See the License for the specific language governing permissions and
 * limitations under the License.
 */
package org.apache.cassandra.io.sstable;

import java.io.File;
import java.io.IOException;
import java.nio.ByteBuffer;
import java.util.*;
import java.util.concurrent.ThreadLocalRandom;

import com.google.common.collect.Sets;
import org.junit.After;
import org.junit.BeforeClass;
import org.junit.Test;

import org.apache.cassandra.SchemaLoader;
import org.apache.cassandra.Util;
import org.apache.cassandra.config.KSMetaData;
import org.apache.cassandra.db.*;
import org.apache.cassandra.db.compaction.AbstractCompactedRow;
import org.apache.cassandra.db.compaction.AbstractCompactionStrategy;
import org.apache.cassandra.db.compaction.CompactionController;
import org.apache.cassandra.db.compaction.LazilyCompactedRow;
import org.apache.cassandra.db.compaction.OperationType;
import org.apache.cassandra.exceptions.ConfigurationException;
import org.apache.cassandra.io.util.FileUtils;
import org.apache.cassandra.io.sstable.format.SSTableReader;
import org.apache.cassandra.io.sstable.format.SSTableWriter;
import org.apache.cassandra.locator.SimpleStrategy;
import org.apache.cassandra.db.compaction.SSTableSplitter;
import org.apache.cassandra.dht.Range;
import org.apache.cassandra.dht.Token;
<<<<<<< HEAD
=======
import org.apache.cassandra.io.sstable.metadata.MetadataCollector;
import org.apache.cassandra.io.util.DataIntegrityMetadata;
import org.apache.cassandra.io.util.RandomAccessReader;
>>>>>>> 7d6a60dd
import org.apache.cassandra.metrics.StorageMetrics;
import org.apache.cassandra.service.StorageService;
import org.apache.cassandra.utils.ByteBufferUtil;
import org.apache.cassandra.utils.FBUtilities;
import org.apache.cassandra.utils.Pair;
<<<<<<< HEAD

import static org.junit.Assert.*;
=======
import org.apache.cassandra.utils.concurrent.Ref;
import org.apache.cassandra.utils.concurrent.Refs;

import static org.junit.Assert.assertEquals;
import static org.junit.Assert.assertFalse;
import static org.junit.Assert.assertTrue;
>>>>>>> 7d6a60dd

public class SSTableRewriterTest extends SchemaLoader
{
    private static final String KEYSPACE = "SSTableRewriterTest";
    private static final String CF = "Standard1";

    @BeforeClass
    public static void defineSchema() throws ConfigurationException
    {
        SchemaLoader.prepareServer();
        SchemaLoader.createKeyspace(KEYSPACE,
                SimpleStrategy.class,
                KSMetaData.optsWithRF(1),
                SchemaLoader.standardCFMD(KEYSPACE, CF));
    }

    @After
    public void truncateCF()
    {
        Keyspace keyspace = Keyspace.open(KEYSPACE);
        ColumnFamilyStore store = keyspace.getColumnFamilyStore(CF);
        store.truncateBlocking();
        SSTableDeletingTask.waitForDeletions();
    }

    @Test
    public void basicTest() throws InterruptedException
    {
        Keyspace keyspace = Keyspace.open(KEYSPACE);
        ColumnFamilyStore cfs = keyspace.getColumnFamilyStore(CF);
        cfs.truncateBlocking();
        for (int j = 0; j < 100; j ++)
        {
            ByteBuffer key = ByteBufferUtil.bytes(String.valueOf(j));
            Mutation rm = new Mutation(KEYSPACE, key);
            rm.add(CF, Util.cellname("0"), ByteBufferUtil.EMPTY_BYTE_BUFFER, j);
            rm.apply();
        }
        cfs.forceBlockingFlush();
        Set<SSTableReader> sstables = new HashSet<>(cfs.getSSTables());
        assertEquals(1, sstables.size());
        SSTableRewriter writer = new SSTableRewriter(cfs, sstables, 1000, false);
        try (AbstractCompactionStrategy.ScannerList scanners = cfs.getCompactionStrategy().getScanners(sstables);)
        {
            ISSTableScanner scanner = scanners.scanners.get(0);
            CompactionController controller = new CompactionController(cfs, sstables, cfs.gcBefore(System.currentTimeMillis()));
            writer.switchWriter(getWriter(cfs, sstables.iterator().next().descriptor.directory));
            while(scanner.hasNext())
            {
                AbstractCompactedRow row = new LazilyCompactedRow(controller, Arrays.asList(scanner.next()));
                writer.append(row);
            }
        }
        Collection<SSTableReader> newsstables = writer.finish();
        cfs.getDataTracker().markCompactedSSTablesReplaced(sstables, newsstables, OperationType.COMPACTION);
<<<<<<< HEAD
        SSTableDeletingTask.waitForDeletions();

=======
        Thread.sleep(100);
>>>>>>> 7d6a60dd
        validateCFS(cfs);
        int filecounts = assertFileCounts(sstables.iterator().next().descriptor.directory.list(), 0, 0);
        assertEquals(1, filecounts);

    }
    @Test
    public void basicTest2() throws InterruptedException
    {
        Keyspace keyspace = Keyspace.open(KEYSPACE);
        ColumnFamilyStore cfs = keyspace.getColumnFamilyStore(CF);
        cfs.truncateBlocking();

        SSTableReader s = writeFile(cfs, 1000);
        cfs.addSSTable(s);
        Set<SSTableReader> sstables = new HashSet<>(cfs.getSSTables());
        assertEquals(1, sstables.size());
        SSTableRewriter.overrideOpenInterval(10000000);
        SSTableRewriter writer = new SSTableRewriter(cfs, sstables, 1000, false);
        try (AbstractCompactionStrategy.ScannerList scanners = cfs.getCompactionStrategy().getScanners(sstables);)
        {
            ISSTableScanner scanner = scanners.scanners.get(0);
            CompactionController controller = new CompactionController(cfs, sstables, cfs.gcBefore(System.currentTimeMillis()));
            writer.switchWriter(getWriter(cfs, sstables.iterator().next().descriptor.directory));
            while (scanner.hasNext())
            {
                AbstractCompactedRow row = new LazilyCompactedRow(controller, Arrays.asList(scanner.next()));
                writer.append(row);
            }
        }
        Collection<SSTableReader> newsstables = writer.finish();
        cfs.getDataTracker().markCompactedSSTablesReplaced(sstables, newsstables, OperationType.COMPACTION);
        SSTableDeletingTask.waitForDeletions();

        validateCFS(cfs);
        int filecounts = assertFileCounts(sstables.iterator().next().descriptor.directory.list(), 0, 0);
        assertEquals(1, filecounts);
    }

    @Test
    public void getPositionsTest() throws InterruptedException
    {
        Keyspace keyspace = Keyspace.open(KEYSPACE);
        ColumnFamilyStore cfs = keyspace.getColumnFamilyStore(CF);
        cfs.truncateBlocking();

        SSTableReader s = writeFile(cfs, 1000);
        cfs.addSSTable(s);
        Set<SSTableReader> sstables = new HashSet<>(cfs.getSSTables());
        assertEquals(1, sstables.size());
        SSTableRewriter.overrideOpenInterval(10000000);
        SSTableRewriter writer = new SSTableRewriter(cfs, sstables, 1000, false);
        boolean checked = false;
        try (AbstractCompactionStrategy.ScannerList scanners = cfs.getCompactionStrategy().getScanners(sstables);)
        {
            ISSTableScanner scanner = scanners.scanners.get(0);
            CompactionController controller = new CompactionController(cfs, sstables, cfs.gcBefore(System.currentTimeMillis()));
            writer.switchWriter(getWriter(cfs, sstables.iterator().next().descriptor.directory));
            while (scanner.hasNext())
            {
                AbstractCompactedRow row = new LazilyCompactedRow(controller, Arrays.asList(scanner.next()));
                writer.append(row);
                if (!checked && writer.currentWriter().getFilePointer() > 15000000)
                {
                    checked = true;
                    for (SSTableReader sstable : cfs.getSSTables())
                    {
                        if (sstable.openReason == SSTableReader.OpenReason.EARLY)
                        {
                            SSTableReader c = sstables.iterator().next();
                            Collection<Range<Token>> r = Arrays.asList(new Range<>(cfs.partitioner.getMinimumToken(), cfs.partitioner.getMinimumToken()));
                            List<Pair<Long, Long>> tmplinkPositions = sstable.getPositionsForRanges(r);
                            List<Pair<Long, Long>> compactingPositions = c.getPositionsForRanges(r);
                            assertEquals(1, tmplinkPositions.size());
                            assertEquals(1, compactingPositions.size());
                            assertEquals(0, tmplinkPositions.get(0).left.longValue());
                            // make sure we have no overlap between the early opened file and the compacting one:
                            assertEquals(tmplinkPositions.get(0).right.longValue(), compactingPositions.get(0).left.longValue());
                            assertEquals(c.uncompressedLength(), compactingPositions.get(0).right.longValue());
                        }
                    }
                }
            }
        }
        assertTrue(checked);
        Collection<SSTableReader> newsstables = writer.finish();
        cfs.getDataTracker().markCompactedSSTablesReplaced(sstables, newsstables, OperationType.COMPACTION);
        SSTableDeletingTask.waitForDeletions();

        validateCFS(cfs);
        int filecounts = assertFileCounts(sstables.iterator().next().descriptor.directory.list(), 0, 0);
        assertEquals(1, filecounts);
        cfs.truncateBlocking();
        SSTableDeletingTask.waitForDeletions();

        validateCFS(cfs);
    }

    @Test
    public void testFileRemoval() throws InterruptedException
    {
        Keyspace keyspace = Keyspace.open(KEYSPACE);
        ColumnFamilyStore cfs = keyspace.getColumnFamilyStore(CF);
        cfs.truncateBlocking();
        ArrayBackedSortedColumns cf = ArrayBackedSortedColumns.factory.create(cfs.metadata);
        for (int i = 0; i < 100; i++)
            cf.addColumn(Util.cellname(i), ByteBuffer.allocate(1000), 1);
        File dir = cfs.directories.getDirectoryForNewSSTables();
        SSTableWriter writer = getWriter(cfs, dir);
        try
        {
            for (int i = 0; i < 10000; i++)
                writer.append(StorageService.getPartitioner().decorateKey(random(i, 10)), cf);
            SSTableReader s = writer.openEarly(1000);
            assert s != null;
            assertFileCounts(dir.list(), 2, 2);
            for (int i = 10000; i < 20000; i++)
                writer.append(StorageService.getPartitioner().decorateKey(random(i, 10)), cf);
            SSTableReader s2 = writer.openEarly(1000);
            assertTrue(s.last.compareTo(s2.last) < 0);
            assertFileCounts(dir.list(), 2, 2);
            s.markObsolete();
            s.selfRef().release();
            s2.selfRef().release();
            // These checks don't work on Windows because the writer has the channel still
            // open till .abort() is called (via the builder)
            if (!FBUtilities.isWindows())
            {
                SSTableDeletingTask.waitForDeletions();
                assertFileCounts(dir.list(), 0, 2);
            }
            writer.abort();
            SSTableDeletingTask.waitForDeletions();
            int datafiles = assertFileCounts(dir.list(), 0, 0);
            assertEquals(datafiles, 0);
            validateCFS(cfs);
        }
        catch (Throwable t)
        {
            writer.abort();
            throw t;
        }
    }

    @Test
    public void testNumberOfFilesAndSizes() throws Exception
    {
        Keyspace keyspace = Keyspace.open(KEYSPACE);
        ColumnFamilyStore cfs = keyspace.getColumnFamilyStore(CF);
        cfs.truncateBlocking();

        SSTableReader s = writeFile(cfs, 1000);
        cfs.addSSTable(s);
        long startStorageMetricsLoad = StorageMetrics.load.getCount();
        Set<SSTableReader> compacting = Sets.newHashSet(s);
        SSTableRewriter.overrideOpenInterval(10000000);
        SSTableRewriter rewriter = new SSTableRewriter(cfs, compacting, 1000, false);
        rewriter.switchWriter(getWriter(cfs, s.descriptor.directory));

        int files = 1;
        try (ISSTableScanner scanner = s.getScanner();
             CompactionController controller = new CompactionController(cfs, compacting, 0))
        {
            while(scanner.hasNext())
            {
                rewriter.append(new LazilyCompactedRow(controller, Arrays.asList(scanner.next())));
                if (rewriter.currentWriter().getOnDiskFilePointer() > 25000000)
                {
                    rewriter.switchWriter(getWriter(cfs, s.descriptor.directory));
                    files++;
                    assertEquals(cfs.getSSTables().size(), files); // we have one original file plus the ones we have switched out.
                    assertEquals(s.bytesOnDisk(), cfs.metric.liveDiskSpaceUsed.getCount());
                    assertEquals(s.bytesOnDisk(), cfs.metric.totalDiskSpaceUsed.getCount());

                }
            }
        }
        List<SSTableReader> sstables = rewriter.finish();
        cfs.getDataTracker().markCompactedSSTablesReplaced(compacting, sstables, OperationType.COMPACTION);
        long sum = 0;
        for (SSTableReader x : cfs.getSSTables())
            sum += x.bytesOnDisk();
        assertEquals(sum, cfs.metric.liveDiskSpaceUsed.getCount());
        assertEquals(startStorageMetricsLoad - s.bytesOnDisk() + sum, StorageMetrics.load.getCount());
        assertEquals(files, sstables.size());
        assertEquals(files, cfs.getSSTables().size());
        SSTableDeletingTask.waitForDeletions();

        // tmplink and tmp files should be gone:
        assertEquals(sum, cfs.metric.totalDiskSpaceUsed.getCount());
        assertFileCounts(s.descriptor.directory.list(), 0, 0);
        validateCFS(cfs);
    }

    @Test
    public void testNumberOfFiles_dont_clean_readers() throws Exception
    {
        Keyspace keyspace = Keyspace.open(KEYSPACE);
        ColumnFamilyStore cfs = keyspace.getColumnFamilyStore(CF);
        cfs.truncateBlocking();

        SSTableReader s = writeFile(cfs, 1000);
        cfs.addSSTable(s);

        Set<SSTableReader> compacting = Sets.newHashSet(s);
        SSTableRewriter.overrideOpenInterval(10000000);
        SSTableRewriter rewriter = new SSTableRewriter(cfs, compacting, 1000, false);
        rewriter.switchWriter(getWriter(cfs, s.descriptor.directory));

        int files = 1;
        try (ISSTableScanner scanner = s.getScanner();
             CompactionController controller = new CompactionController(cfs, compacting, 0))
        {
            while(scanner.hasNext())
            {
                rewriter.append(new LazilyCompactedRow(controller, Arrays.asList(scanner.next())));
                if (rewriter.currentWriter().getOnDiskFilePointer() > 25000000)
                {
                    rewriter.switchWriter(getWriter(cfs, s.descriptor.directory));
                    files++;
                    assertEquals(cfs.getSSTables().size(), files); // we have one original file plus the ones we have switched out.
                }
            }
        }
        catch (Throwable t)
        {
            rewriter.abort();
            throw t;
        }

        List<SSTableReader> sstables = rewriter.finish();
        assertEquals(files, sstables.size());
        assertEquals(files, cfs.getSSTables().size());
        assertEquals(1, cfs.getDataTracker().getView().shadowed.size());
        cfs.getDataTracker().markCompactedSSTablesReplaced(compacting, sstables, OperationType.COMPACTION);
        assertEquals(files, cfs.getSSTables().size());
        assertEquals(0, cfs.getDataTracker().getView().shadowed.size());
        SSTableDeletingTask.waitForDeletions();

        assertFileCounts(s.descriptor.directory.list(), 0, 0);
        validateCFS(cfs);
    }


    @Test
    public void testNumberOfFiles_abort() throws Exception
    {
        testNumberOfFiles_abort(new RewriterTest()
        {
            public void run(ISSTableScanner scanner, CompactionController controller, SSTableReader sstable, ColumnFamilyStore cfs, SSTableRewriter rewriter)
            {
                int files = 1;
                while(scanner.hasNext())
                {
                    rewriter.append(new LazilyCompactedRow(controller, Arrays.asList(scanner.next())));
                    if (rewriter.currentWriter().getFilePointer() > 25000000)
                    {
                        rewriter.switchWriter(getWriter(cfs, sstable.descriptor.directory));
                        files++;
                        assertEquals(cfs.getSSTables().size(), files); // we have one original file plus the ones we have switched out.
                    }
                }
                rewriter.abort();
            }
        });
    }

    @Test
    public void testNumberOfFiles_abort2() throws Exception
    {
        testNumberOfFiles_abort(new RewriterTest()
        {
            public void run(ISSTableScanner scanner, CompactionController controller, SSTableReader sstable, ColumnFamilyStore cfs, SSTableRewriter rewriter)
            {
                int files = 1;
                while(scanner.hasNext())
                {
                    rewriter.append(new LazilyCompactedRow(controller, Arrays.asList(scanner.next())));
                    if (rewriter.currentWriter().getFilePointer() > 25000000)
                    {
                        rewriter.switchWriter(getWriter(cfs, sstable.descriptor.directory));
                        files++;
                        assertEquals(cfs.getSSTables().size(), files); // we have one original file plus the ones we have switched out.
                    }
                    if (files == 3)
                    {
                        //testing to abort when we have nothing written in the new file
                        rewriter.abort();
                        break;
                    }
                }
            }
        });
    }

    @Test
    public void testNumberOfFiles_abort3() throws Exception
    {
        testNumberOfFiles_abort(new RewriterTest()
        {
            public void run(ISSTableScanner scanner, CompactionController controller, SSTableReader sstable, ColumnFamilyStore cfs, SSTableRewriter rewriter)
            {
                int files = 1;
                while(scanner.hasNext())
                {
                    rewriter.append(new LazilyCompactedRow(controller, Arrays.asList(scanner.next())));
                    if (files == 1 && rewriter.currentWriter().getFilePointer() > 10000000)
                    {
                        rewriter.switchWriter(getWriter(cfs, sstable.descriptor.directory));
                        files++;
                        assertEquals(cfs.getSSTables().size(), files); // we have one original file plus the ones we have switched out.
                    }
                }
                rewriter.abort();
            }
        });
    }

    private static interface RewriterTest
    {
        public void run(ISSTableScanner scanner, CompactionController controller, SSTableReader sstable, ColumnFamilyStore cfs, SSTableRewriter rewriter);
    }

    private void testNumberOfFiles_abort(RewriterTest test) throws Exception
    {
        Keyspace keyspace = Keyspace.open(KEYSPACE);
        ColumnFamilyStore cfs = keyspace.getColumnFamilyStore(CF);
        cfs.truncateBlocking();

        SSTableReader s = writeFile(cfs, 1000);
        cfs.addSSTable(s);

        DecoratedKey origFirst = s.first;
        DecoratedKey origLast = s.last;
        long startSize = cfs.metric.liveDiskSpaceUsed.getCount();
        Set<SSTableReader> compacting = Sets.newHashSet(s);
        SSTableRewriter.overrideOpenInterval(10000000);
        SSTableRewriter rewriter = new SSTableRewriter(cfs, compacting, 1000, false);
        rewriter.switchWriter(getWriter(cfs, s.descriptor.directory));

        try (ISSTableScanner scanner = s.getScanner();
             CompactionController controller = new CompactionController(cfs, compacting, 0))
        {
            test.run(scanner, controller, s, cfs, rewriter);
        }
        catch (Throwable t)
        {
            rewriter.abort();
            throw t;
        }

        SSTableDeletingTask.waitForDeletions();

        assertEquals(startSize, cfs.metric.liveDiskSpaceUsed.getCount());
        assertEquals(1, cfs.getSSTables().size());
        assertFileCounts(s.descriptor.directory.list(), 0, 0);
        assertEquals(cfs.getSSTables().iterator().next().first, origFirst);
        assertEquals(cfs.getSSTables().iterator().next().last, origLast);
        validateCFS(cfs);
    }

    @Test
    public void testNumberOfFiles_finish_empty_new_writer() throws Exception
    {
        Keyspace keyspace = Keyspace.open(KEYSPACE);
        ColumnFamilyStore cfs = keyspace.getColumnFamilyStore(CF);
        cfs.truncateBlocking();

        SSTableReader s = writeFile(cfs, 1000);
        cfs.addSSTable(s);

        Set<SSTableReader> compacting = Sets.newHashSet(s);
        SSTableRewriter.overrideOpenInterval(10000000);
        SSTableRewriter rewriter = new SSTableRewriter(cfs, compacting, 1000, false);
        rewriter.switchWriter(getWriter(cfs, s.descriptor.directory));

        int files = 1;
        try (ISSTableScanner scanner = s.getScanner();
             CompactionController controller = new CompactionController(cfs, compacting, 0))
        {
            while(scanner.hasNext())
            {
                rewriter.append(new LazilyCompactedRow(controller, Arrays.asList(scanner.next())));
                if (rewriter.currentWriter().getFilePointer() > 25000000)
                {
                    rewriter.switchWriter(getWriter(cfs, s.descriptor.directory));
                    files++;
                    assertEquals(cfs.getSSTables().size(), files); // we have one original file plus the ones we have switched out.
                }
                if (files == 3)
                {
                    //testing to finish when we have nothing written in the new file
                    List<SSTableReader> sstables = rewriter.finish();
                    cfs.getDataTracker().markCompactedSSTablesReplaced(compacting, sstables, OperationType.COMPACTION);
                    break;
                }
            }
        }
        catch (Throwable t)
        {
            rewriter.abort();
            throw t;
        }

        SSTableDeletingTask.waitForDeletions();

        assertEquals(files - 1, cfs.getSSTables().size()); // we never wrote anything to the last file
        assertFileCounts(s.descriptor.directory.list(), 0, 0);
        validateCFS(cfs);
    }

    @Test
    public void testNumberOfFiles_truncate() throws Exception
    {
        Keyspace keyspace = Keyspace.open(KEYSPACE);
        ColumnFamilyStore cfs = keyspace.getColumnFamilyStore(CF);
        cfs.truncateBlocking();
        cfs.disableAutoCompaction();

        SSTableReader s = writeFile(cfs, 1000);
        cfs.addSSTable(s);
        Set<SSTableReader> compacting = Sets.newHashSet(s);
        SSTableRewriter.overrideOpenInterval(10000000);
        SSTableRewriter rewriter = new SSTableRewriter(cfs, compacting, 1000, false);
        rewriter.switchWriter(getWriter(cfs, s.descriptor.directory));

        int files = 1;
        try (ISSTableScanner scanner = s.getScanner();
             CompactionController controller = new CompactionController(cfs, compacting, 0))
        {
            while(scanner.hasNext())
            {
                rewriter.append(new LazilyCompactedRow(controller, Arrays.asList(scanner.next())));
                if (rewriter.currentWriter().getOnDiskFilePointer() > 25000000)
                {
                    rewriter.switchWriter(getWriter(cfs, s.descriptor.directory));
                    files++;
                    assertEquals(cfs.getSSTables().size(), files); // we have one original file plus the ones we have switched out.
                }
            }
        }
        catch (Throwable t)
        {
            rewriter.abort();
            throw t;
        }

        List<SSTableReader> sstables = rewriter.finish();
        cfs.getDataTracker().markCompactedSSTablesReplaced(compacting, sstables, OperationType.COMPACTION);
        SSTableDeletingTask.waitForDeletions();
        assertFileCounts(s.descriptor.directory.list(), 0, 0);
        cfs.truncateBlocking();
        SSTableDeletingTask.waitForDeletions();
        validateCFS(cfs);
    }

    @Test
    public void testSmallFiles() throws Exception
    {
        Keyspace keyspace = Keyspace.open(KEYSPACE);
        ColumnFamilyStore cfs = keyspace.getColumnFamilyStore(CF);
        cfs.truncateBlocking();
        cfs.disableAutoCompaction();

        SSTableReader s = writeFile(cfs, 400);
        cfs.addSSTable(s);
        Set<SSTableReader> compacting = Sets.newHashSet(s);
        SSTableRewriter.overrideOpenInterval(1000000);
        SSTableRewriter rewriter = new SSTableRewriter(cfs, compacting, 1000, false);
        rewriter.switchWriter(getWriter(cfs, s.descriptor.directory));

        int files = 1;
        try (ISSTableScanner scanner = s.getScanner();
             CompactionController controller = new CompactionController(cfs, compacting, 0))
        {
            while(scanner.hasNext())
            {
                rewriter.append(new LazilyCompactedRow(controller, Arrays.asList(scanner.next())));
                if (rewriter.currentWriter().getOnDiskFilePointer() > 2500000)
                {
                    assertEquals(files, cfs.getSSTables().size()); // all files are now opened early
                    rewriter.switchWriter(getWriter(cfs, s.descriptor.directory));
                    files++;
                }
            }
        }
        catch (Throwable t)
        {
            rewriter.abort();
            throw t;
        }

        List<SSTableReader> sstables = rewriter.finish();
        cfs.getDataTracker().markCompactedSSTablesReplaced(compacting, sstables, OperationType.COMPACTION);
        assertEquals(files, sstables.size());
        assertEquals(files, cfs.getSSTables().size());
        SSTableDeletingTask.waitForDeletions();
        assertFileCounts(s.descriptor.directory.list(), 0, 0);

        validateCFS(cfs);
    }

    @Test
    public void testSSTableSplit() throws InterruptedException
    {
        Keyspace keyspace = Keyspace.open(KEYSPACE);
        ColumnFamilyStore cfs = keyspace.getColumnFamilyStore(CF);
        cfs.truncateBlocking();
        cfs.disableAutoCompaction();
        SSTableReader s = writeFile(cfs, 1000);
        cfs.getDataTracker().markCompacting(Arrays.asList(s), true, false);
        SSTableSplitter splitter = new SSTableSplitter(cfs, s, 10);
        splitter.split();

        assertFileCounts(s.descriptor.directory.list(), 0, 0);

        s.selfRef().release();
        SSTableDeletingTask.waitForDeletions();

        for (File f : s.descriptor.directory.listFiles())
        {
            // we need to clear out the data dir, otherwise tests running after this breaks
            FileUtils.deleteRecursive(f);
        }
    }

    @Test
    public void testOfflineAbort() throws Exception
    {
        testAbortHelper(true, true);
    }
    @Test
    public void testOfflineAbort2() throws Exception
    {
        testAbortHelper(false, true);
    }

    @Test
    public void testAbort() throws Exception
    {
        testAbortHelper(false, false);
    }

    @Test
    public void testAbort2() throws Exception
    {
        testAbortHelper(true, false);
    }

    private void testAbortHelper(boolean earlyException, boolean offline) throws Exception
    {
        Keyspace keyspace = Keyspace.open(KEYSPACE);
        ColumnFamilyStore cfs = keyspace.getColumnFamilyStore(CF);
        cfs.truncateBlocking();
        SSTableReader s = writeFile(cfs, 1000);
        if (!offline)
            cfs.addSSTable(s);
        Set<SSTableReader> compacting = Sets.newHashSet(s);
        cfs.getDataTracker().markCompacting(compacting);
        SSTableRewriter.overrideOpenInterval(10000000);
        SSTableRewriter rewriter = new SSTableRewriter(cfs, compacting, 1000, offline);
        SSTableWriter w = getWriter(cfs, s.descriptor.directory);
        rewriter.switchWriter(w);
        try (ISSTableScanner scanner = compacting.iterator().next().getScanner();
             CompactionController controller = new CompactionController(cfs, compacting, 0))
        {
            while (scanner.hasNext())
            {
                rewriter.append(new LazilyCompactedRow(controller, Arrays.asList(scanner.next())));
                if (rewriter.currentWriter().getOnDiskFilePointer() > 25000000)
                {
                    rewriter.switchWriter(getWriter(cfs, s.descriptor.directory));
                }
            }
            try
            {
                rewriter.finishAndThrow(earlyException);
            }
            catch (Throwable t)
            {
                rewriter.abort();
            }
        }
        finally
        {
            cfs.getDataTracker().unmarkCompacting(compacting);
            if (offline)
                s.selfRef().release();
        }

        SSTableDeletingTask.waitForDeletions();

        int filecount = assertFileCounts(s.descriptor.directory.list(), 0, 0);
        assertEquals(filecount, 1);
        if (!offline)
        {
            assertEquals(1, cfs.getSSTables().size());
            validateCFS(cfs);
        }
        cfs.truncateBlocking();
        SSTableDeletingTask.waitForDeletions();

        filecount = assertFileCounts(s.descriptor.directory.list(), 0, 0);
        if (offline)
        {
            // the file is not added to the CFS, therefore not truncated away above
            assertEquals(1, filecount);
            for (File f : s.descriptor.directory.listFiles())
            {
                FileUtils.deleteRecursive(f);
            }
            filecount = assertFileCounts(s.descriptor.directory.list(), 0, 0);
        }

        assertEquals(0, filecount);
    }

    @Test
    public void testAllKeysReadable() throws Exception
    {
        Keyspace keyspace = Keyspace.open(KEYSPACE);
        ColumnFamilyStore cfs = keyspace.getColumnFamilyStore(CF);
        cfs.truncateBlocking();
        for (int i = 0; i < 100; i++)
        {
            DecoratedKey key = Util.dk(Integer.toString(i));
            Mutation rm = new Mutation(KEYSPACE, key.getKey());
            for (int j = 0; j < 10; j++)
                rm.add(CF, Util.cellname(Integer.toString(j)), ByteBufferUtil.EMPTY_BYTE_BUFFER, 100);
            rm.apply();
        }
        cfs.forceBlockingFlush();
        cfs.forceMajorCompaction();
        validateKeys(keyspace);

        assertEquals(1, cfs.getSSTables().size());
        SSTableReader s = cfs.getSSTables().iterator().next();
        Set<SSTableReader> compacting = new HashSet<>();
        compacting.add(s);
        cfs.getDataTracker().markCompacting(compacting);

        SSTableRewriter rewriter = new SSTableRewriter(cfs, compacting, 1000, false);
        SSTableRewriter.overrideOpenInterval(1);
        SSTableWriter w = getWriter(cfs, s.descriptor.directory);
        rewriter.switchWriter(w);
        int keyCount = 0;
        try (ISSTableScanner scanner = compacting.iterator().next().getScanner();
             CompactionController controller = new CompactionController(cfs, compacting, 0))
        {
            while (scanner.hasNext())
            {
                rewriter.append(new LazilyCompactedRow(controller, Arrays.asList(scanner.next())));
                if (keyCount % 10 == 0)
                {
                    rewriter.switchWriter(getWriter(cfs, s.descriptor.directory));
                }
                keyCount++;
                validateKeys(keyspace);
            }
            try
            {
                cfs.getDataTracker().markCompactedSSTablesReplaced(compacting, rewriter.finish(), OperationType.COMPACTION);
                cfs.getDataTracker().unmarkCompacting(compacting);
            }
            catch (Throwable t)
            {
                rewriter.abort();
            }
        }
        validateKeys(keyspace);
        SSTableDeletingTask.waitForDeletions();
        validateCFS(cfs);
    }

    @Test
    public void testCanonicalView() throws IOException
    {
        Keyspace keyspace = Keyspace.open(KEYSPACE);
        ColumnFamilyStore cfs = keyspace.getColumnFamilyStore(CF);
        cfs.truncateBlocking();

        SSTableReader s = writeFile(cfs, 1000);
        cfs.addSSTable(s);
        Set<SSTableReader> sstables = Sets.newHashSet(cfs.markAllCompacting());
        assertEquals(1, sstables.size());
        SSTableRewriter.overrideOpenInterval(10000000);
        SSTableRewriter writer = new SSTableRewriter(cfs, sstables, 1000, false);
        boolean checked = false;
        try (AbstractCompactionStrategy.ScannerList scanners = cfs.getCompactionStrategy().getScanners(sstables))
        {
            ISSTableScanner scanner = scanners.scanners.get(0);
            CompactionController controller = new CompactionController(cfs, sstables, cfs.gcBefore(System.currentTimeMillis()));
            writer.switchWriter(getWriter(cfs, sstables.iterator().next().descriptor.directory));
            while (scanner.hasNext())
            {
                AbstractCompactedRow row = new LazilyCompactedRow(controller, Collections.singletonList(scanner.next()));
                writer.append(row);
                if (!checked && writer.currentWriter().getFilePointer() > 15000000)
                {
                    checked = true;
                    ColumnFamilyStore.ViewFragment viewFragment = cfs.select(ColumnFamilyStore.CANONICAL_SSTABLES);
                    // canonical view should have only one SSTable which is not opened early.
                    assertEquals(1, viewFragment.sstables.size());
                    SSTableReader sstable = viewFragment.sstables.get(0);
                    assertEquals(s.descriptor, sstable.descriptor);
                    assertTrue("Found early opened SSTable in canonical view: " + sstable.getFilename(), sstable.openReason != SSTableReader.OpenReason.EARLY);
                }
            }
        }
        writer.finish();
        cfs.getDataTracker().unmarkCompacting(sstables);
    }

    private void validateKeys(Keyspace ks)
    {
        for (int i = 0; i < 100; i++)
        {
            DecoratedKey key = Util.dk(Integer.toString(i));
            ColumnFamily cf = Util.getColumnFamily(ks, key, CF);
            assertTrue(cf != null);
        }
    }

    private SSTableReader writeFile(ColumnFamilyStore cfs, int count)
    {
        ArrayBackedSortedColumns cf = ArrayBackedSortedColumns.factory.create(cfs.metadata);
        for (int i = 0; i < count / 100; i++)
            cf.addColumn(Util.cellname(i), random(0, 1000), 1);
        File dir = cfs.directories.getDirectoryForNewSSTables();
        String filename = cfs.getTempSSTablePath(dir);

        SSTableWriter writer = SSTableWriter.create(filename, 0, 0);

        for (int i = 0; i < count * 5; i++)
            writer.append(StorageService.getPartitioner().decorateKey(ByteBufferUtil.bytes(i)), cf);
        return writer.closeAndOpenReader();
    }

    private void validateCFS(ColumnFamilyStore cfs)
    {
        Set<Integer> liveDescriptors = new HashSet<>();
        for (SSTableReader sstable : cfs.getSSTables())
        {
            assertFalse(sstable.isMarkedCompacted());
            assertEquals(1, sstable.selfRef().globalCount());
            liveDescriptors.add(sstable.descriptor.generation);
        }
        for (File dir : cfs.directories.getCFDirectories())
        {
            for (File f : dir.listFiles())
            {
                if (f.getName().contains("Data"))
                {
                    Descriptor d = Descriptor.fromFilename(f.getAbsolutePath());
                    assertTrue(d.toString(), liveDescriptors.contains(d.generation));
                }
            }
        }
        assertTrue(cfs.getDataTracker().getCompacting().isEmpty());
    }


    private int assertFileCounts(String [] files, int expectedtmplinkCount, int expectedtmpCount)
    {
        int tmplinkcount = 0;
        int tmpcount = 0;
        int datacount = 0;
        for (String f : files)
        {
            if (f.endsWith("-CRC.db"))
                continue;
            if (f.contains("tmplink-"))
                tmplinkcount++;
            else if (f.contains("tmp-"))
                tmpcount++;
            else if (f.contains("Data"))
                datacount++;
        }
        assertEquals(expectedtmplinkCount, tmplinkcount);
        assertEquals(expectedtmpCount, tmpcount);
        return datacount;
    }

    private SSTableWriter getWriter(ColumnFamilyStore cfs, File directory)
    {
        String filename = cfs.getTempSSTablePath(directory);
        return SSTableWriter.create(filename, 0, 0);
    }

    private ByteBuffer random(int i, int size)
    {
        byte[] bytes = new byte[size + 4];
        ThreadLocalRandom.current().nextBytes(bytes);
        ByteBuffer r = ByteBuffer.wrap(bytes);
        r.putInt(0, i);
        return r;
    }

}<|MERGE_RESOLUTION|>--- conflicted
+++ resolved
@@ -45,28 +45,13 @@
 import org.apache.cassandra.db.compaction.SSTableSplitter;
 import org.apache.cassandra.dht.Range;
 import org.apache.cassandra.dht.Token;
-<<<<<<< HEAD
-=======
-import org.apache.cassandra.io.sstable.metadata.MetadataCollector;
-import org.apache.cassandra.io.util.DataIntegrityMetadata;
-import org.apache.cassandra.io.util.RandomAccessReader;
->>>>>>> 7d6a60dd
 import org.apache.cassandra.metrics.StorageMetrics;
 import org.apache.cassandra.service.StorageService;
 import org.apache.cassandra.utils.ByteBufferUtil;
 import org.apache.cassandra.utils.FBUtilities;
 import org.apache.cassandra.utils.Pair;
-<<<<<<< HEAD
 
 import static org.junit.Assert.*;
-=======
-import org.apache.cassandra.utils.concurrent.Ref;
-import org.apache.cassandra.utils.concurrent.Refs;
-
-import static org.junit.Assert.assertEquals;
-import static org.junit.Assert.assertFalse;
-import static org.junit.Assert.assertTrue;
->>>>>>> 7d6a60dd
 
 public class SSTableRewriterTest extends SchemaLoader
 {
@@ -122,12 +107,8 @@
         }
         Collection<SSTableReader> newsstables = writer.finish();
         cfs.getDataTracker().markCompactedSSTablesReplaced(sstables, newsstables, OperationType.COMPACTION);
-<<<<<<< HEAD
-        SSTableDeletingTask.waitForDeletions();
-
-=======
-        Thread.sleep(100);
->>>>>>> 7d6a60dd
+        SSTableDeletingTask.waitForDeletions();
+
         validateCFS(cfs);
         int filecounts = assertFileCounts(sstables.iterator().next().descriptor.directory.list(), 0, 0);
         assertEquals(1, filecounts);
