--- conflicted
+++ resolved
@@ -649,9 +649,6 @@
     public Map<String, Pair<Long, Long>> getSnapshotDetails()
     {
         final Map<String, Pair<Long, Long>> snapshotSpaceMap = new HashMap<>();
-<<<<<<< HEAD
-        for (File dir : dataPaths)
-=======
         for (File snapshot : listSnapshots())
         {
             final long sizeOnDisk = FileUtils.folderSize(snapshot);
@@ -682,7 +679,6 @@
     {
         final List<File> snapshots = new LinkedList<>();
         for (final File dir : dataPaths)
->>>>>>> b70f7ea0
         {
             File snapshotDir = dir.getName().startsWith(SECONDARY_INDEX_NAME_SEPARATOR) ?
                                        new File(dir.getParent(), SNAPSHOT_SUBDIR) :
@@ -695,20 +691,7 @@
                     for (final File snapshot : snapshotDirs)
                     {
                         if (snapshot.isDirectory())
-<<<<<<< HEAD
-                        {
-                            final long sizeOnDisk = FileUtils.folderSize(snapshot);
-                            final long trueSize = getTrueAllocatedSizeIn(snapshot);
-                            Pair<Long, Long> spaceUsed = snapshotSpaceMap.get(snapshot.getName());
-                            if (spaceUsed == null)
-                                spaceUsed = Pair.create(sizeOnDisk, trueSize);
-                            else
-                                spaceUsed = Pair.create(spaceUsed.left + sizeOnDisk, spaceUsed.right + trueSize);
-                            snapshotSpaceMap.put(snapshot.getName(), spaceUsed);
-                        }
-=======
                             snapshots.add(snapshot);
->>>>>>> b70f7ea0
                     }
                 }
             }
@@ -746,7 +729,6 @@
             if (snapshotDir.exists())
             {
                 logger.debug("Removing snapshot directory {}", snapshotDir);
-<<<<<<< HEAD
                 try
                 {
                     FileUtils.deleteRecursive(snapshotDir);
@@ -763,9 +745,6 @@
                         throw e;
                     }
                 }
-=======
-                FileUtils.deleteRecursive(snapshotDir);
->>>>>>> b70f7ea0
             }
         }
     }
