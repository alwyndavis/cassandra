--- conflicted
+++ resolved
@@ -1228,13 +1228,13 @@
             {
                 @SuppressWarnings("resource")
                 CloseableIterator<AbstractCompactedRow> iter = ci.iterator();
+                Range.OrderedRangeContainmentChecker containmentChecker = new Range.OrderedRangeContainmentChecker(ranges);
                 while (iter.hasNext())
                 {
-<<<<<<< HEAD
                     @SuppressWarnings("resource")
                     AbstractCompactedRow row = iter.next();
                     // if current range from sstable is repaired, save it into the new repaired sstable
-                    if (Range.isInRanges(row.key.getToken(), ranges))
+                    if (containmentChecker.contains(row.key.getToken()))
                     {
                         repairedSSTableWriter.append(row);
                         repairedKeyCount++;
@@ -1244,23 +1244,6 @@
                     {
                         unRepairedSSTableWriter.append(row);
                         unrepairedKeyCount++;
-=======
-                    Range.OrderedRangeContainmentChecker containmentChecker = new Range.OrderedRangeContainmentChecker(ranges);
-                    while (iter.hasNext())
-                    {
-                        AbstractCompactedRow row = iter.next();
-                        if (containmentChecker.contains(row.key.getToken()))
-                        {
-                            repairedSSTableWriter.append(row);
-                            repairedKeyCount++;
-                        }
-                        // otherwise save into the new 'non-repaired' table
-                        else
-                        {
-                            unRepairedSSTableWriter.append(row);
-                            unrepairedKeyCount++;
-                        }
->>>>>>> dbfeeac1
                     }
                 }
             }
