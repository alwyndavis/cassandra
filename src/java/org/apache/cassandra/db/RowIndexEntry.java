/*
 * Licensed to the Apache Software Foundation (ASF) under one
 * or more contributor license agreements.  See the NOTICE file
 * distributed with this work for additional information
 * regarding copyright ownership.  The ASF licenses this file
 * to you under the Apache License, Version 2.0 (the
 * "License"); you may not use this file except in compliance
 * with the License.  You may obtain a copy of the License at
 *
 *     http://www.apache.org/licenses/LICENSE-2.0
 *
 * Unless required by applicable law or agreed to in writing, software
 * distributed under the License is distributed on an "AS IS" BASIS,
 * WITHOUT WARRANTIES OR CONDITIONS OF ANY KIND, either express or implied.
 * See the License for the specific language governing permissions and
 * limitations under the License.
 */
package org.apache.cassandra.db;

import java.io.DataInput;
import java.io.DataOutput;
import java.io.IOException;
import java.util.ArrayList;
import java.util.Collections;
import java.util.List;

import org.apache.cassandra.cache.IMeasurableMemory;
import org.apache.cassandra.io.sstable.Descriptor;
import org.apache.cassandra.io.sstable.IndexHelper;
import org.apache.cassandra.io.util.FileUtils;
<<<<<<< HEAD
=======
import org.apache.cassandra.utils.FBUtilities;
import org.apache.cassandra.utils.FilterFactory;
>>>>>>> 304a25e4
import org.apache.cassandra.utils.ObjectSizes;

public class RowIndexEntry implements IMeasurableMemory
{
    public static final Serializer serializer = new Serializer();

    public final long position;

    public RowIndexEntry(long position)
    {
        this.position = position;
    }

    public int serializedSize()
    {
        return TypeSizes.NATIVE.sizeof(position) + promotedSize();
    }

    protected int promotedSize()
    {
<<<<<<< HEAD
        if (index != null && index.columnsIndex != null && index.columnsIndex.size() > 1)
            return new IndexedEntry(position, deletionInfo, index.columnsIndex);
=======
        return 0;
    }

    public static RowIndexEntry create(long position, DeletionTime deletionTime, ColumnIndex index)
    {
        assert index != null;
        assert deletionTime != null;

        // we only consider the columns summary when determining whether to create an IndexedEntry,
        // since if there are insufficient columns to be worth indexing we're going to seek to
        // the beginning of the row anyway, so we might as well read the tombstone there as well.
        if (index.columnsIndex.size() > 1)
            return new IndexedEntry(position, deletionTime, index.columnsIndex);
>>>>>>> 304a25e4
        else
            return new RowIndexEntry(position);
    }

    /**
     * @return true if this index entry contains the row-level tombstone and column summary.  Otherwise,
     * caller should fetch these from the row header.
     */
    public boolean isIndexed()
    {
        return !columnsIndex().isEmpty();
    }

    public DeletionTime deletionTime()
    {
        throw new UnsupportedOperationException();
    }

    public List<IndexHelper.IndexInfo> columnsIndex()
    {
        return Collections.emptyList();
    }

    public long memorySize()
    {
        long fields = TypeSizes.NATIVE.sizeof(position) + ObjectSizes.getReferenceSize(); 
        return ObjectSizes.getFieldSize(fields);
    }

    public static class Serializer
    {
        public void serialize(RowIndexEntry rie, DataOutput out) throws IOException
        {
            out.writeLong(rie.position);
<<<<<<< HEAD
            if (rie.isIndexed())
            {
                out.writeInt(rie.serializedSize());
                DeletionInfo.serializer().serializeForSSTable(rie.deletionInfo(), out);
                out.writeInt(rie.columnsIndex().size());
                for (IndexHelper.IndexInfo info : rie.columnsIndex())
                    info.serialize(out);
            }
            else
            {
                out.writeInt(0);
=======
            out.writeInt(rie.promotedSize());

            if (rie.isIndexed())
            {
                DeletionTime.serializer.serialize(rie.deletionTime(), out);
                out.writeInt(rie.columnsIndex().size());
                for (IndexHelper.IndexInfo info : rie.columnsIndex())
                    info.serialize(out);
>>>>>>> 304a25e4
            }
        }

        public RowIndexEntry deserialize(DataInput in, Descriptor.Version version) throws IOException
        {
            long position = in.readLong();
<<<<<<< HEAD
            if (version.hasPromotedIndexes)
            {
                int size = in.readInt();
                if (size > 0)
                {
                    DeletionInfo delInfo = DeletionInfo.serializer().deserializeFromSSTable(in, version);
                    int entries = in.readInt();
                    List<IndexHelper.IndexInfo> columnsIndex = new ArrayList<IndexHelper.IndexInfo>(entries);
                    for (int i = 0; i < entries; i++)
                        columnsIndex.add(IndexHelper.IndexInfo.deserialize(in));

                    if (version.hasRowLevelBF)
                        IndexHelper.skipBloomFilter(in, version.filterType);
                    return new IndexedEntry(position, delInfo, columnsIndex);
                }
                else
=======

            if (!version.hasPromotedIndexes)
                return new RowIndexEntry(position);

            int size = in.readInt();
            if (size > 0)
            {
                DeletionTime deletionTime = DeletionTime.serializer.deserialize(in);

                int entries = in.readInt();
                List<IndexHelper.IndexInfo> columnsIndex = new ArrayList<IndexHelper.IndexInfo>(entries);
                for (int i = 0; i < entries; i++)
                    columnsIndex.add(IndexHelper.IndexInfo.deserialize(in));

                if (version.hasRowLevelBF)
>>>>>>> 304a25e4
                {
                    // we only ever used murmur3 BF in the promoted index
                    in.readInt(); // hash count
                    int words = in.readInt(); // number of Longs in the OpenBitSet
                    FileUtils.skipBytesFully(in, words * 8);
                }

                return new IndexedEntry(position, deletionTime, columnsIndex);
            }
            else
            {
                return new RowIndexEntry(position);
            }
        }

        public void skip(DataInput in, Descriptor.Version version) throws IOException
        {
            in.readLong();
            if (version.hasPromotedIndexes)
                skipPromotedIndex(in);
        }

        public void skipPromotedIndex(DataInput in) throws IOException
        {
            int size = in.readInt();
            if (size <= 0)
                return;

            FileUtils.skipBytesFully(in, size);
        }
    }

    /**
     * An entry in the row index for a row whose columns are indexed.
     */
    private static class IndexedEntry extends RowIndexEntry
    {
        private final DeletionTime deletionTime;
        private final List<IndexHelper.IndexInfo> columnsIndex;

<<<<<<< HEAD
        private IndexedEntry(long position, DeletionInfo deletionInfo, List<IndexHelper.IndexInfo> columnsIndex)
=======
        private IndexedEntry(long position, DeletionTime deletionTime, List<IndexHelper.IndexInfo> columnsIndex)
>>>>>>> 304a25e4
        {
            super(position);
            assert deletionTime != null;
            assert columnsIndex != null && columnsIndex.size() > 1;
            this.deletionTime = deletionTime;
            this.columnsIndex = columnsIndex;
        }

        @Override
        public DeletionTime deletionTime()
        {
            return deletionTime;
        }

        @Override
        public List<IndexHelper.IndexInfo> columnsIndex()
        {
            return columnsIndex;
        }

        @Override
<<<<<<< HEAD
        public int serializedSize()
=======
        public int promotedSize()
>>>>>>> 304a25e4
        {
            TypeSizes typeSizes = TypeSizes.NATIVE;
            long size = DeletionTime.serializer.serializedSize(deletionTime, typeSizes);
            size += typeSizes.sizeof(columnsIndex.size()); // number of entries
            for (IndexHelper.IndexInfo info : columnsIndex)
                size += info.serializedSize(typeSizes);

            assert size <= Integer.MAX_VALUE;
            return (int)size;
        }

        public long memorySize()
        {
            long internal = 0;
            for (IndexHelper.IndexInfo idx : columnsIndex)
                internal += idx.memorySize();
            long listSize = ObjectSizes.getFieldSize(ObjectSizes.getArraySize(columnsIndex.size(), internal) + 4);
            return ObjectSizes.getFieldSize(deletionTime.memorySize() + listSize);
        }
    }
}<|MERGE_RESOLUTION|>--- conflicted
+++ resolved
@@ -28,11 +28,6 @@
 import org.apache.cassandra.io.sstable.Descriptor;
 import org.apache.cassandra.io.sstable.IndexHelper;
 import org.apache.cassandra.io.util.FileUtils;
-<<<<<<< HEAD
-=======
-import org.apache.cassandra.utils.FBUtilities;
-import org.apache.cassandra.utils.FilterFactory;
->>>>>>> 304a25e4
 import org.apache.cassandra.utils.ObjectSizes;
 
 public class RowIndexEntry implements IMeasurableMemory
@@ -53,10 +48,6 @@
 
     protected int promotedSize()
     {
-<<<<<<< HEAD
-        if (index != null && index.columnsIndex != null && index.columnsIndex.size() > 1)
-            return new IndexedEntry(position, deletionInfo, index.columnsIndex);
-=======
         return 0;
     }
 
@@ -70,7 +61,6 @@
         // the beginning of the row anyway, so we might as well read the tombstone there as well.
         if (index.columnsIndex.size() > 1)
             return new IndexedEntry(position, deletionTime, index.columnsIndex);
->>>>>>> 304a25e4
         else
             return new RowIndexEntry(position);
     }
@@ -105,19 +95,6 @@
         public void serialize(RowIndexEntry rie, DataOutput out) throws IOException
         {
             out.writeLong(rie.position);
-<<<<<<< HEAD
-            if (rie.isIndexed())
-            {
-                out.writeInt(rie.serializedSize());
-                DeletionInfo.serializer().serializeForSSTable(rie.deletionInfo(), out);
-                out.writeInt(rie.columnsIndex().size());
-                for (IndexHelper.IndexInfo info : rie.columnsIndex())
-                    info.serialize(out);
-            }
-            else
-            {
-                out.writeInt(0);
-=======
             out.writeInt(rie.promotedSize());
 
             if (rie.isIndexed())
@@ -126,31 +103,12 @@
                 out.writeInt(rie.columnsIndex().size());
                 for (IndexHelper.IndexInfo info : rie.columnsIndex())
                     info.serialize(out);
->>>>>>> 304a25e4
             }
         }
 
         public RowIndexEntry deserialize(DataInput in, Descriptor.Version version) throws IOException
         {
             long position = in.readLong();
-<<<<<<< HEAD
-            if (version.hasPromotedIndexes)
-            {
-                int size = in.readInt();
-                if (size > 0)
-                {
-                    DeletionInfo delInfo = DeletionInfo.serializer().deserializeFromSSTable(in, version);
-                    int entries = in.readInt();
-                    List<IndexHelper.IndexInfo> columnsIndex = new ArrayList<IndexHelper.IndexInfo>(entries);
-                    for (int i = 0; i < entries; i++)
-                        columnsIndex.add(IndexHelper.IndexInfo.deserialize(in));
-
-                    if (version.hasRowLevelBF)
-                        IndexHelper.skipBloomFilter(in, version.filterType);
-                    return new IndexedEntry(position, delInfo, columnsIndex);
-                }
-                else
-=======
 
             if (!version.hasPromotedIndexes)
                 return new RowIndexEntry(position);
@@ -166,7 +124,6 @@
                     columnsIndex.add(IndexHelper.IndexInfo.deserialize(in));
 
                 if (version.hasRowLevelBF)
->>>>>>> 304a25e4
                 {
                     // we only ever used murmur3 BF in the promoted index
                     in.readInt(); // hash count
@@ -207,11 +164,7 @@
         private final DeletionTime deletionTime;
         private final List<IndexHelper.IndexInfo> columnsIndex;
 
-<<<<<<< HEAD
-        private IndexedEntry(long position, DeletionInfo deletionInfo, List<IndexHelper.IndexInfo> columnsIndex)
-=======
         private IndexedEntry(long position, DeletionTime deletionTime, List<IndexHelper.IndexInfo> columnsIndex)
->>>>>>> 304a25e4
         {
             super(position);
             assert deletionTime != null;
@@ -233,11 +186,7 @@
         }
 
         @Override
-<<<<<<< HEAD
-        public int serializedSize()
-=======
         public int promotedSize()
->>>>>>> 304a25e4
         {
             TypeSizes typeSizes = TypeSizes.NATIVE;
             long size = DeletionTime.serializer.serializedSize(deletionTime, typeSizes);
