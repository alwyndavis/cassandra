/*
 * Licensed to the Apache Software Foundation (ASF) under one
 * or more contributor license agreements.  See the NOTICE file
 * distributed with this work for additional information
 * regarding copyright ownership.  The ASF licenses this file
 * to you under the Apache License, Version 2.0 (the
 * "License"); you may not use this file except in compliance
 * with the License.  You may obtain a copy of the License at
 *
 *     http://www.apache.org/licenses/LICENSE-2.0
 *
 * Unless required by applicable law or agreed to in writing, software
 * distributed under the License is distributed on an "AS IS" BASIS,
 * WITHOUT WARRANTIES OR CONDITIONS OF ANY KIND, either express or implied.
 * See the License for the specific language governing permissions and
 * limitations under the License.
 */
package org.apache.cassandra.db;

import java.io.File;
import java.io.FileFilter;
import java.io.IOException;
import java.lang.management.ManagementFactory;
import java.nio.ByteBuffer;
import java.util.*;
import java.util.concurrent.*;
import java.util.concurrent.atomic.AtomicInteger;
import java.util.concurrent.locks.Lock;
import java.util.regex.Pattern;
import javax.management.*;

import com.google.common.annotations.VisibleForTesting;
import com.google.common.base.Function;
import com.google.common.collect.*;
import com.google.common.util.concurrent.*;
import com.google.common.util.concurrent.Futures;
import com.google.common.util.concurrent.Striped;
import com.google.common.util.concurrent.Uninterruptibles;
import org.slf4j.Logger;
import org.slf4j.LoggerFactory;

import org.apache.cassandra.cache.*;
import org.apache.cassandra.concurrent.JMXEnabledThreadPoolExecutor;
import org.apache.cassandra.concurrent.NamedThreadFactory;
import org.apache.cassandra.concurrent.StageManager;
import org.apache.cassandra.config.*;
import org.apache.cassandra.config.CFMetaData.SpeculativeRetry;
import org.apache.cassandra.db.columniterator.OnDiskAtomIterator;
import org.apache.cassandra.db.commitlog.CommitLog;
import org.apache.cassandra.db.commitlog.ReplayPosition;
import org.apache.cassandra.db.compaction.*;
import org.apache.cassandra.db.composites.CellName;
import org.apache.cassandra.db.composites.CellNameType;
import org.apache.cassandra.db.composites.Composite;
import org.apache.cassandra.db.filter.ColumnSlice;
import org.apache.cassandra.db.filter.ExtendedFilter;
import org.apache.cassandra.db.filter.IDiskAtomFilter;
import org.apache.cassandra.db.filter.QueryFilter;
import org.apache.cassandra.db.filter.SliceQueryFilter;
import org.apache.cassandra.db.index.SecondaryIndex;
import org.apache.cassandra.db.index.SecondaryIndexManager;
import org.apache.cassandra.dht.*;
import org.apache.cassandra.dht.Range;
import org.apache.cassandra.exceptions.ConfigurationException;
import org.apache.cassandra.io.FSReadError;
import org.apache.cassandra.io.compress.CompressionParameters;
import org.apache.cassandra.io.sstable.*;
import org.apache.cassandra.io.sstable.Descriptor;
import org.apache.cassandra.io.sstable.metadata.CompactionMetadata;
import org.apache.cassandra.io.sstable.metadata.MetadataType;
import org.apache.cassandra.io.util.FileUtils;
import org.apache.cassandra.metrics.ColumnFamilyMetrics;
import org.apache.cassandra.service.CacheService;
import org.apache.cassandra.service.StorageService;
import org.apache.cassandra.streaming.StreamLockfile;
import org.apache.cassandra.tracing.Tracing;
import org.apache.cassandra.utils.*;
import org.apache.cassandra.utils.concurrent.OpOrder;

public class ColumnFamilyStore implements ColumnFamilyStoreMBean
{
    private static final Logger logger = LoggerFactory.getLogger(ColumnFamilyStore.class);

    private static final ExecutorService flushExecutor = new JMXEnabledThreadPoolExecutor(DatabaseDescriptor.getFlushWriters(),
                                                                                          StageManager.KEEPALIVE,
                                                                                          TimeUnit.SECONDS,
                                                                                          new LinkedBlockingQueue<Runnable>(),
                                                                                          new NamedThreadFactory("MemtableFlushWriter"),
                                                                                          "internal");
    // post-flush executor is single threaded to provide guarantee that any flush Future on a CF will never return until prior flushes have completed
    public static final ExecutorService postFlushExecutor = new JMXEnabledThreadPoolExecutor(1,
                                                                                             StageManager.KEEPALIVE,
                                                                                             TimeUnit.SECONDS,
                                                                                             new LinkedBlockingQueue<Runnable>(),
                                                                                             new NamedThreadFactory("MemtablePostFlush"),
                                                                                             "internal");

    public final Keyspace keyspace;
    public final String name;
    public final CFMetaData metadata;
    public final IPartitioner partitioner;
    private final String mbeanName;
    private volatile boolean valid = true;

    /**
     * Memtables and SSTables on disk for this column family.
     *
     * We synchronize on the DataTracker to ensure isolation when we want to make sure
     * that the memtable we're acting on doesn't change out from under us.  I.e., flush
     * syncronizes on it to make sure it can submit on both executors atomically,
     * so anyone else who wants to make sure flush doesn't interfere should as well.
     */
    private final DataTracker data;

    /* This is used to generate the next index for a SSTable */
    private final AtomicInteger fileIndexGenerator = new AtomicInteger(0);

    public final SecondaryIndexManager indexManager;

    /* These are locally held copies to be changed from the config during runtime */
    private volatile DefaultInteger minCompactionThreshold;
    private volatile DefaultInteger maxCompactionThreshold;
    private volatile AbstractCompactionStrategy compactionStrategy;

    public final Directories directories;

    public final ColumnFamilyMetrics metric;
    public volatile long sampleLatencyNanos;

    private final Striped<Lock> counterLocks = Striped.lazyWeakLock(DatabaseDescriptor.getConcurrentCounterWriters() * 128);

    public void reload()
    {
        // metadata object has been mutated directly. make all the members jibe with new settings.

        // only update these runtime-modifiable settings if they have not been modified.
        if (!minCompactionThreshold.isModified())
            for (ColumnFamilyStore cfs : concatWithIndexes())
                cfs.minCompactionThreshold = new DefaultInteger(metadata.getMinCompactionThreshold());
        if (!maxCompactionThreshold.isModified())
            for (ColumnFamilyStore cfs : concatWithIndexes())
                cfs.maxCompactionThreshold = new DefaultInteger(metadata.getMaxCompactionThreshold());

        maybeReloadCompactionStrategy();

        scheduleFlush();

        indexManager.reload();

        // If the CF comparator has changed, we need to change the memtable,
        // because the old one still aliases the previous comparator.
        if (data.getView().getCurrentMemtable().initialComparator != metadata.comparator)
            switchMemtable();
    }

    private void maybeReloadCompactionStrategy()
    {
        // Check if there is a need for reloading
        if (metadata.compactionStrategyClass.equals(compactionStrategy.getClass()) && metadata.compactionStrategyOptions.equals(compactionStrategy.options))
            return;

        // synchronize vs runWithCompactionsDisabled calling pause/resume.  otherwise, letting old compactions
        // finish should be harmless and possibly useful.
        synchronized (this)
        {
            compactionStrategy.shutdown();
            compactionStrategy = metadata.createCompactionStrategyInstance(this);
            compactionStrategy.startup();
        }
    }

    void scheduleFlush()
    {
        int period = metadata.getMemtableFlushPeriod();
        if (period > 0)
        {
            logger.debug("scheduling flush in {} ms", period);
            WrappedRunnable runnable = new WrappedRunnable()
            {
                protected void runMayThrow() throws Exception
                {
                    synchronized (data)
                    {
                        Memtable current = data.getView().getCurrentMemtable();
                        // if we're not expired, we've been hit by a scheduled flush for an already flushed memtable, so ignore
                        if (current.isExpired())
                        {
                            if (current.isClean())
                            {
                                // if we're still clean, instead of swapping just reschedule a flush for later
                                scheduleFlush();
                            }
                            else
                            {
                                // we'll be rescheduled by the constructor of the Memtable.
                                forceFlush();
                            }
                        }
                    }
                }
            };
            StorageService.scheduledTasks.schedule(runnable, period, TimeUnit.MILLISECONDS);
        }
    }

    public void setCompactionStrategyClass(String compactionStrategyClass)
    {
        try
        {
            metadata.compactionStrategyClass = CFMetaData.createCompactionStrategy(compactionStrategyClass);
            maybeReloadCompactionStrategy();
        }
        catch (ConfigurationException e)
        {
            throw new IllegalArgumentException(e.getMessage());
        }
    }

    public String getCompactionStrategyClass()
    {
        return metadata.compactionStrategyClass.getName();
    }

    public Map<String,String> getCompressionParameters()
    {
        return metadata.compressionParameters().asThriftOptions();
    }

    public void setCompressionParameters(Map<String,String> opts)
    {
        try
        {
            metadata.compressionParameters = CompressionParameters.create(opts);
        }
        catch (ConfigurationException e)
        {
            throw new IllegalArgumentException(e.getMessage());
        }
    }

    public void setCrcCheckChance(double crcCheckChance)
    {
        try
        {
            for (SSTableReader sstable : keyspace.getAllSSTables())
                if (sstable.compression)
                    sstable.getCompressionMetadata().parameters.setCrcCheckChance(crcCheckChance);
        }
        catch (ConfigurationException e)
        {
            throw new IllegalArgumentException(e.getMessage());
        }
    }

    private ColumnFamilyStore(Keyspace keyspace,
                              String columnFamilyName,
                              IPartitioner partitioner,
                              int generation,
                              CFMetaData metadata,
                              Directories directories,
                              boolean loadSSTables)
    {
        assert metadata != null : "null metadata for " + keyspace + ":" + columnFamilyName;

        this.keyspace = keyspace;
        name = columnFamilyName;
        this.metadata = metadata;
        this.minCompactionThreshold = new DefaultInteger(metadata.getMinCompactionThreshold());
        this.maxCompactionThreshold = new DefaultInteger(metadata.getMaxCompactionThreshold());
        this.partitioner = partitioner;
        this.directories = directories;
        this.indexManager = new SecondaryIndexManager(this);
        this.metric = new ColumnFamilyMetrics(this);
        fileIndexGenerator.set(generation);
        sampleLatencyNanos = DatabaseDescriptor.getReadRpcTimeout() / 2;

        CachingOptions caching = metadata.getCaching();

        logger.info("Initializing {}.{}", keyspace.getName(), name);

        // scan for sstables corresponding to this cf and load them
        data = new DataTracker(this);

        if (loadSSTables)
        {
            Directories.SSTableLister sstableFiles = directories.sstableLister().skipTemporary(true);
            Collection<SSTableReader> sstables = SSTableReader.openAll(sstableFiles.list().entrySet(), metadata, this.partitioner);
            data.addInitialSSTables(sstables);
        }

        if (caching.keyCache.isEnabled())
            CacheService.instance.keyCache.loadSaved(this);

        // compaction strategy should be created after the CFS has been prepared
        this.compactionStrategy = metadata.createCompactionStrategyInstance(this);
        this.compactionStrategy.startup();

        if (maxCompactionThreshold.value() <= 0 || minCompactionThreshold.value() <=0)
        {
            logger.warn("Disabling compaction strategy by setting compaction thresholds to 0 is deprecated, set the compaction option 'enabled' to 'false' instead.");
            this.compactionStrategy.disable();
        }

        // create the private ColumnFamilyStores for the secondary column indexes
        for (ColumnDefinition info : metadata.allColumns())
        {
            if (info.getIndexType() != null)
                indexManager.addIndexedColumn(info);
        }

        // register the mbean
        String type = this.partitioner instanceof LocalPartitioner ? "IndexColumnFamilies" : "ColumnFamilies";
        mbeanName = "org.apache.cassandra.db:type=" + type + ",keyspace=" + this.keyspace.getName() + ",columnfamily=" + name;
        try
        {
            MBeanServer mbs = ManagementFactory.getPlatformMBeanServer();
            ObjectName nameObj = new ObjectName(mbeanName);
            mbs.registerMBean(this, nameObj);
        }
        catch (Exception e)
        {
            throw new RuntimeException(e);
        }
        StorageService.optionalTasks.scheduleWithFixedDelay(new Runnable()
        {
            public void run()
            {
                SpeculativeRetry retryPolicy = ColumnFamilyStore.this.metadata.getSpeculativeRetry();
                logger.debug("retryPolicy for {} is {}", name, retryPolicy.value);
                switch (retryPolicy.type)
                {
                    case PERCENTILE:
                        // get percentile in nanos
                        assert metric.coordinatorReadLatency.durationUnit() == TimeUnit.MICROSECONDS;
                        sampleLatencyNanos = (long) (metric.coordinatorReadLatency.getSnapshot().getValue(retryPolicy.value) * 1000d);
                        break;
                    case CUSTOM:
                        // convert to nanos, since configuration is in millisecond
                        sampleLatencyNanos = (long) (retryPolicy.value * 1000d * 1000d);
                        break;
                    default:
                        sampleLatencyNanos = Long.MAX_VALUE;
                        break;
                }
            }
        }, DatabaseDescriptor.getReadRpcTimeout(), DatabaseDescriptor.getReadRpcTimeout(), TimeUnit.MILLISECONDS);
    }

    /** call when dropping or renaming a CF. Performs mbean housekeeping and invalidates CFS to other operations */
    public void invalidate()
    {
        valid = false;

        try
        {
            unregisterMBean();
        }
        catch (Exception e)
        {
            // this shouldn't block anything.
            logger.warn("Failed unregistering mbean: {}", mbeanName, e);
        }

        compactionStrategy.shutdown();

        SystemKeyspace.removeTruncationRecord(metadata.cfId);
        data.unreferenceSSTables();
        indexManager.invalidate();

        CacheService.instance.invalidateRowCacheForCf(metadata.cfId);
    }

    /**
     * Obtain a lock for this CF's part of a counter mutation
     * @param key the key for the CounterMutation
     * @return the striped lock instance
     */
    public Lock counterLockFor(ByteBuffer key)
    {
        assert metadata.isCounter();
        return counterLocks.get(key);
    }

    /**
     * Removes every SSTable in the directory from the DataTracker's view.
     * @param directory the unreadable directory, possibly with SSTables in it, but not necessarily.
     */
    void maybeRemoveUnreadableSSTables(File directory)
    {
        data.removeUnreadableSSTables(directory);
    }

    void unregisterMBean() throws MalformedObjectNameException, InstanceNotFoundException, MBeanRegistrationException
    {
        MBeanServer mbs = ManagementFactory.getPlatformMBeanServer();
        ObjectName nameObj = new ObjectName(mbeanName);
        if (mbs.isRegistered(nameObj))
            mbs.unregisterMBean(nameObj);

        // unregister metrics
        metric.release();
    }

    public long getMinRowSize()
    {
        return metric.minRowSize.value();
    }

    public long getMaxRowSize()
    {
        return metric.maxRowSize.value();
    }

    public long getMeanRowSize()
    {
        return metric.meanRowSize.value();
    }

    public int getMeanColumns()
    {
        return data.getMeanColumns();
    }

    public static ColumnFamilyStore createColumnFamilyStore(Keyspace keyspace, String columnFamily, boolean loadSSTables)
    {
        return createColumnFamilyStore(keyspace, columnFamily, StorageService.getPartitioner(), Schema.instance.getCFMetaData(keyspace.getName(), columnFamily), loadSSTables);
    }

    public static ColumnFamilyStore createColumnFamilyStore(Keyspace keyspace, String columnFamily, IPartitioner partitioner, CFMetaData metadata)
    {
        return createColumnFamilyStore(keyspace, columnFamily, partitioner, metadata, true);
    }

    private static synchronized ColumnFamilyStore createColumnFamilyStore(Keyspace keyspace,
                                                                         String columnFamily,
                                                                         IPartitioner partitioner,
                                                                         CFMetaData metadata,
                                                                         boolean loadSSTables)
    {
        // get the max generation number, to prevent generation conflicts
        Directories directories = new Directories(metadata);
        Directories.SSTableLister lister = directories.sstableLister().includeBackups(true);
        List<Integer> generations = new ArrayList<Integer>();
        for (Map.Entry<Descriptor, Set<Component>> entry : lister.list().entrySet())
        {
            Descriptor desc = entry.getKey();
            generations.add(desc.generation);
            if (!desc.isCompatible())
                throw new RuntimeException(String.format("Incompatible SSTable found.  Current version %s is unable to read file: %s.  Please run upgradesstables.",
                                                          Descriptor.Version.CURRENT, desc));
        }
        Collections.sort(generations);
        int value = (generations.size() > 0) ? (generations.get(generations.size() - 1)) : 0;

        return new ColumnFamilyStore(keyspace, columnFamily, partitioner, value, metadata, directories, loadSSTables);
    }

    /**
     * Removes unnecessary files from the cf directory at startup: these include temp files, orphans, zero-length files
     * and compacted sstables. Files that cannot be recognized will be ignored.
     */
    public static void scrubDataDirectories(CFMetaData metadata)
    {
        Directories directories = new Directories(metadata);

        // remove any left-behind SSTables from failed/stalled streaming
        FileFilter filter = new FileFilter()
        {
            public boolean accept(File pathname)
            {
                return pathname.toString().endsWith(StreamLockfile.FILE_EXT);
            }
        };
        for (File dir : directories.getCFDirectories())
        {
            File[] lockfiles = dir.listFiles(filter);
            if (lockfiles.length == 0)
                continue;
            logger.info("Removing SSTables from failed streaming session. Found {} files to cleanup.", lockfiles.length);

            for (File lockfile : lockfiles)
            {
                StreamLockfile streamLockfile = new StreamLockfile(lockfile);
                streamLockfile.cleanup();
                streamLockfile.delete();
            }
        }

        logger.debug("Removing compacted SSTable files from {} (see http://wiki.apache.org/cassandra/MemtableSSTable)", metadata.cfName);

        for (Map.Entry<Descriptor,Set<Component>> sstableFiles : directories.sstableLister().list().entrySet())
        {
            Descriptor desc = sstableFiles.getKey();
            Set<Component> components = sstableFiles.getValue();

            if (desc.temporary)
            {
                SSTable.delete(desc, components);
                continue;
            }

            File dataFile = new File(desc.filenameFor(Component.DATA));
            if (components.contains(Component.DATA) && dataFile.length() > 0)
                // everything appears to be in order... moving on.
                continue;

            // missing the DATA file! all components are orphaned
            logger.warn("Removing orphans for {}: {}", desc, components);
            for (Component component : components)
            {
                FileUtils.deleteWithConfirm(desc.filenameFor(component));
            }
        }

        // cleanup incomplete saved caches
        Pattern tmpCacheFilePattern = Pattern.compile(metadata.ksName + "-" + metadata.cfName + "-(Key|Row)Cache.*\\.tmp$");
        File dir = new File(DatabaseDescriptor.getSavedCachesLocation());

        if (dir.exists())
        {
            assert dir.isDirectory();
            for (File file : dir.listFiles())
                if (tmpCacheFilePattern.matcher(file.getName()).matches())
                    if (!file.delete())
                        logger.warn("could not delete {}", file.getAbsolutePath());
        }

        // also clean out any index leftovers.
        for (ColumnDefinition def : metadata.allColumns())
        {
            if (def.isIndexed())
            {
                CellNameType indexComparator = SecondaryIndex.getIndexComparator(metadata, def);
                if (indexComparator != null)
                {
                    CFMetaData indexMetadata = CFMetaData.newIndexMetadata(metadata, def, indexComparator);
                    scrubDataDirectories(indexMetadata);
                }
            }
        }
    }

    /**
     * Replacing compacted sstables is atomic as far as observers of DataTracker are concerned, but not on the
     * filesystem: first the new sstables are renamed to "live" status (i.e., the tmp marker is removed), then
     * their ancestors are removed.
     *
     * If an unclean shutdown happens at the right time, we can thus end up with both the new ones and their
     * ancestors "live" in the system.  This is harmless for normal data, but for counters it can cause overcounts.
     *
     * To prevent this, we record sstables being compacted in the system keyspace.  If we find unfinished
     * compactions, we remove the new ones (since those may be incomplete -- under LCS, we may create multiple
     * sstables from any given ancestor).
     */
    public static void removeUnfinishedCompactionLeftovers(CFMetaData metadata, Map<Integer, UUID> unfinishedCompactions)
    {
        Directories directories = new Directories(metadata);

        Set<Integer> allGenerations = new HashSet<>();
        for (Descriptor desc : directories.sstableLister().list().keySet())
            allGenerations.add(desc.generation);

        // sanity-check unfinishedCompactions
        Set<Integer> unfinishedGenerations = unfinishedCompactions.keySet();
        if (!allGenerations.containsAll(unfinishedGenerations))
        {
            HashSet<Integer> missingGenerations = new HashSet<>(unfinishedGenerations);
            missingGenerations.removeAll(allGenerations);
            logger.debug("Unfinished compactions of {}.{} reference missing sstables of generations {}",
                         metadata.ksName, metadata.cfName, missingGenerations);
        }

        // remove new sstables from compactions that didn't complete, and compute
        // set of ancestors that shouldn't exist anymore
        Set<Integer> completedAncestors = new HashSet<>();
        for (Map.Entry<Descriptor, Set<Component>> sstableFiles : directories.sstableLister().skipTemporary(true).list().entrySet())
        {
            Descriptor desc = sstableFiles.getKey();

            Set<Integer> ancestors;
            try
            {
                CompactionMetadata compactionMetadata = (CompactionMetadata) desc.getMetadataSerializer().deserialize(desc, MetadataType.COMPACTION);
                ancestors = compactionMetadata.ancestors;
            }
            catch (IOException e)
            {
                throw new FSReadError(e, desc.filenameFor(Component.STATS));
            }

            if (!ancestors.isEmpty()
                && unfinishedGenerations.containsAll(ancestors)
                && allGenerations.containsAll(ancestors))
            {
                // any of the ancestors would work, so we'll just lookup the compaction task ID with the first one
                UUID compactionTaskID = unfinishedCompactions.get(ancestors.iterator().next());
                assert compactionTaskID != null;
                logger.debug("Going to delete unfinished compaction product {}", desc);
                SSTable.delete(desc, sstableFiles.getValue());
                SystemKeyspace.finishCompaction(compactionTaskID);
            }
            else
            {
                completedAncestors.addAll(ancestors);
            }
        }

        // remove old sstables from compactions that did complete
        for (Map.Entry<Descriptor, Set<Component>> sstableFiles : directories.sstableLister().list().entrySet())
        {
            Descriptor desc = sstableFiles.getKey();
            if (completedAncestors.contains(desc.generation))
            {
                // if any of the ancestors were participating in a compaction, finish that compaction
                logger.debug("Going to delete leftover compaction ancestor {}", desc);
                SSTable.delete(desc, sstableFiles.getValue());
                UUID compactionTaskID = unfinishedCompactions.get(desc.generation);
                if (compactionTaskID != null)
                    SystemKeyspace.finishCompaction(unfinishedCompactions.get(desc.generation));
            }
        }
    }

    // must be called after all sstables are loaded since row cache merges all row versions
    public void initRowCache()
    {
        if (!isRowCacheEnabled())
            return;

        long start = System.nanoTime();

        int cachedRowsRead = CacheService.instance.rowCache.loadSaved(this);
        if (cachedRowsRead > 0)
            logger.info("Completed loading ({} ms; {} keys) row cache for {}.{}",
                        TimeUnit.NANOSECONDS.toMillis(System.nanoTime() - start),
                        cachedRowsRead,
                        keyspace.getName(),
                        name);
    }

    public void initCounterCache()
    {
        if (!metadata.isCounter() || CacheService.instance.counterCache.getCapacity() == 0)
            return;

        long start = System.nanoTime();

        int cachedShardsRead = CacheService.instance.counterCache.loadSaved(this);
        if (cachedShardsRead > 0)
            logger.info("Completed loading ({} ms; {} shards) counter cache for {}.{}",
                        TimeUnit.NANOSECONDS.toMillis(System.nanoTime() - start),
                        cachedShardsRead,
                        keyspace.getName(),
                        name);
    }

    /**
     * See #{@code StorageService.loadNewSSTables(String, String)} for more info
     *
     * @param ksName The keyspace name
     * @param cfName The columnFamily name
     */
    public static synchronized void loadNewSSTables(String ksName, String cfName)
    {
        /** ks/cf existence checks will be done by open and getCFS methods for us */
        Keyspace keyspace = Keyspace.open(ksName);
        keyspace.getColumnFamilyStore(cfName).loadNewSSTables();
    }

    /**
     * #{@inheritDoc}
     */
    public synchronized void loadNewSSTables()
    {
        logger.info("Loading new SSTables for {}/{}...", keyspace.getName(), name);

        Set<Descriptor> currentDescriptors = new HashSet<Descriptor>();
        for (SSTableReader sstable : data.getView().sstables)
            currentDescriptors.add(sstable.descriptor);
        Set<SSTableReader> newSSTables = new HashSet<SSTableReader>();

        Directories.SSTableLister lister = directories.sstableLister().skipTemporary(true);
        for (Map.Entry<Descriptor, Set<Component>> entry : lister.list().entrySet())
        {
            Descriptor descriptor = entry.getKey();

            if (currentDescriptors.contains(descriptor))
                continue; // old (initialized) SSTable found, skipping
            if (descriptor.temporary) // in the process of being written
                continue;

            if (!descriptor.isCompatible())
                throw new RuntimeException(String.format("Can't open incompatible SSTable! Current version %s, found file: %s",
                                                         Descriptor.Version.CURRENT,
                                                         descriptor));

            // force foreign sstables to level 0
            try
            {
                if (new File(descriptor.filenameFor(Component.STATS)).exists())
                    descriptor.getMetadataSerializer().mutateLevel(descriptor, 0);
            }
            catch (IOException e)
            {
                SSTableReader.logOpenException(entry.getKey(), e);
                continue;
            }

            // Increment the generation until we find a filename that doesn't exist. This is needed because the new
            // SSTables that are being loaded might already use these generation numbers.
            Descriptor newDescriptor;
            do
            {
                newDescriptor = new Descriptor(descriptor.version,
                                               descriptor.directory,
                                               descriptor.ksname,
                                               descriptor.cfname,
                                               fileIndexGenerator.incrementAndGet(),
                                               false);
            }
            while (new File(newDescriptor.filenameFor(Component.DATA)).exists());

            logger.info("Renaming new SSTable {} to {}", descriptor, newDescriptor);
            SSTableWriter.rename(descriptor, newDescriptor, entry.getValue());

            SSTableReader reader;
            try
            {
                reader = SSTableReader.open(newDescriptor, entry.getValue(), metadata, partitioner);
            }
            catch (IOException e)
            {
                SSTableReader.logOpenException(entry.getKey(), e);
                continue;
            }
            newSSTables.add(reader);
        }

        if (newSSTables.isEmpty())
        {
            logger.info("No new SSTables were found for {}/{}", keyspace.getName(), name);
            return;
        }

        logger.info("Loading new SSTables and building secondary indexes for {}/{}: {}", keyspace.getName(), name, newSSTables);
        SSTableReader.acquireReferences(newSSTables);
        data.addSSTables(newSSTables);
        try
        {
            indexManager.maybeBuildSecondaryIndexes(newSSTables, indexManager.allIndexesNames());
        }
        finally
        {
            SSTableReader.releaseReferences(newSSTables);
        }

        logger.info("Done loading load new SSTables for {}/{}", keyspace.getName(), name);
    }

    public static void rebuildSecondaryIndex(String ksName, String cfName, String... idxNames)
    {
        ColumnFamilyStore cfs = Keyspace.open(ksName).getColumnFamilyStore(cfName);

        Set<String> indexes = new HashSet<String>(Arrays.asList(idxNames));

        Collection<SSTableReader> sstables = cfs.getSSTables();
        try
        {
            cfs.indexManager.setIndexRemoved(indexes);
            SSTableReader.acquireReferences(sstables);
            logger.info(String.format("User Requested secondary index re-build for %s/%s indexes", ksName, cfName));
            cfs.indexManager.maybeBuildSecondaryIndexes(sstables, indexes);
            cfs.indexManager.setIndexBuilt(indexes);
        }
        finally
        {
            SSTableReader.releaseReferences(sstables);
        }
    }

    public String getColumnFamilyName()
    {
        return name;
    }

    public String getTempSSTablePath(File directory)
    {
        return getTempSSTablePath(directory, Descriptor.Version.CURRENT);
    }

    private String getTempSSTablePath(File directory, Descriptor.Version version)
    {
        Descriptor desc = new Descriptor(version,
                                         directory,
                                         keyspace.getName(),
                                         name,
                                         fileIndexGenerator.incrementAndGet(),
                                         true);
        return desc.filenameFor(Component.DATA);
    }

    /**
     * Switches the memtable iff the live memtable is the one provided
     *
     * @param memtable
     */
    public Future<?> switchMemtableIfCurrent(Memtable memtable)
    {
        synchronized (data)
        {
            if (data.getView().getCurrentMemtable() == memtable)
                return switchMemtable();
        }
        return Futures.immediateFuture(null);
    }

    /*
     * switchMemtable puts Memtable.getSortedContents on the writer executor.  When the write is complete,
     * we turn the writer into an SSTableReader and add it to ssTables where it is available for reads.
     * This method does not block except for synchronizing on DataTracker, but the Future it returns will
     * not complete until the Memtable (and all prior Memtables) have been successfully flushed, and the CL
     * marked clean up to the position owned by the Memtable.
     */
    public ListenableFuture<?> switchMemtable()
    {
        logger.info("Enqueuing flush of {}", name);
        synchronized (data)
        {
            Flush flush = new Flush(false);
            flushExecutor.execute(flush);
            ListenableFutureTask<?> task = ListenableFutureTask.create(flush.postFlush, null);
            postFlushExecutor.submit(task);
            return task;
        }
    }

    public ListenableFuture<?> forceFlush()
    {
        return forceFlush(null);
    }

    /**
     * Flush if there is unflushed data that was written to the CommitLog before @param flushIfDirtyBefore
     * (inclusive).  If @param flushIfDirtyBefore is null, flush if there is any unflushed data.
     *
     * @return a Future such that when the future completes, all data inserted before forceFlush was called,
     * will be flushed.
     */
    public ListenableFuture<?> forceFlush(ReplayPosition flushIfDirtyBefore)
    {
        // we synchronize on the data tracker to ensure we don't race against other calls to switchMemtable(),
        // unnecessarily queueing memtables that are about to be made clean
        synchronized (data)
        {
            // during index build, 2ary index memtables can be dirty even if parent is not.  if so,
            // we want to flush the 2ary index ones too.
            boolean clean = true;
            for (ColumnFamilyStore cfs : concatWithIndexes())
                clean &= cfs.data.getView().getCurrentMemtable().isCleanAfter(flushIfDirtyBefore);

            if (clean)
            {
                // We could have a memtable for this column family that is being
                // flushed. Make sure the future returned wait for that so callers can
                // assume that any data inserted prior to the call are fully flushed
                // when the future returns (see #5241).
                ListenableFutureTask<?> task = ListenableFutureTask.create(new Runnable()
                {
                    public void run()
                    {
                        logger.debug("forceFlush requested but everything is clean in {}", name);
                    }
                }, null);
                postFlushExecutor.execute(task);
                return task;
            }

            return switchMemtable();
        }
    }

    public void forceBlockingFlush()
    {
        FBUtilities.waitOnFuture(forceFlush());
    }

    /**
     * Both synchronises custom secondary indexes and provides ordering guarantees for futures on switchMemtable/flush
     * etc, which expect to be able to wait until the flush (and all prior flushes) requested have completed.
     */
    private final class PostFlush implements Runnable
    {
        final boolean flushSecondaryIndexes;
        final OpOrder.Barrier writeBarrier;
        final CountDownLatch latch = new CountDownLatch(1);
        volatile ReplayPosition lastReplayPosition;

        private PostFlush(boolean flushSecondaryIndexes, OpOrder.Barrier writeBarrier)
        {
            this.writeBarrier = writeBarrier;
            this.flushSecondaryIndexes = flushSecondaryIndexes;
        }

        public void run()
        {
            writeBarrier.await();

            /**
             * we can flush 2is as soon as the barrier completes, as they will be consistent with (or ahead of) the
             * flushed memtables and CL position, which is as good as we can guarantee.
             * TODO: SecondaryIndex should support setBarrier(), so custom implementations can co-ordinate exactly
             * with CL as we do with memtables/CFS-backed SecondaryIndexes.
             */

            if (flushSecondaryIndexes)
            {
                for (SecondaryIndex index : indexManager.getIndexesNotBackedByCfs())
                {
                    // flush any non-cfs backed indexes
                    logger.info("Flushing SecondaryIndex {}", index);
                    index.forceBlockingFlush();
                }
            }

            try
            {
                // we wait on the latch for the lastReplayPosition to be set, and so that waiters
                // on this task can rely on all prior flushes being complete
                latch.await();
            }
            catch (InterruptedException e)
            {
                throw new IllegalStateException();
            }

            // must check lastReplayPosition != null because Flush may find that all memtables are clean
            // and so not set a lastReplayPosition
            if (lastReplayPosition != null)
            {
                CommitLog.instance.discardCompletedSegments(metadata.cfId, lastReplayPosition);
            }

            metric.pendingFlushes.dec();
        }
    }

    /**
     * Should only be constructed/used from switchMemtable() or truncate(), with ownership of the DataTracker monitor.
     * In the constructor the current memtable(s) are swapped, and a barrer on outstanding writes is issued;
     * when run by the flushWriter the barrier is waited on to ensure all outstanding writes have completed
     * before all memtables are immediately written, and the CL is either immediately marked clean or, if
     * there are custom secondary indexes, the post flush clean up is left to update those indexes and mark
     * the CL clean
     */
    private final class Flush implements Runnable
    {
        final OpOrder.Barrier writeBarrier;
        final List<Memtable> memtables;
        final PostFlush postFlush;
        final boolean truncate;

        private Flush(boolean truncate)
        {
            // if true, we won't flush, we'll just wait for any outstanding writes, switch the memtable, and discard
            this.truncate = truncate;

            metric.pendingFlushes.inc();
            /**
             * To ensure correctness of switch without blocking writes, run() needs to wait for all write operations
             * started prior to the switch to complete. We do this by creating a Barrier on the writeOrdering
             * that all write operations register themselves with, and assigning this barrier to the memtables,
             * after which we *.issue()* the barrier. This barrier is used to direct write operations started prior
             * to the barrier.issue() into the memtable we have switched out, and any started after to its replacement.
             * In doing so it also tells the write operations to update the lastReplayPosition of the memtable, so
             * that we know the CL position we are dirty to, which can be marked clean when we complete.
             */
            writeBarrier = keyspace.writeOrder.newBarrier();
            memtables = new ArrayList<>();

            // submit flushes for the memtable for any indexed sub-cfses, and our own
            final ReplayPosition minReplayPosition = CommitLog.instance.getContext();
            for (ColumnFamilyStore cfs : concatWithIndexes())
            {
                // switch all memtables, regardless of their dirty status, setting the barrier
                // so that we can reach a coordinated decision about cleanliness once they
                // are no longer possible to be modified
                Memtable mt = cfs.data.switchMemtable(truncate);
                mt.setDiscarding(writeBarrier, minReplayPosition);
                memtables.add(mt);
            }

            writeBarrier.issue();
            postFlush = new PostFlush(!truncate, writeBarrier);
        }

        public void run()
        {
            // mark writes older than the barrier as blocking progress, permitting them to exceed our memory limit
            // if they are stuck waiting on it, then wait for them all to complete
            writeBarrier.markBlocking();
            writeBarrier.await();

            // mark all memtables as flushing, removing them from the live memtable list, and
            // remove any memtables that are already clean from the set we need to flush
            Iterator<Memtable> iter = memtables.iterator();
            while (iter.hasNext())
            {
                Memtable memtable = iter.next();
                memtable.cfs.data.markFlushing(memtable);
                if (memtable.isClean() || truncate)
                {
                    memtable.cfs.replaceFlushed(memtable, null);
                    memtable.setDiscarded();
                    iter.remove();
                }
            }

            if (memtables.isEmpty())
            {
                postFlush.latch.countDown();
                return;
            }

            metric.memtableSwitchCount.inc();

            for (final Memtable memtable : memtables)
            {
                // flush the memtable
                MoreExecutors.sameThreadExecutor().execute(memtable.flushRunnable());
                memtable.setDiscarded();
            }

            // signal the post-flush we've done our work
            postFlush.lastReplayPosition = memtables.get(0).getLastReplayPosition();
            postFlush.latch.countDown();
        }
    }

    /**
     * Finds the largest memtable, as a percentage of *either* on- or off-heap memory limits, and immediately
     * queues it for flushing. If the memtable selected is flushed before this completes, no work is done.
     */
    public static class FlushLargestColumnFamily implements Runnable
    {
        public void run()
        {
            float largestRatio = 0f;
            Memtable largest = null;
            for (ColumnFamilyStore cfs : ColumnFamilyStore.all())
            {
                // we take a reference to the current main memtable for the CF prior to snapping its ownership ratios
                // to ensure we have some ordering guarantee for performing the switchMemtableIf(), i.e. we will only
                // swap if the memtables we are measuring here haven't already been swapped by the time we try to swap them
                Memtable current = cfs.getDataTracker().getView().getCurrentMemtable();

                // find the total ownership ratio for the memtable and all SecondaryIndexes owned by this CF,
                // both on- and off-heap, and select the largest of the two ratios to weight this CF
                float onHeap = 0f;
                onHeap += current.getAllocator().ownershipRatio();

                for (SecondaryIndex index : cfs.indexManager.getIndexes())
                {
                    if (index.getOnHeapAllocator() != null)
                        onHeap += index.getOnHeapAllocator().ownershipRatio();
                }

                if (onHeap > largestRatio)
                {
                    largest = current;
                    largestRatio = onHeap;
                }
            }

            if (largest != null)
            {
                largest.cfs.switchMemtableIfCurrent(largest);
                logger.info("Reclaiming {} of {} retained memtable bytes", largest.getAllocator().reclaiming(), Memtable.memoryPool.used());
            }
        }
    }

    public void maybeUpdateRowCache(DecoratedKey key)
    {
        if (!isRowCacheEnabled())
            return;

        RowCacheKey cacheKey = new RowCacheKey(metadata.cfId, key);
        invalidateCachedRow(cacheKey);
    }

    /**
     * Insert/Update the column family for this key.
     * Caller is responsible for acquiring Keyspace.switchLock
     * param @ lock - lock that needs to be used.
     * param @ key - key for update/insert
     * param @ columnFamily - columnFamily changes
     */
    public void apply(DecoratedKey key, ColumnFamily columnFamily, SecondaryIndexManager.Updater indexer, OpOrder.Group opGroup, ReplayPosition replayPosition)
    {
        long start = System.nanoTime();

        Memtable mt = data.getMemtableFor(opGroup);
        mt.put(key, columnFamily, indexer, opGroup, replayPosition);
        maybeUpdateRowCache(key);
        metric.writeLatency.addNano(System.nanoTime() - start);
    }

    /**
     * Purges gc-able top-level and range tombstones, returning `cf` if there are any columns or tombstones left,
     * null otherwise.
     * @param gcBefore a timestamp (in seconds); tombstones with a localDeletionTime before this will be purged
     */
    public static ColumnFamily removeDeletedCF(ColumnFamily cf, int gcBefore)
    {
        // purge old top-level and range tombstones
        cf.purgeTombstones(gcBefore);

        // if there are no columns or tombstones left, return null
        return cf.getColumnCount() == 0 && !cf.isMarkedForDelete() ? null : cf;
    }

    /**
     * Removes deleted columns and purges gc-able tombstones.
     * @return an updated `cf` if any columns or tombstones remain, null otherwise
     */
    public static ColumnFamily removeDeleted(ColumnFamily cf, int gcBefore)
    {
        return removeDeleted(cf, gcBefore, SecondaryIndexManager.nullUpdater);
    }

    /*
     This is complicated because we need to preserve deleted columns and columnfamilies
     until they have been deleted for at least GC_GRACE_IN_SECONDS.  But, we do not need to preserve
     their contents; just the object itself as a "tombstone" that can be used to repair other
     replicas that do not know about the deletion.
     */
    public static ColumnFamily removeDeleted(ColumnFamily cf, int gcBefore, SecondaryIndexManager.Updater indexer)
    {
        if (cf == null)
        {
            return null;
        }

        return removeDeletedCF(removeDeletedColumnsOnly(cf, gcBefore, indexer), gcBefore);
    }

    /**
     * Removes only per-cell tombstones, cells that are shadowed by a row-level or range tombstone, or
     * columns that have been dropped from the schema (for CQL3 tables only).
     * @return the updated ColumnFamily
     */
    public static ColumnFamily removeDeletedColumnsOnly(ColumnFamily cf, int gcBefore, SecondaryIndexManager.Updater indexer)
    {
        Iterator<Cell> iter = cf.iterator();
        DeletionInfo.InOrderTester tester = cf.inOrderDeletionTester();
        boolean hasDroppedColumns = !cf.metadata.getDroppedColumns().isEmpty();
        while (iter.hasNext())
        {
            Cell c = iter.next();
            // remove columns if
            // (a) the column itself is gcable or
            // (b) the column is shadowed by a CF tombstone
            // (c) the column has been dropped from the CF schema (CQL3 tables only)
            if (c.getLocalDeletionTime() < gcBefore || tester.isDeleted(c) || (hasDroppedColumns && isDroppedColumn(c, cf.metadata())))
            {
                iter.remove();
                indexer.remove(c);
            }
        }

        return cf;
    }

    // returns true if
    // 1. this column has been dropped from schema and
    // 2. if it has been re-added since then, this particular column was inserted before the last drop
    private static boolean isDroppedColumn(Cell c, CFMetaData meta)
    {
        Long droppedAt = meta.getDroppedColumns().get(c.name().cql3ColumnName());
        return droppedAt != null && c.timestamp() <= droppedAt;
    }

    private void removeDroppedColumns(ColumnFamily cf)
    {
        if (cf == null || cf.metadata.getDroppedColumns().isEmpty())
            return;

        Iterator<Cell> iter = cf.iterator();
        while (iter.hasNext())
            if (isDroppedColumn(iter.next(), metadata))
                iter.remove();
    }

    /**
     * @param sstables
     * @return sstables whose key range overlaps with that of the given sstables, not including itself.
     * (The given sstables may or may not overlap with each other.)
     */
    public Set<SSTableReader> getOverlappingSSTables(Collection<SSTableReader> sstables)
    {
        logger.debug("Checking for sstables overlapping {}", sstables);

        // a normal compaction won't ever have an empty sstables list, but we create a skeleton
        // compaction controller for streaming, and that passes an empty list.
        if (sstables.isEmpty())
            return ImmutableSet.of();

        DataTracker.SSTableIntervalTree tree = data.getView().intervalTree;

        Set<SSTableReader> results = null;
        for (SSTableReader sstable : sstables)
        {
            Set<SSTableReader> overlaps = ImmutableSet.copyOf(tree.search(Interval.<RowPosition, SSTableReader>create(sstable.first, sstable.last)));
            results = results == null ? overlaps : Sets.union(results, overlaps).immutableCopy();
        }
        results = Sets.difference(results, ImmutableSet.copyOf(sstables));

        return results;
    }

    /**
     * like getOverlappingSSTables, but acquires references before returning
     */
    public Set<SSTableReader> getAndReferenceOverlappingSSTables(Collection<SSTableReader> sstables)
    {
        while (true)
        {
            Set<SSTableReader> overlapped = getOverlappingSSTables(sstables);
            if (SSTableReader.acquireReferences(overlapped))
                return overlapped;
        }
    }

    /*
     * Called after a BinaryMemtable flushes its in-memory data, or we add a file
     * via bootstrap. This information is cached in the ColumnFamilyStore.
     * This is useful for reads because the ColumnFamilyStore first looks in
     * the in-memory store and the into the disk to find the key. If invoked
     * during recoveryMode the onMemtableFlush() need not be invoked.
     *
     * param @ filename - filename just flushed to disk
     */
    public void addSSTable(SSTableReader sstable)
    {
        assert sstable.getColumnFamilyName().equals(name);
        addSSTables(Arrays.asList(sstable));
    }

    public void addSSTables(Collection<SSTableReader> sstables)
    {
        data.addSSTables(sstables);
        CompactionManager.instance.submitBackground(this);
    }

    /**
     * Calculate expected file size of SSTable after compaction.
     *
     * If operation type is {@code CLEANUP} and we're not dealing with an index sstable,
     * then we calculate expected file size with checking token range to be eliminated.
     *
     * Otherwise, we just add up all the files' size, which is the worst case file
     * size for compaction of all the list of files given.
     *
     * @param sstables SSTables to calculate expected compacted file size
     * @param operation Operation type
     * @return Expected file size of SSTable after compaction
     */
    public long getExpectedCompactedFileSize(Iterable<SSTableReader> sstables, OperationType operation)
    {
        if (operation != OperationType.CLEANUP || isIndex())
        {
            return SSTableReader.getTotalBytes(sstables);
        }

        // cleanup size estimation only counts bytes for keys local to this node
        long expectedFileSize = 0;
        Collection<Range<Token>> ranges = StorageService.instance.getLocalRanges(keyspace.getName());
        for (SSTableReader sstable : sstables)
        {
            List<Pair<Long, Long>> positions = sstable.getPositionsForRanges(ranges);
            for (Pair<Long, Long> position : positions)
                expectedFileSize += position.right - position.left;
        }
        return expectedFileSize;
    }

    /*
     *  Find the maximum size file in the list .
     */
    public SSTableReader getMaxSizeFile(Iterable<SSTableReader> sstables)
    {
        long maxSize = 0L;
        SSTableReader maxFile = null;
        for (SSTableReader sstable : sstables)
        {
            if (sstable.onDiskLength() > maxSize)
            {
                maxSize = sstable.onDiskLength();
                maxFile = sstable;
            }
        }
        return maxFile;
    }

    public CompactionManager.AllSSTableOpStatus forceCleanup() throws ExecutionException, InterruptedException
    {
        return CompactionManager.instance.performCleanup(ColumnFamilyStore.this);
    }

    public CompactionManager.AllSSTableOpStatus scrub(boolean disableSnapshot, boolean skipCorrupted) throws ExecutionException, InterruptedException
    {
        // skip snapshot creation during scrub, SEE JIRA 5891
        if(!disableSnapshot)
            snapshotWithoutFlush("pre-scrub-" + System.currentTimeMillis());
        return CompactionManager.instance.performScrub(ColumnFamilyStore.this, skipCorrupted);
    }

    public CompactionManager.AllSSTableOpStatus sstablesRewrite(boolean excludeCurrentVersion) throws ExecutionException, InterruptedException
    {
        return CompactionManager.instance.performSSTableRewrite(ColumnFamilyStore.this, excludeCurrentVersion);
    }

    public void markObsolete(Collection<SSTableReader> sstables, OperationType compactionType)
    {
        assert !sstables.isEmpty();
        data.markObsolete(sstables, compactionType);
    }

    public void replaceCompactedSSTables(Collection<SSTableReader> sstables, Collection<SSTableReader> replacements, OperationType compactionType)
    {
        data.replaceCompactedSSTables(sstables, replacements, compactionType);
    }

    void replaceFlushed(Memtable memtable, SSTableReader sstable)
    {
        compactionStrategy.replaceFlushed(memtable, sstable);
    }

    public boolean isValid()
    {
        return valid;
    }

    public long getMemtableColumnsCount()
    {
        return metric.memtableColumnsCount.value();
    }

    public long getMemtableDataSize()
    {
        return metric.memtableHeapSize.value();
    }

    public int getMemtableSwitchCount()
    {
        return (int) metric.memtableSwitchCount.count();
    }

    /**
     * Package protected for access from the CompactionManager.
     */
    public DataTracker getDataTracker()
    {
        return data;
    }

    public Collection<SSTableReader> getSSTables()
    {
        return data.getSSTables();
    }

    public Set<SSTableReader> getUncompactingSSTables()
    {
        return data.getUncompactingSSTables();
    }

    public long[] getRecentSSTablesPerReadHistogram()
    {
        return metric.recentSSTablesPerRead.getBuckets(true);
    }

    public long[] getSSTablesPerReadHistogram()
    {
        return metric.sstablesPerRead.getBuckets(false);
    }

    public long getReadCount()
    {
        return metric.readLatency.latency.count();
    }

    public double getRecentReadLatencyMicros()
    {
        return metric.readLatency.getRecentLatency();
    }

    public long[] getLifetimeReadLatencyHistogramMicros()
    {
        return metric.readLatency.totalLatencyHistogram.getBuckets(false);
    }

    public long[] getRecentReadLatencyHistogramMicros()
    {
        return metric.readLatency.recentLatencyHistogram.getBuckets(true);
    }

    public long getTotalReadLatencyMicros()
    {
        return metric.readLatency.totalLatency.count();
    }

    public int getPendingTasks()
    {
        return (int) metric.pendingFlushes.count();
    }

    public long getWriteCount()
    {
        return metric.writeLatency.latency.count();
    }

    public long getTotalWriteLatencyMicros()
    {
        return metric.writeLatency.totalLatency.count();
    }

    public double getRecentWriteLatencyMicros()
    {
        return metric.writeLatency.getRecentLatency();
    }

    public long[] getLifetimeWriteLatencyHistogramMicros()
    {
        return metric.writeLatency.totalLatencyHistogram.getBuckets(false);
    }

    public long[] getRecentWriteLatencyHistogramMicros()
    {
        return metric.writeLatency.recentLatencyHistogram.getBuckets(true);
    }

    public ColumnFamily getColumnFamily(DecoratedKey key,
                                        Composite start,
                                        Composite finish,
                                        boolean reversed,
                                        int limit,
                                        long timestamp)
    {
        return getColumnFamily(QueryFilter.getSliceFilter(key, name, start, finish, reversed, limit, timestamp));
    }

    /**
     * Fetch the row and columns given by filter.key if it is in the cache; if not, read it from disk and cache it
     *
     * If row is cached, and the filter given is within its bounds, we return from cache, otherwise from disk
     *
     * If row is not cached, we figure out what filter is "biggest", read that from disk, then
     * filter the result and either cache that or return it.
     *
     * @param cfId the column family to read the row from
     * @param filter the columns being queried.
     * @return the requested data for the filter provided
     */
    private ColumnFamily getThroughCache(UUID cfId, QueryFilter filter)
    {
        assert isRowCacheEnabled()
               : String.format("Row cache is not enabled on column family [" + name + "]");

        RowCacheKey key = new RowCacheKey(cfId, filter.key);

        // attempt a sentinel-read-cache sequence.  if a write invalidates our sentinel, we'll return our
        // (now potentially obsolete) data, but won't cache it. see CASSANDRA-3862
        // TODO: don't evict entire rows on writes (#2864)
        IRowCacheEntry cached = CacheService.instance.rowCache.get(key);
        if (cached != null)
        {
            if (cached instanceof RowCacheSentinel)
            {
                // Some other read is trying to cache the value, just do a normal non-caching read
                Tracing.trace("Row cache miss (race)");
                metric.rowCacheMiss.inc();
                return getTopLevelColumns(filter, Integer.MIN_VALUE);
            }

            ColumnFamily cachedCf = (ColumnFamily)cached;
            if (isFilterFullyCoveredBy(filter.filter, cachedCf, filter.timestamp))
            {
                metric.rowCacheHit.inc();
                Tracing.trace("Row cache hit");
                return cachedCf;
            }

            metric.rowCacheHitOutOfRange.inc();
            Tracing.trace("Ignoring row cache as cached value could not satisfy query");
            return getTopLevelColumns(filter, Integer.MIN_VALUE);
        }

        metric.rowCacheMiss.inc();
        Tracing.trace("Row cache miss");
        RowCacheSentinel sentinel = new RowCacheSentinel();
        boolean sentinelSuccess = CacheService.instance.rowCache.putIfAbsent(key, sentinel);
        ColumnFamily data = null;
        ColumnFamily toCache = null;
        try
        {
            // If we are explicitely asked to fill the cache with full partitions, we go ahead and query the whole thing
            if (metadata.getCaching().rowCache.cacheFullPartitions())
            {
                data = getTopLevelColumns(QueryFilter.getIdentityFilter(filter.key, name, filter.timestamp), Integer.MIN_VALUE);
                toCache = data;
                Tracing.trace("Populating row cache with the whole partition");
                if (sentinelSuccess && toCache != null)
                    CacheService.instance.rowCache.replace(key, sentinel, toCache);
                return filterColumnFamily(data, filter);
            }

            // Otherwise, if we want to cache the result of the query we're about to do, we must make sure this query
            // covers what needs to be cached. And if the user filter does not satisfy that, we sometimes extend said
            // filter so we can populate the cache but only if:
            //   1) we can guarantee it is a strict extension, i.e. that we will still fetch the data asked by the user.
            //   2) the extension does not make us query more than getRowsPerPartitionToCache() (as a mean to limit the
            //      amount of extra work we'll do on a user query for the purpose of populating the cache).
            //
            // In practice, we can only guarantee those 2 points if the filter is one that queries the head of the
            // partition (and if that filter actually counts CQL3 rows since that's what we cache and it would be
            // bogus to compare the filter count to the 'rows to cache' otherwise).
            if (filter.filter.isHeadFilter() && filter.filter.countCQL3Rows(metadata.comparator))
            {
                SliceQueryFilter sliceFilter = (SliceQueryFilter)filter.filter;
                int rowsToCache = metadata.getCaching().rowCache.rowsToCache;

                SliceQueryFilter cacheSlice = readFilterForCache();
                QueryFilter cacheFilter = new QueryFilter(filter.key, name, cacheSlice, filter.timestamp);

                // If the filter count is less than the number of rows cached, we simply extend it to make sure we do cover the
                // number of rows to cache, and if that count is greater than the number of rows to cache, we simply filter what
                // needs to be cached afterwards.
                if (sliceFilter.count < rowsToCache)
                {
                    toCache = getTopLevelColumns(cacheFilter, Integer.MIN_VALUE);
                    if (toCache != null)
                    {
                        Tracing.trace("Populating row cache ({} rows cached)", cacheSlice.lastCounted());
                        data = filterColumnFamily(toCache, filter);
                    }
                }
                else
                {
                    data = getTopLevelColumns(filter, Integer.MIN_VALUE);
                    if (data != null)
                    {
                        // The filter limit was greater than the number of rows to cache. But, if the filter had a non-empty
                        // finish bound, we may have gotten less than what needs to be cached, in which case we shouldn't cache it
                        // (otherwise a cache hit would assume the whole partition is cached which is not the case).
                        if (sliceFilter.finish().isEmpty() || sliceFilter.lastCounted() >= rowsToCache)
                        {
                            toCache = filterColumnFamily(data, cacheFilter);
                            Tracing.trace("Caching {} rows (out of {} requested)", cacheSlice.lastCounted(), sliceFilter.count);
                        }
                        else
                        {
                            Tracing.trace("Not populating row cache, not enough rows fetched ({} fetched but {} required for the cache)", sliceFilter.lastCounted(), rowsToCache);
                        }
                    }
                }

                if (sentinelSuccess && toCache != null)
                    CacheService.instance.rowCache.replace(key, sentinel, toCache);
                return data;
            }
            else
            {
                Tracing.trace("Fetching data but not populating cache as query does not query from the start of the partition");
                return getTopLevelColumns(filter, Integer.MIN_VALUE);
            }
        }
        finally
        {
            if (sentinelSuccess && toCache == null)
                invalidateCachedRow(key);
        }
    }

    public SliceQueryFilter readFilterForCache()
    {
        // We create a new filter everytime before for now SliceQueryFilter is unfortunatly mutable.
        return new SliceQueryFilter(ColumnSlice.ALL_COLUMNS_ARRAY, false, metadata.getCaching().rowCache.rowsToCache, metadata.clusteringColumns().size());
    }

    public boolean isFilterFullyCoveredBy(IDiskAtomFilter filter, ColumnFamily cachedCf, long now)
    {
        // We can use the cached value only if we know that no data it doesn't contain could be covered
        // by the query filter, that is if:
        //   1) either the whole partition is cached
        //   2) or we can ensure than any data the filter selects are in the cached partition

        // When counting rows to decide if the whole row is cached, we should be careful with expiring
        // columns: if we use a timestamp newer than the one that was used when populating the cache, we might
        // end up deciding the whole partition is cached when it's really not (just some rows expired since the
        // cf was cached). This is the reason for Integer.MIN_VALUE below.
        boolean wholePartitionCached = cachedCf.liveCQL3RowCount(Integer.MIN_VALUE) < metadata.getCaching().rowCache.rowsToCache;

        // Contrarily to the "wholePartitionCached" check above, we do want isFullyCoveredBy to take the
        // timestamp of the query into account when dealing with expired columns. Otherwise, we could think
        // the cached partition has enough live rows to satisfy the filter when it doesn't because some
        // are now expired.
        return wholePartitionCached || filter.isFullyCoveredBy(cachedCf, now);
    }

    public int gcBefore(long now)
    {
        return (int) (now / 1000) - metadata.getGcGraceSeconds();
    }

    /**
     * get a list of columns starting from a given column, in a specified order.
     * only the latest version of a column is returned.
     * @return null if there is no data and no tombstones; otherwise a ColumnFamily
     */
    public ColumnFamily getColumnFamily(QueryFilter filter)
    {
        assert name.equals(filter.getColumnFamilyName()) : filter.getColumnFamilyName();

        ColumnFamily result = null;

        long start = System.nanoTime();
        try
        {
            int gcBefore = gcBefore(filter.timestamp);
            if (isRowCacheEnabled())
            {
                assert !isIndex(); // CASSANDRA-5732
                UUID cfId = metadata.cfId;

                ColumnFamily cached = getThroughCache(cfId, filter);
                if (cached == null)
                {
                    logger.trace("cached row is empty");
                    return null;
                }

                result = cached;
            }
            else
            {
                ColumnFamily cf = getTopLevelColumns(filter, gcBefore);

                if (cf == null)
                    return null;

                result = removeDeletedCF(cf, gcBefore);
            }

            removeDroppedColumns(result);

            if (filter.filter instanceof SliceQueryFilter)
            {
                // Log the number of tombstones scanned on single key queries
                metric.tombstoneScannedHistogram.update(((SliceQueryFilter) filter.filter).lastIgnored());
                metric.liveScannedHistogram.update(((SliceQueryFilter) filter.filter).lastLive());
            }
        }
        finally
        {
            metric.readLatency.addNano(System.nanoTime() - start);
        }

        return result;
    }

    /**
     *  Filter a cached row, which will not be modified by the filter, but may be modified by throwing out
     *  tombstones that are no longer relevant.
     *  The returned column family won't be thread safe.
     */
    ColumnFamily filterColumnFamily(ColumnFamily cached, QueryFilter filter)
    {
        ColumnFamily cf = cached.cloneMeShallow(ArrayBackedSortedColumns.factory, filter.filter.isReversed());
        OnDiskAtomIterator ci = filter.getColumnFamilyIterator(cached);

        int gcBefore = gcBefore(filter.timestamp);
        filter.collateOnDiskAtom(cf, ci, gcBefore);
        return removeDeletedCF(cf, gcBefore);
    }

    /**
     * Get the current view and acquires references on all its sstables.
     * This is a bit tricky because we must ensure that between the time we
     * get the current view and the time we acquire the references the set of
     * sstables hasn't changed. Otherwise we could get a view for which an
     * sstable have been deleted in the meantime.
     *
     * At the end of this method, a reference on all the sstables of the
     * returned view will have been acquired and must thus be released when
     * appropriate.
     */
    private DataTracker.View markCurrentViewReferenced()
    {
        while (true)
        {
            DataTracker.View currentView = data.getView();
            if (SSTableReader.acquireReferences(currentView.sstables))
                return currentView;
        }
    }

    /**
     * Get the current sstables, acquiring references on all of them.
     * The caller is in charge of releasing the references on the sstables.
     *
     * See markCurrentViewReferenced() above.
     */
    public Collection<SSTableReader> markCurrentSSTablesReferenced()
    {
        return markCurrentViewReferenced().sstables;
    }

    public Set<SSTableReader> getUnrepairedSSTables()
    {
        Set<SSTableReader> unRepairedSSTables = new HashSet<>(getSSTables());
        Iterator<SSTableReader> sstableIterator = unRepairedSSTables.iterator();
        while(sstableIterator.hasNext())
        {
            SSTableReader sstable = sstableIterator.next();
            if (sstable.isRepaired())
                sstableIterator.remove();
        }
        return unRepairedSSTables;
    }

    public Set<SSTableReader> getRepairedSSTables()
    {
        Set<SSTableReader> repairedSSTables = new HashSet<>(getSSTables());
        Iterator<SSTableReader> sstableIterator = repairedSSTables.iterator();
        while(sstableIterator.hasNext())
        {
            SSTableReader sstable = sstableIterator.next();
            if (!sstable.isRepaired())
                sstableIterator.remove();
        }
        return repairedSSTables;
    }

    private ViewFragment markReferenced(Function<DataTracker.View, List<SSTableReader>> filter)
    {
        List<SSTableReader> sstables;
        DataTracker.View view;

        while (true)
        {
            view = data.getView();

            if (view.intervalTree.isEmpty())
            {
                sstables = Collections.emptyList();
                break;
            }

            sstables = filter.apply(view);
            if (SSTableReader.acquireReferences(sstables))
                break;
            // retry w/ new view
        }

        return new ViewFragment(sstables, view.getAllMemtables());
    }

    /**
     * @return a ViewFragment containing the sstables and memtables that may need to be merged
     * for the given @param key, according to the interval tree
     */
    public ViewFragment markReferenced(final DecoratedKey key)
    {
        assert !key.isMinimum(partitioner);
        return markReferenced(new Function<DataTracker.View, List<SSTableReader>>()
        {
            public List<SSTableReader> apply(DataTracker.View view)
            {
                return compactionStrategy.filterSSTablesForReads(view.intervalTree.search(key));
            }
        });
    }

    /**
     * @return a ViewFragment containing the sstables and memtables that may need to be merged
     * for rows within @param rowBounds, inclusive, according to the interval tree.
     */
    public ViewFragment markReferenced(final AbstractBounds<RowPosition> rowBounds)
    {
        return markReferenced(new Function<DataTracker.View, List<SSTableReader>>()
        {
            public List<SSTableReader> apply(DataTracker.View view)
            {
                return compactionStrategy.filterSSTablesForReads(view.sstablesInBounds(rowBounds));
            }
        });
    }

    /**
     * @return a ViewFragment containing the sstables and memtables that may need to be merged
     * for rows for all of @param rowBoundsCollection, inclusive, according to the interval tree.
     */
    public ViewFragment markReferenced(final Collection<AbstractBounds<RowPosition>> rowBoundsCollection)
    {
        return markReferenced(new Function<DataTracker.View, List<SSTableReader>>()
        {
            public List<SSTableReader> apply(DataTracker.View view)
            {
                Set<SSTableReader> sstables = Sets.newHashSet();
                for (AbstractBounds<RowPosition> rowBounds : rowBoundsCollection)
                    sstables.addAll(view.sstablesInBounds(rowBounds));

                return ImmutableList.copyOf(sstables);
            }
        });
    }

    public List<String> getSSTablesForKey(String key)
    {
        DecoratedKey dk = partitioner.decorateKey(metadata.getKeyValidator().fromString(key));
        ViewFragment view = markReferenced(dk);
        try
        {
            List<String> files = new ArrayList<String>();
            for (SSTableReader sstr : view.sstables)
            {
                // check if the key actually exists in this sstable, without updating cache and stats
                if (sstr.getPosition(dk, SSTableReader.Operator.EQ, false) != null)
                    files.add(sstr.getFilename());
            }
            return files;
        }
        finally
        {
            SSTableReader.releaseReferences(view.sstables);
        }
    }

    public ColumnFamily getTopLevelColumns(QueryFilter filter, int gcBefore)
    {
        Tracing.trace("Executing single-partition query on {}", name);
        CollationController controller = new CollationController(this, filter, gcBefore);
        ColumnFamily columns = controller.getTopLevelColumns();
        metric.updateSSTableIterated(controller.getSstablesIterated());
        return columns;
    }

    public void cleanupCache()
    {
        Collection<Range<Token>> ranges = StorageService.instance.getLocalRanges(keyspace.getName());

        for (RowCacheKey key : CacheService.instance.rowCache.getKeySet())
        {
            DecoratedKey dk = partitioner.decorateKey(ByteBuffer.wrap(key.key));
            if (key.cfId == metadata.cfId && !Range.isInRanges(dk.token, ranges))
                invalidateCachedRow(dk);
        }

        if (metadata.isCounter())
        {
            for (CounterCacheKey key : CacheService.instance.counterCache.getKeySet())
            {
                DecoratedKey dk = partitioner.decorateKey(ByteBuffer.wrap(key.partitionKey));
                if (key.cfId == metadata.cfId && !Range.isInRanges(dk.token, ranges))
                    CacheService.instance.counterCache.remove(key);
            }
        }
    }

    public static abstract class AbstractScanIterator extends AbstractIterator<Row> implements CloseableIterator<Row>
    {
        public boolean needsFiltering()
        {
            return true;
        }
    }

    /**
      * Iterate over a range of rows and columns from memtables/sstables.
      *
      * @param range The range of keys and columns within those keys to fetch
     */
    private AbstractScanIterator getSequentialIterator(final DataRange range, long now)
    {
        assert !(range.keyRange() instanceof Range) || !((Range)range.keyRange()).isWrapAround() || range.keyRange().right.isMinimum(partitioner) : range.keyRange();

        final ViewFragment view = markReferenced(range.keyRange());
        Tracing.trace("Executing seq scan across {} sstables for {}", view.sstables.size(), range.keyRange().getString(metadata.getKeyValidator()));

        try
        {
            final CloseableIterator<Row> iterator = RowIteratorFactory.getIterator(view.memtables, view.sstables, range, this, now);

            // todo this could be pushed into SSTableScanner
            return new AbstractScanIterator()
            {
                protected Row computeNext()
                {
                    // pull a row out of the iterator
                    if (!iterator.hasNext())
                        return endOfData();

                    Row current = iterator.next();
                    DecoratedKey key = current.key;

                    if (!range.stopKey().isMinimum(partitioner) && range.stopKey().compareTo(key) < 0)
                        return endOfData();

                    // skipping outside of assigned range
                    if (!range.contains(key))
                        return computeNext();

                    if (logger.isTraceEnabled())
                        logger.trace("scanned {}", metadata.getKeyValidator().getString(key.key));

                    return current;
                }

                public void close() throws IOException
                {
                    SSTableReader.releaseReferences(view.sstables);
                    iterator.close();
                }
            };
        }
        catch (RuntimeException e)
        {
            // In case getIterator() throws, otherwise the iteror close method releases the references.
            SSTableReader.releaseReferences(view.sstables);
            throw e;
        }
    }

    @VisibleForTesting
    public List<Row> getRangeSlice(final AbstractBounds<RowPosition> range,
                                   List<IndexExpression> rowFilter,
                                   IDiskAtomFilter columnFilter,
                                   int maxResults)
    {
        return getRangeSlice(range, rowFilter, columnFilter, maxResults, System.currentTimeMillis());
    }

    public List<Row> getRangeSlice(final AbstractBounds<RowPosition> range,
                                   List<IndexExpression> rowFilter,
                                   IDiskAtomFilter columnFilter,
                                   int maxResults,
                                   long now)
    {
        return getRangeSlice(makeExtendedFilter(range, columnFilter, rowFilter, maxResults, false, false, now));
    }

    /**
     * Allows generic range paging with the slice column filter.
     * Typically, suppose we have rows A, B, C ... Z having each some columns in [1, 100].
     * And suppose we want to page throught the query that for all rows returns the columns
     * within [25, 75]. For that, we need to be able to do a range slice starting at (row r, column c)
     * and ending at (row Z, column 75), *but* that only return columns in [25, 75].
     * That is what this method allows. The columnRange is the "window" of  columns we are interested
     * in each row, and columnStart (resp. columnEnd) is the start (resp. end) for the first
     * (resp. end) requested row.
     */
    public ExtendedFilter makeExtendedFilter(AbstractBounds<RowPosition> keyRange,
                                             SliceQueryFilter columnRange,
                                             Composite columnStart,
                                             Composite columnStop,
                                             List<IndexExpression> rowFilter,
                                             int maxResults,
                                             long now)
    {
        DataRange dataRange = new DataRange.Paging(keyRange, columnRange, columnStart, columnStop, metadata.comparator);
        return ExtendedFilter.create(this, dataRange, rowFilter, maxResults, true, now);
    }

    public List<Row> getRangeSlice(AbstractBounds<RowPosition> range,
                                   List<IndexExpression> rowFilter,
                                   IDiskAtomFilter columnFilter,
                                   int maxResults,
                                   long now,
                                   boolean countCQL3Rows,
                                   boolean isPaging)
    {
        return getRangeSlice(makeExtendedFilter(range, columnFilter, rowFilter, maxResults, countCQL3Rows, isPaging, now));
    }

    public ExtendedFilter makeExtendedFilter(AbstractBounds<RowPosition> range,
                                             IDiskAtomFilter columnFilter,
                                             List<IndexExpression> rowFilter,
                                             int maxResults,
                                             boolean countCQL3Rows,
                                             boolean isPaging,
                                             long timestamp)
    {
        DataRange dataRange;
        if (isPaging)
        {
            assert columnFilter instanceof SliceQueryFilter;
            SliceQueryFilter sfilter = (SliceQueryFilter)columnFilter;
            assert sfilter.slices.length == 1;
            SliceQueryFilter newFilter = new SliceQueryFilter(ColumnSlice.ALL_COLUMNS_ARRAY, sfilter.isReversed(), sfilter.count);
            dataRange = new DataRange.Paging(range, newFilter, sfilter.start(), sfilter.finish(), metadata.comparator);
        }
        else
        {
            dataRange = new DataRange(range, columnFilter);
        }
        return ExtendedFilter.create(this, dataRange, rowFilter, maxResults, countCQL3Rows, timestamp);
    }

    public List<Row> getRangeSlice(ExtendedFilter filter)
    {
        return filter(getSequentialIterator(filter.dataRange, filter.timestamp), filter);
    }

    @VisibleForTesting
    public List<Row> search(AbstractBounds<RowPosition> range,
                            List<IndexExpression> clause,
                            IDiskAtomFilter dataFilter,
                            int maxResults)
    {
        return search(range, clause, dataFilter, maxResults, System.currentTimeMillis());
    }

    public List<Row> search(AbstractBounds<RowPosition> range,
                            List<IndexExpression> clause,
                            IDiskAtomFilter dataFilter,
                            int maxResults,
                            long now)
    {
        return search(makeExtendedFilter(range, dataFilter, clause, maxResults, false, false, now));
    }

    public List<Row> search(ExtendedFilter filter)
    {
        Tracing.trace("Executing indexed scan for {}", filter.dataRange.keyRange().getString(metadata.getKeyValidator()));
        return indexManager.search(filter);
    }

    public List<Row> filter(AbstractScanIterator rowIterator, ExtendedFilter filter)
    {
        logger.trace("Filtering {} for rows matching {}", rowIterator, filter);
        List<Row> rows = new ArrayList<Row>();
        int columnsCount = 0;
        int total = 0, matched = 0;

        try
        {
            while (rowIterator.hasNext() && matched < filter.maxRows() && columnsCount < filter.maxColumns())
            {
                // get the raw columns requested, and additional columns for the expressions if necessary
                Row rawRow = rowIterator.next();
                total++;
                ColumnFamily data = rawRow.cf;

                if (rowIterator.needsFiltering())
                {
                    IDiskAtomFilter extraFilter = filter.getExtraFilter(rawRow.key, data);
                    if (extraFilter != null)
                    {
                        ColumnFamily cf = filter.cfs.getColumnFamily(new QueryFilter(rawRow.key, name, extraFilter, filter.timestamp));
                        if (cf != null)
                            data.addAll(cf);
                    }

                    removeDroppedColumns(data);

                    if (!filter.isSatisfiedBy(rawRow.key, data, null, null))
                        continue;

                    logger.trace("{} satisfies all filter expressions", data);
                    // cut the resultset back to what was requested, if necessary
                    data = filter.prune(rawRow.key, data);
                }
                else
                {
                    removeDroppedColumns(data);
                }

                rows.add(new Row(rawRow.key, data));
                matched++;

                if (data != null)
                    columnsCount += filter.lastCounted(data);
                // Update the underlying filter to avoid querying more columns per slice than necessary and to handle paging
                filter.updateFilter(columnsCount);
            }

            return rows;
        }
        finally
        {
            try
            {
                rowIterator.close();
                Tracing.trace("Scanned {} rows and matched {}", total, matched);
            }
            catch (IOException e)
            {
                throw new RuntimeException(e);
            }
        }
    }

    public CellNameType getComparator()
    {
        return metadata.comparator;
    }

    public void snapshotWithoutFlush(String snapshotName)
    {
        for (ColumnFamilyStore cfs : concatWithIndexes())
        {
            DataTracker.View currentView = cfs.markCurrentViewReferenced();

            try
            {
                for (SSTableReader ssTable : currentView.sstables)
                {
                    File snapshotDirectory = Directories.getSnapshotDirectory(ssTable.descriptor, snapshotName);
                    ssTable.createLinks(snapshotDirectory.getPath()); // hard links
                    if (logger.isDebugEnabled())
                        logger.debug("Snapshot for {} keyspace data file {} created in {}", keyspace, ssTable.getFilename(), snapshotDirectory);
                }
            }
            finally
            {
                SSTableReader.releaseReferences(currentView.sstables);
            }
        }
    }

    public List<SSTableReader> getSnapshotSSTableReader(String tag) throws IOException
    {
        Map<Descriptor, Set<Component>> snapshots = directories.sstableLister().snapshots(tag).list();
        List<SSTableReader> readers = new ArrayList<SSTableReader>(snapshots.size());
        for (Map.Entry<Descriptor, Set<Component>> entries : snapshots.entrySet())
            readers.add(SSTableReader.open(entries.getKey(), entries.getValue(), metadata, partitioner));
        return readers;
    }

    /**
     * Take a snap shot of this columnfamily store.
     *
     * @param snapshotName the name of the associated with the snapshot
     */
    public void snapshot(String snapshotName)
    {
        forceBlockingFlush();
        snapshotWithoutFlush(snapshotName);
    }

    public boolean snapshotExists(String snapshotName)
    {
        return directories.snapshotExists(snapshotName);
    }

    public long getSnapshotCreationTime(String snapshotName)
    {
        return directories.snapshotCreationTime(snapshotName);
    }

    /**
     * Clear all the snapshots for a given column family.
     *
     * @param snapshotName the user supplied snapshot name. If left empty,
     *                     all the snapshots will be cleaned.
     */
    public void clearSnapshot(String snapshotName)
    {
        List<File> snapshotDirs = directories.getCFDirectories();
        Directories.clearSnapshot(snapshotName, snapshotDirs);
    }
    /**
     *
     * @return  Return a map of all snapshots to space being used
     * The pair for a snapshot has true size and size on disk.
     */
    public Map<String, Pair<Long,Long>> getSnapshotDetails()
    {
        return directories.getSnapshotDetails();
    }

    public boolean hasUnreclaimedSpace()
    {
        return getLiveDiskSpaceUsed() < getTotalDiskSpaceUsed();
    }

    public long getTotalDiskSpaceUsed()
    {
        return metric.totalDiskSpaceUsed.count();
    }

    public long getLiveDiskSpaceUsed()
    {
        return metric.liveDiskSpaceUsed.count();
    }

    public int getLiveSSTableCount()
    {
        return metric.liveSSTableCount.value();
    }

    /**
     * @return the cached row for @param key if it is already present in the cache.
     * That is, unlike getThroughCache, it will not readAndCache the row if it is not present, nor
     * are these calls counted in cache statistics.
     *
     * Note that this WILL cause deserialization of a SerializingCache row, so if all you
     * need to know is whether a row is present or not, use containsCachedRow instead.
     */
    public ColumnFamily getRawCachedRow(DecoratedKey key)
    {
        if (!isRowCacheEnabled())
            return null;

        IRowCacheEntry cached = CacheService.instance.rowCache.getInternal(new RowCacheKey(metadata.cfId, key));
        return cached == null || cached instanceof RowCacheSentinel ? null : (ColumnFamily)cached;
    }

    private void invalidateCaches()
    {
        CacheService.instance.invalidateRowCacheForCf(metadata.cfId);

        if (metadata.isCounter())
            for (CounterCacheKey key : CacheService.instance.counterCache.getKeySet())
                if (key.cfId == metadata.cfId)
                    CacheService.instance.counterCache.remove(key);
    }


    /**
     * @return true if @param key is contained in the row cache
     */
    public boolean containsCachedRow(DecoratedKey key)
    {
        return CacheService.instance.rowCache.getCapacity() != 0 && CacheService.instance.rowCache.containsKey(new RowCacheKey(metadata.cfId, key));
    }

    public void invalidateCachedRow(RowCacheKey key)
    {
        CacheService.instance.rowCache.remove(key);
    }

    public void invalidateCachedRow(DecoratedKey key)
    {
        UUID cfId = Schema.instance.getId(keyspace.getName(), this.name);
        if (cfId == null)
            return; // secondary index

        invalidateCachedRow(new RowCacheKey(cfId, key));
    }

    public ClockAndCount getCachedCounter(ByteBuffer partitionKey, CellName cellName)
    {
        if (CacheService.instance.counterCache.getCapacity() == 0L) // counter cache disabled.
            return null;
        return CacheService.instance.counterCache.get(CounterCacheKey.create(metadata.cfId, partitionKey, cellName));
    }

    public void putCachedCounter(ByteBuffer partitionKey, CellName cellName, ClockAndCount clockAndCount)
    {
        if (CacheService.instance.counterCache.getCapacity() == 0L) // counter cache disabled.
            return;
        CacheService.instance.counterCache.put(CounterCacheKey.create(metadata.cfId, partitionKey, cellName), clockAndCount);
    }

    public void forceMajorCompaction() throws InterruptedException, ExecutionException
    {
        CompactionManager.instance.performMaximal(this);
    }

    public static Iterable<ColumnFamilyStore> all()
    {
        List<Iterable<ColumnFamilyStore>> stores = new ArrayList<Iterable<ColumnFamilyStore>>(Schema.instance.getKeyspaces().size());
        for (Keyspace keyspace : Keyspace.all())
        {
            stores.add(keyspace.getColumnFamilyStores());
        }
        return Iterables.concat(stores);
    }

    public Iterable<DecoratedKey> keySamples(Range<Token> range)
    {
        Collection<SSTableReader> sstables = getSSTables();
        Iterable<DecoratedKey>[] samples = new Iterable[sstables.size()];
        int i = 0;
        for (SSTableReader sstable: sstables)
        {
            samples[i++] = sstable.getKeySamples(range);
        }
        return Iterables.concat(samples);
    }

    public long estimatedKeysForRange(Range<Token> range)
    {
        long count = 0;
        for (SSTableReader sstable : getSSTables())
            count += sstable.estimatedKeysForRanges(Collections.singleton(range));
        return count;
    }

    /**
     * For testing.  No effort is made to clear historical or even the current memtables, nor for
     * thread safety.  All we do is wipe the sstable containers clean, while leaving the actual
     * data files present on disk.  (This allows tests to easily call loadNewSSTables on them.)
     */
    public void clearUnsafe()
    {
        for (final ColumnFamilyStore cfs : concatWithIndexes())
        {
            cfs.runWithCompactionsDisabled(new Callable<Void>()
            {
                public Void call()
                {
                    cfs.data.init();
                    return null;
                }
            }, true);
        }
    }

    /**
     * Truncate deletes the entire column family's data with no expensive tombstone creation
     */
    public void truncateBlocking()
    {
        // We have two goals here:
        // - truncate should delete everything written before truncate was invoked
        // - but not delete anything that isn't part of the snapshot we create.
        // We accomplish this by first flushing manually, then snapshotting, and
        // recording the timestamp IN BETWEEN those actions. Any sstables created
        // with this timestamp or greater time, will not be marked for delete.
        //
        // Bonus complication: since we store replay position in sstable metadata,
        // truncating those sstables means we will replay any CL segments from the
        // beginning if we restart before they [the CL segments] are discarded for
        // normal reasons post-truncate.  To prevent this, we store truncation
        // position in the System keyspace.
        logger.debug("truncating {}", name);

        if (DatabaseDescriptor.isAutoSnapshot())
        {
            // flush the CF being truncated before forcing the new segment
            forceBlockingFlush();

            // sleep a little to make sure that our truncatedAt comes after any sstable
            // that was part of the flushed we forced; otherwise on a tie, it won't get deleted.
            Uninterruptibles.sleepUninterruptibly(1, TimeUnit.MILLISECONDS);
        }
        else
        {
            // just nuke the memtable data w/o writing to disk first
            synchronized (data)
            {
                final Flush flush = new Flush(true);
                flushExecutor.execute(flush);
                postFlushExecutor.submit(flush.postFlush);
            }
        }

        Runnable truncateRunnable = new Runnable()
        {
            public void run()
            {
                logger.debug("Discarding sstable data for truncated CF + indexes");

                final long truncatedAt = System.currentTimeMillis();
                if (DatabaseDescriptor.isAutoSnapshot())
                    snapshot(Keyspace.getTimestampedSnapshotName(name));

                ReplayPosition replayAfter = discardSSTables(truncatedAt);

                for (SecondaryIndex index : indexManager.getIndexes())
                    index.truncateBlocking(truncatedAt);

                SystemKeyspace.saveTruncationRecord(ColumnFamilyStore.this, truncatedAt, replayAfter);
                logger.debug("cleaning out row cache");
                invalidateCaches();
            }
        };

        runWithCompactionsDisabled(Executors.callable(truncateRunnable), true);
        logger.debug("truncate complete");
    }

    public <V> V runWithCompactionsDisabled(Callable<V> callable, boolean interruptValidation)
    {
        // synchronize so that concurrent invocations don't re-enable compactions partway through unexpectedly,
        // and so we only run one major compaction at a time
        synchronized (this)
        {
            logger.debug("Cancelling in-progress compactions for {}", metadata.cfName);

            Iterable<ColumnFamilyStore> selfWithIndexes = concatWithIndexes();
            for (ColumnFamilyStore cfs : selfWithIndexes)
                cfs.getCompactionStrategy().pause();
            try
            {
                // interrupt in-progress compactions
                Function<ColumnFamilyStore, CFMetaData> f = new Function<ColumnFamilyStore, CFMetaData>()
                {
                    public CFMetaData apply(ColumnFamilyStore cfs)
                    {
                        return cfs.metadata;
                    }
                };
                Iterable<CFMetaData> allMetadata = Iterables.transform(selfWithIndexes, f);
                CompactionManager.instance.interruptCompactionFor(allMetadata, interruptValidation);

                // wait for the interruption to be recognized
                long start = System.nanoTime();
                long delay = TimeUnit.MINUTES.toNanos(1);
                while (System.nanoTime() - start < delay)
                {
                    if (CompactionManager.instance.isCompacting(selfWithIndexes))
                        Uninterruptibles.sleepUninterruptibly(100, TimeUnit.MILLISECONDS);
                    else
                        break;
                }

                // doublecheck that we finished, instead of timing out
                for (ColumnFamilyStore cfs : selfWithIndexes)
                {
                    if (!cfs.getDataTracker().getCompacting().isEmpty())
                    {
                        logger.warn("Unable to cancel in-progress compactions for {}.  Perhaps there is an unusually large row in progress somewhere, or the system is simply overloaded.", metadata.cfName);
                        return null;
                    }
                }
                logger.debug("Compactions successfully cancelled");

                // run our task
                try
                {
                    return callable.call();
                }
                catch (Exception e)
                {
                    throw new RuntimeException(e);
                }
            }
            finally
            {
                for (ColumnFamilyStore cfs : selfWithIndexes)
                    cfs.getCompactionStrategy().resume();
            }
        }
    }

    public Iterable<SSTableReader> markAllCompacting()
    {
        Callable<Iterable<SSTableReader>> callable = new Callable<Iterable<SSTableReader>>()
        {
            public Iterable<SSTableReader> call() throws Exception
            {
                assert data.getCompacting().isEmpty() : data.getCompacting();
                Iterable<SSTableReader> sstables = Lists.newArrayList(AbstractCompactionStrategy.filterSuspectSSTables(getSSTables()));
                if (Iterables.isEmpty(sstables))
                    return Collections.emptyList();
                boolean success = data.markCompacting(sstables);
                assert success : "something marked things compacting while compactions are disabled";
                return sstables;
            }
        };

        return runWithCompactionsDisabled(callable, false);
    }

    public long getBloomFilterFalsePositives()
    {
        return metric.bloomFilterFalsePositives.value();
    }

    public long getRecentBloomFilterFalsePositives()
    {
        return metric.recentBloomFilterFalsePositives.value();
    }

    public double getBloomFilterFalseRatio()
    {
        return metric.bloomFilterFalseRatio.value();
    }

    public double getRecentBloomFilterFalseRatio()
    {
        return metric.recentBloomFilterFalseRatio.value();
    }

    public long getBloomFilterDiskSpaceUsed()
    {
        return metric.bloomFilterDiskSpaceUsed.value();
    }

    @Override
    public String toString()
    {
        return "CFS(" +
               "Keyspace='" + keyspace.getName() + '\'' +
               ", ColumnFamily='" + name + '\'' +
               ')';
    }

    public void disableAutoCompaction()
    {
        // we don't use CompactionStrategy.pause since we don't want users flipping that on and off
        // during runWithCompactionsDisabled
        this.compactionStrategy.disable();
    }

    public void enableAutoCompaction()
    {
        enableAutoCompaction(false);
    }

    /**
     * used for tests - to be able to check things after a minor compaction
     * @param waitForFutures if we should block until autocompaction is done
     */
    @VisibleForTesting
    public void enableAutoCompaction(boolean waitForFutures)
    {
        this.compactionStrategy.enable();
        List<Future<?>> futures = CompactionManager.instance.submitBackground(this);
        if (waitForFutures)
            FBUtilities.waitOnFutures(futures);
    }

    public boolean isAutoCompactionDisabled()
    {
        return !this.compactionStrategy.isEnabled();
    }

    /*
     JMX getters and setters for the Default<T>s.
       - get/set minCompactionThreshold
       - get/set maxCompactionThreshold
       - get     memsize
       - get     memops
       - get/set memtime
     */

    public AbstractCompactionStrategy getCompactionStrategy()
    {
        assert compactionStrategy != null : "No compaction strategy set yet";
        return compactionStrategy;
    }

    public void setCompactionThresholds(int minThreshold, int maxThreshold)
    {
        validateCompactionThresholds(minThreshold, maxThreshold);

        minCompactionThreshold.set(minThreshold);
        maxCompactionThreshold.set(maxThreshold);

        // this is called as part of CompactionStrategy constructor; avoid circular dependency by checking for null
        if (compactionStrategy != null)
            CompactionManager.instance.submitBackground(this);
    }

    public int getMinimumCompactionThreshold()
    {
        return minCompactionThreshold.value();
    }

    public void setMinimumCompactionThreshold(int minCompactionThreshold)
    {
        validateCompactionThresholds(minCompactionThreshold, maxCompactionThreshold.value());
        this.minCompactionThreshold.set(minCompactionThreshold);
    }

    public int getMaximumCompactionThreshold()
    {
        return maxCompactionThreshold.value();
    }

    public void setMaximumCompactionThreshold(int maxCompactionThreshold)
    {
        validateCompactionThresholds(minCompactionThreshold.value(), maxCompactionThreshold);
        this.maxCompactionThreshold.set(maxCompactionThreshold);
    }

    private void validateCompactionThresholds(int minThreshold, int maxThreshold)
    {
        if (minThreshold > maxThreshold)
            throw new RuntimeException(String.format("The min_compaction_threshold cannot be larger than the max_compaction_threshold. " +
                                                     "Min is '%d', Max is '%d'.", minThreshold, maxThreshold));

        if (maxThreshold == 0 || minThreshold == 0)
            throw new RuntimeException("Disabling compaction by setting min_compaction_threshold or max_compaction_threshold to 0 " +
                    "is deprecated, set the compaction strategy option 'enabled' to 'false' instead or use the nodetool command 'disableautocompaction'.");
    }

    public double getTombstonesPerSlice()
    {
        return metric.tombstoneScannedHistogram.getSnapshot().getMedian();
    }

    public double getLiveCellsPerSlice()
    {
        return metric.liveScannedHistogram.getSnapshot().getMedian();
    }

    // End JMX get/set.

    public long estimateKeys()
    {
        return data.estimatedKeys();
    }

    public long[] getEstimatedRowSizeHistogram()
    {
        return metric.estimatedRowSizeHistogram.value();
    }

    public long[] getEstimatedColumnCountHistogram()
    {
        return metric.estimatedColumnCountHistogram.value();
    }

    public double getCompressionRatio()
    {
        return metric.compressionRatio.value();
    }

    /** true if this CFS contains secondary index data */
    public boolean isIndex()
    {
        return partitioner instanceof LocalPartitioner;
    }

    public Iterable<ColumnFamilyStore> concatWithIndexes()
    {
        // we return the main CFS first, which we rely on for simplicity in switchMemtable(), for getting the
        // latest replay position
        return Iterables.concat(Collections.singleton(this), indexManager.getIndexesBackedByCfs());
    }

    public List<String> getBuiltIndexes()
    {
       return indexManager.getBuiltIndexes();
    }

    public int getUnleveledSSTables()
    {
        return this.compactionStrategy instanceof LeveledCompactionStrategy
               ? ((LeveledCompactionStrategy) this.compactionStrategy).getLevelSize(0)
               : 0;
    }

    public int[] getSSTableCountPerLevel()
    {
        return compactionStrategy instanceof LeveledCompactionStrategy
               ? ((LeveledCompactionStrategy) compactionStrategy).getAllLevelSize()
               : null;
    }

    public static class ViewFragment
    {
        public final List<SSTableReader> sstables;
        public final Iterable<Memtable> memtables;

        public ViewFragment(List<SSTableReader> sstables, Iterable<Memtable> memtables)
        {
            this.sstables = sstables;
            this.memtables = memtables;
        }
    }

    /**
     * Returns the creation time of the oldest memtable not fully flushed yet.
     */
    public long oldestUnflushedMemtable()
    {
        return data.getView().getOldestMemtable().creationTime();
    }

    public boolean isEmpty()
    {
        DataTracker.View view = data.getView();
        return view.sstables.isEmpty() && view.getCurrentMemtable().getOperations() == 0 && view.getCurrentMemtable() == view.getOldestMemtable();
    }

    private boolean isRowCacheEnabled()
    {
        return metadata.getCaching().rowCache.isEnabled() && CacheService.instance.rowCache.getCapacity() > 0;
    }

    /**
     * Discard all SSTables that were created before given timestamp.
     *
     * Caller should first ensure that comapctions have quiesced.
     *
     * @param truncatedAt The timestamp of the truncation
     *                    (all SSTables before that timestamp are going be marked as compacted)
     *
     * @return the most recent replay position of the truncated data
     */
    public ReplayPosition discardSSTables(long truncatedAt)
    {
        assert data.getCompacting().isEmpty() : data.getCompacting();

        List<SSTableReader> truncatedSSTables = new ArrayList<SSTableReader>();

        for (SSTableReader sstable : getSSTables())
        {
            if (!sstable.newSince(truncatedAt))
                truncatedSSTables.add(sstable);
        }

        if (truncatedSSTables.isEmpty())
            return ReplayPosition.NONE;

        markObsolete(truncatedSSTables, OperationType.UNKNOWN);
        return ReplayPosition.getReplayPosition(truncatedSSTables);
    }

    public double getDroppableTombstoneRatio()
    {
        return getDataTracker().getDroppableTombstoneRatio();
    }

    public long getTruncationTime()
    {
        Pair<ReplayPosition, Long> truncationRecord = SystemKeyspace.getTruncationRecords().get(metadata.cfId);
        return truncationRecord == null ? Long.MIN_VALUE : truncationRecord.right;
    }

<<<<<<< HEAD
    public long trueSnapshotsSize()
    {
        return directories.trueSnapshotsSize();
=======
    @VisibleForTesting
    void resetFileIndexGenerator()
    {
        fileIndexGenerator.set(0);
>>>>>>> 9269cb83
    }
}<|MERGE_RESOLUTION|>--- conflicted
+++ resolved
@@ -2724,15 +2724,14 @@
         return truncationRecord == null ? Long.MIN_VALUE : truncationRecord.right;
     }
 
-<<<<<<< HEAD
     public long trueSnapshotsSize()
     {
         return directories.trueSnapshotsSize();
-=======
+    }
+
     @VisibleForTesting
     void resetFileIndexGenerator()
     {
         fileIndexGenerator.set(0);
->>>>>>> 9269cb83
     }
 }