/*
 * Licensed to the Apache Software Foundation (ASF) under one
 * or more contributor license agreements.  See the NOTICE file
 * distributed with this work for additional information
 * regarding copyright ownership.  The ASF licenses this file
 * to you under the Apache License, Version 2.0 (the
 * "License"); you may not use this file except in compliance
 * with the License.  You may obtain a copy of the License at
 *
 *     http://www.apache.org/licenses/LICENSE-2.0
 *
 * Unless required by applicable law or agreed to in writing, software
 * distributed under the License is distributed on an "AS IS" BASIS,
 * WITHOUT WARRANTIES OR CONDITIONS OF ANY KIND, either express or implied.
 * See the License for the specific language governing permissions and
 * limitations under the License.
 */
package org.apache.cassandra.db;

import java.io.*;
import java.lang.management.ManagementFactory;
import java.nio.ByteBuffer;
import java.nio.file.Files;
import java.util.*;
import java.util.concurrent.*;
import java.util.concurrent.atomic.AtomicInteger;
import java.util.concurrent.atomic.AtomicReference;
import java.util.regex.Pattern;
import javax.management.*;
import javax.management.openmbean.*;

import com.google.common.annotations.VisibleForTesting;
import com.google.common.base.*;
import com.google.common.base.Throwables;
import com.google.common.collect.*;
import com.google.common.util.concurrent.*;
import org.slf4j.Logger;
import org.slf4j.LoggerFactory;

import com.clearspring.analytics.stream.Counter;
import org.apache.cassandra.cache.*;
import org.apache.cassandra.concurrent.*;
import org.apache.cassandra.config.*;
import org.apache.cassandra.db.commitlog.CommitLog;
import org.apache.cassandra.db.commitlog.ReplayPosition;
import org.apache.cassandra.db.compaction.*;
import org.apache.cassandra.db.filter.*;
import org.apache.cassandra.db.index.SecondaryIndex;
import org.apache.cassandra.db.index.SecondaryIndexManager;
import org.apache.cassandra.db.view.MaterializedViewManager;
import org.apache.cassandra.db.lifecycle.*;
import org.apache.cassandra.db.partitions.*;
import org.apache.cassandra.db.rows.*;
import org.apache.cassandra.dht.*;
import org.apache.cassandra.dht.Range;
import org.apache.cassandra.exceptions.ConfigurationException;
import org.apache.cassandra.io.FSWriteError;
import org.apache.cassandra.io.sstable.*;
import org.apache.cassandra.io.sstable.Descriptor;
import org.apache.cassandra.io.sstable.format.*;
import org.apache.cassandra.io.util.FileUtils;
import org.apache.cassandra.metrics.TableMetrics.Sampler;
import org.apache.cassandra.metrics.TableMetrics;
import org.apache.cassandra.schema.*;
import org.apache.cassandra.service.CacheService;
import org.apache.cassandra.service.StorageService;
import org.apache.cassandra.utils.*;
import org.apache.cassandra.utils.TopKSampler.SamplerResult;
import org.apache.cassandra.utils.concurrent.*;
import org.apache.cassandra.utils.memory.MemtableAllocator;
import org.json.simple.*;


import static org.apache.cassandra.utils.Throwables.maybeFail;

public class ColumnFamilyStore implements ColumnFamilyStoreMBean
{
    private static final Logger logger = LoggerFactory.getLogger(ColumnFamilyStore.class);

    private static final ExecutorService flushExecutor = new JMXEnabledThreadPoolExecutor(DatabaseDescriptor.getFlushWriters(),
                                                                                          StageManager.KEEPALIVE,
                                                                                          TimeUnit.SECONDS,
                                                                                          new LinkedBlockingQueue<Runnable>(),
                                                                                          new NamedThreadFactory("MemtableFlushWriter"),
                                                                                          "internal");

    // post-flush executor is single threaded to provide guarantee that any flush Future on a CF will never return until prior flushes have completed
    private static final ExecutorService postFlushExecutor = new JMXEnabledThreadPoolExecutor(1,
                                                                                              StageManager.KEEPALIVE,
                                                                                              TimeUnit.SECONDS,
                                                                                              new LinkedBlockingQueue<Runnable>(),
                                                                                              new NamedThreadFactory("MemtablePostFlush"),
                                                                                              "internal");

    private static final ExecutorService reclaimExecutor = new JMXEnabledThreadPoolExecutor(1,
                                                                                            StageManager.KEEPALIVE,
                                                                                            TimeUnit.SECONDS,
                                                                                            new LinkedBlockingQueue<Runnable>(),
                                                                                            new NamedThreadFactory("MemtableReclaimMemory"),
                                                                                            "internal");

    private static final String[] COUNTER_NAMES = new String[]{"raw", "count", "error", "string"};
    private static final String[] COUNTER_DESCS = new String[]
    { "partition key in raw hex bytes",
      "value of this partition for given sampler",
      "value is within the error bounds plus or minus of this",
      "the partition key turned into a human readable format" };
    private static final CompositeType COUNTER_COMPOSITE_TYPE;
    private static final TabularType COUNTER_TYPE;

    private static final String[] SAMPLER_NAMES = new String[]{"cardinality", "partitions"};
    private static final String[] SAMPLER_DESCS = new String[]
    { "cardinality of partitions",
      "list of counter results" };

    private static final String SAMPLING_RESULTS_NAME = "SAMPLING_RESULTS";
    private static final CompositeType SAMPLING_RESULT;

    static
    {
        try
        {
            OpenType<?>[] counterTypes = new OpenType[] { SimpleType.STRING, SimpleType.LONG, SimpleType.LONG, SimpleType.STRING };
            COUNTER_COMPOSITE_TYPE = new CompositeType(SAMPLING_RESULTS_NAME, SAMPLING_RESULTS_NAME, COUNTER_NAMES, COUNTER_DESCS, counterTypes);
            COUNTER_TYPE = new TabularType(SAMPLING_RESULTS_NAME, SAMPLING_RESULTS_NAME, COUNTER_COMPOSITE_TYPE, COUNTER_NAMES);

            OpenType<?>[] samplerTypes = new OpenType[] { SimpleType.LONG, COUNTER_TYPE };
            SAMPLING_RESULT = new CompositeType(SAMPLING_RESULTS_NAME, SAMPLING_RESULTS_NAME, SAMPLER_NAMES, SAMPLER_DESCS, samplerTypes);
        } catch (OpenDataException e)
        {
            throw Throwables.propagate(e);
        }
    }

    public final Keyspace keyspace;
    public final String name;
    public final CFMetaData metadata;
    private final String mbeanName;
    @Deprecated
    private final String oldMBeanName;
    private volatile boolean valid = true;

    /**
     * Memtables and SSTables on disk for this column family.
     *
     * We synchronize on the Tracker to ensure isolation when we want to make sure
     * that the memtable we're acting on doesn't change out from under us.  I.e., flush
     * syncronizes on it to make sure it can submit on both executors atomically,
     * so anyone else who wants to make sure flush doesn't interfere should as well.
     */
    private final Tracker data;

    /* The read order, used to track accesses to off-heap memtable storage */
    public final OpOrder readOrdering = new OpOrder();

    /* This is used to generate the next index for a SSTable */
    private final AtomicInteger fileIndexGenerator = new AtomicInteger(0);

    public final SecondaryIndexManager indexManager;
    public final MaterializedViewManager materializedViewManager;

    /* These are locally held copies to be changed from the config during runtime */
    private volatile DefaultInteger minCompactionThreshold;
    private volatile DefaultInteger maxCompactionThreshold;
    private final CompactionStrategyManager compactionStrategyManager;

    public final Directories directories;

    public final TableMetrics metric;
    public volatile long sampleLatencyNanos;
    private final ScheduledFuture<?> latencyCalculator;

    public static void shutdownPostFlushExecutor() throws InterruptedException
    {
        postFlushExecutor.shutdown();
        postFlushExecutor.awaitTermination(60, TimeUnit.SECONDS);
    }

    public void reload()
    {
        // metadata object has been mutated directly. make all the members jibe with new settings.

        // only update these runtime-modifiable settings if they have not been modified.
        if (!minCompactionThreshold.isModified())
            for (ColumnFamilyStore cfs : concatWithIndexes())
                cfs.minCompactionThreshold = new DefaultInteger(metadata.params.compaction.minCompactionThreshold());
        if (!maxCompactionThreshold.isModified())
            for (ColumnFamilyStore cfs : concatWithIndexes())
                cfs.maxCompactionThreshold = new DefaultInteger(metadata.params.compaction.maxCompactionThreshold());

        compactionStrategyManager.maybeReload(metadata);

        scheduleFlush();

        indexManager.reload();

        materializedViewManager.reload();
        // If the CF comparator has changed, we need to change the memtable,
        // because the old one still aliases the previous comparator.
        if (data.getView().getCurrentMemtable().initialComparator != metadata.comparator)
            switchMemtable();
    }

    void scheduleFlush()
    {
        int period = metadata.params.memtableFlushPeriodInMs;
        if (period > 0)
        {
            logger.debug("scheduling flush in {} ms", period);
            WrappedRunnable runnable = new WrappedRunnable()
            {
                protected void runMayThrow() throws Exception
                {
                    synchronized (data)
                    {
                        Memtable current = data.getView().getCurrentMemtable();
                        // if we're not expired, we've been hit by a scheduled flush for an already flushed memtable, so ignore
                        if (current.isExpired())
                        {
                            if (current.isClean())
                            {
                                // if we're still clean, instead of swapping just reschedule a flush for later
                                scheduleFlush();
                            }
                            else
                            {
                                // we'll be rescheduled by the constructor of the Memtable.
                                forceFlush();
                            }
                        }
                    }
                }
            };
            ScheduledExecutors.scheduledTasks.schedule(runnable, period, TimeUnit.MILLISECONDS);
        }
    }

    public static Runnable getBackgroundCompactionTaskSubmitter()
    {
        return new Runnable()
        {
            public void run()
            {
                for (Keyspace keyspace : Keyspace.all())
                    for (ColumnFamilyStore cfs : keyspace.getColumnFamilyStores())
                        CompactionManager.instance.submitBackground(cfs);
            }
        };
    }

    public void setCompactionParametersJson(String options)
    {
        setCompactionParameters(FBUtilities.fromJsonMap(options));
    }

    public String getCompactionParametersJson()
    {
        return FBUtilities.json(getCompactionParameters());
    }

    public void setCompactionParameters(Map<String, String> options)
    {
        try
        {
            CompactionParams compactionParams = CompactionParams.fromMap(options);
            compactionParams.validate();
            compactionStrategyManager.setNewLocalCompactionStrategy(compactionParams);
        }
        catch (Throwable t)
        {
            logger.error("Could not set new local compaction strategy", t);
            // dont propagate the ConfigurationException over jmx, user will only see a ClassNotFoundException
            throw new IllegalArgumentException("Could not set new local compaction strategy: "+t.getMessage());
        }
    }

    public Map<String, String> getCompactionParameters()
    {
        return compactionStrategyManager.getCompactionParams().asMap();
    }

    public Map<String,String> getCompressionParameters()
    {
        return metadata.params.compression.asMap();
    }

    public void setCompressionParameters(Map<String,String> opts)
    {
        try
        {
            metadata.compression(CompressionParams.fromMap(opts));
            metadata.params.compression.validate();
        }
        catch (ConfigurationException e)
        {
            throw new IllegalArgumentException(e.getMessage());
        }
    }

    // FIXME: this is wrong, JMX should never update live CFMetaData objects
    public void setCrcCheckChance(double crcCheckChance)
    {
        try
        {
            metadata.params.compression.setCrcCheckChance(crcCheckChance);
        }
        catch (ConfigurationException e)
        {
            throw new IllegalArgumentException(e.getMessage());
        }
    }

    private ColumnFamilyStore(Keyspace keyspace,
                             String columnFamilyName,
                             int generation,
                             CFMetaData metadata,
                             Directories directories,
                             boolean loadSSTables)
    {
        this(keyspace, columnFamilyName, generation, metadata, directories, loadSSTables, true);
    }


    @VisibleForTesting
    public ColumnFamilyStore(Keyspace keyspace,
                              String columnFamilyName,
                              int generation,
                              CFMetaData metadata,
                              Directories directories,
                              boolean loadSSTables,
                              boolean registerBookkeeping)
    {
        assert metadata != null : "null metadata for " + keyspace + ":" + columnFamilyName;

        this.keyspace = keyspace;
        name = columnFamilyName;
        this.metadata = metadata;
        this.minCompactionThreshold = new DefaultInteger(metadata.params.compaction.minCompactionThreshold());
        this.maxCompactionThreshold = new DefaultInteger(metadata.params.compaction.maxCompactionThreshold());
        this.directories = directories;
        this.indexManager = new SecondaryIndexManager(this);
        this.materializedViewManager = new MaterializedViewManager(this);
        this.metric = new TableMetrics(this);
        fileIndexGenerator.set(generation);
        sampleLatencyNanos = DatabaseDescriptor.getReadRpcTimeout() / 2;

        CachingParams caching = metadata.params.caching;

        logger.info("Initializing {}.{}", keyspace.getName(), name);

        // scan for sstables corresponding to this cf and load them
        data = new Tracker(this, loadSSTables);

        if (data.loadsstables)
        {
            Directories.SSTableLister sstableFiles = directories.sstableLister().skipTemporary(true);
            Collection<SSTableReader> sstables = SSTableReader.openAll(sstableFiles.list().entrySet(), metadata);
            data.addInitialSSTables(sstables);
        }

        if (caching.cacheKeys())
            CacheService.instance.keyCache.loadSaved(this);

        // compaction strategy should be created after the CFS has been prepared
        this.compactionStrategyManager = new CompactionStrategyManager(this);

        if (maxCompactionThreshold.value() <= 0 || minCompactionThreshold.value() <=0)
        {
            logger.warn("Disabling compaction strategy by setting compaction thresholds to 0 is deprecated, set the compaction option 'enabled' to 'false' instead.");
            this.compactionStrategyManager.disable();
        }

        // create the private ColumnFamilyStores for the secondary column indexes
        for (ColumnDefinition info : metadata.allColumns())
        {
            if (info.getIndexType() != null)
                indexManager.addIndexedColumn(info);
        }

        if (registerBookkeeping)
        {
            // register the mbean
            mbeanName = String.format("org.apache.cassandra.db:type=%s,keyspace=%s,table=%s",
                                         isIndex() ? "IndexTables" : "Tables",
                                         keyspace.getName(), name);
            oldMBeanName = String.format("org.apache.cassandra.db:type=%s,keyspace=%s,columnfamily=%s",
                                         isIndex() ? "IndexColumnFamilies" : "ColumnFamilies",
                                         keyspace.getName(), name);
            try
            {
                MBeanServer mbs = ManagementFactory.getPlatformMBeanServer();
                ObjectName[] objectNames = {new ObjectName(mbeanName), new ObjectName(oldMBeanName)};
                for (ObjectName objectName : objectNames)
                {
                    mbs.registerMBean(this, objectName);
                }
            }
            catch (Exception e)
            {
                throw new RuntimeException(e);
            }
            logger.debug("retryPolicy for {} is {}", name, this.metadata.params.speculativeRetry);
            latencyCalculator = ScheduledExecutors.optionalTasks.scheduleWithFixedDelay(new Runnable()
            {
                public void run()
                {
                    SpeculativeRetryParam retryPolicy = ColumnFamilyStore.this.metadata.params.speculativeRetry;
                    switch (retryPolicy.kind())
                    {
                        case PERCENTILE:
                            // get percentile in nanos
                            sampleLatencyNanos = (long) (metric.coordinatorReadLatency.getSnapshot().getValue(retryPolicy.threshold()) * 1000d);
                            break;
                        case CUSTOM:
                            sampleLatencyNanos = (long) retryPolicy.threshold();
                            break;
                        default:
                            sampleLatencyNanos = Long.MAX_VALUE;
                            break;
                    }
                }
            }, DatabaseDescriptor.getReadRpcTimeout(), DatabaseDescriptor.getReadRpcTimeout(), TimeUnit.MILLISECONDS);
        }
        else
        {
            latencyCalculator = ScheduledExecutors.optionalTasks.schedule(Runnables.doNothing(), 0, TimeUnit.NANOSECONDS);
            mbeanName = null;
            oldMBeanName= null;
        }
    }

    /** call when dropping or renaming a CF. Performs mbean housekeeping and invalidates CFS to other operations */
    public void invalidate()
    {
        invalidate(true);
    }

    public void invalidate(boolean expectMBean)
    {
        // disable and cancel in-progress compactions before invalidating
        valid = false;

        try
        {
            unregisterMBean();
        }
        catch (Exception e)
        {
            if (expectMBean)
            {
                JVMStabilityInspector.inspectThrowable(e);
                // this shouldn't block anything.
                logger.warn("Failed unregistering mbean: {}", mbeanName, e);
            }
        }

        latencyCalculator.cancel(false);
        compactionStrategyManager.shutdown();
        SystemKeyspace.removeTruncationRecord(metadata.cfId);

        data.dropSSTables();
        TransactionLogs.waitForDeletions();

        indexManager.invalidate();
        materializedViewManager.invalidate();

        invalidateCaches();
    }

    /**
     * Removes every SSTable in the directory from the Tracker's view.
     * @param directory the unreadable directory, possibly with SSTables in it, but not necessarily.
     */
    void maybeRemoveUnreadableSSTables(File directory)
    {
        data.removeUnreadableSSTables(directory);
    }

    void unregisterMBean() throws MalformedObjectNameException, InstanceNotFoundException, MBeanRegistrationException
    {
        MBeanServer mbs = ManagementFactory.getPlatformMBeanServer();
        ObjectName[] objectNames = {new ObjectName(mbeanName), new ObjectName(oldMBeanName)};
        for (ObjectName objectName : objectNames)
        {
            if (mbs.isRegistered(objectName))
                mbs.unregisterMBean(objectName);
        }

        // unregister metrics
        metric.release();
    }


    public static ColumnFamilyStore createColumnFamilyStore(Keyspace keyspace, String columnFamily, boolean loadSSTables)
    {
        return createColumnFamilyStore(keyspace, columnFamily, Schema.instance.getCFMetaData(keyspace.getName(), columnFamily), loadSSTables);
    }

    public static synchronized ColumnFamilyStore createColumnFamilyStore(Keyspace keyspace,
                                                                         String columnFamily,
                                                                         CFMetaData metadata,
                                                                         boolean loadSSTables)
    {
        // get the max generation number, to prevent generation conflicts
        Directories directories = new Directories(metadata);
        Directories.SSTableLister lister = directories.sstableLister().includeBackups(true);
        List<Integer> generations = new ArrayList<Integer>();
        for (Map.Entry<Descriptor, Set<Component>> entry : lister.list().entrySet())
        {
            Descriptor desc = entry.getKey();
            generations.add(desc.generation);
            if (!desc.isCompatible())
                throw new RuntimeException(String.format("Incompatible SSTable found. Current version %s is unable to read file: %s. Please run upgradesstables.",
                        desc.getFormat().getLatestVersion(), desc));
        }
        Collections.sort(generations);
        int value = (generations.size() > 0) ? (generations.get(generations.size() - 1)) : 0;

        return new ColumnFamilyStore(keyspace, columnFamily, value, metadata, directories, loadSSTables);
    }

    /**
     * Removes unnecessary files from the cf directory at startup: these include temp files, orphans, zero-length files
     * and compacted sstables. Files that cannot be recognized will be ignored.
     */
    public static void scrubDataDirectories(CFMetaData metadata)
    {
        Directories directories = new Directories(metadata);

         // clear ephemeral snapshots that were not properly cleared last session (CASSANDRA-7357)
        clearEphemeralSnapshots(directories);

        logger.debug("Removing temporary or obsoleted files from unfinished operations for table", metadata.cfName);
        LifecycleTransaction.removeUnfinishedLeftovers(metadata);

        logger.debug("Further extra check for orphan sstable files for {}", metadata.cfName);
        for (Map.Entry<Descriptor,Set<Component>> sstableFiles : directories.sstableLister().list().entrySet())
        {
            Descriptor desc = sstableFiles.getKey();
            Set<Component> components = sstableFiles.getValue();

            for (File tmpFile : desc.getTemporaryFiles())
                tmpFile.delete();

            File dataFile = new File(desc.filenameFor(Component.DATA));
            if (components.contains(Component.DATA) && dataFile.length() > 0)
                // everything appears to be in order... moving on.
                continue;

            // missing the DATA file! all components are orphaned
            logger.warn("Removing orphans for {}: {}", desc, components);
            for (Component component : components)
            {
                File file = new File(desc.filenameFor(component));
                if (file.exists())
                    FileUtils.deleteWithConfirm(desc.filenameFor(component));
            }
        }

        // cleanup incomplete saved caches
        Pattern tmpCacheFilePattern = Pattern.compile(metadata.ksName + "-" + metadata.cfName + "-(Key|Row)Cache.*\\.tmp$");
        File dir = new File(DatabaseDescriptor.getSavedCachesLocation());

        if (dir.exists())
        {
            assert dir.isDirectory();
            for (File file : dir.listFiles())
                if (tmpCacheFilePattern.matcher(file.getName()).matches())
                    if (!file.delete())
                        logger.warn("could not delete {}", file.getAbsolutePath());
        }

        // also clean out any index leftovers.
        for (ColumnDefinition def : metadata.allColumns())
        {
            if (def.isIndexed())
            {
                CFMetaData indexMetadata = SecondaryIndex.newIndexMetadata(metadata, def);
                if (indexMetadata != null)
                    scrubDataDirectories(indexMetadata);
            }
        }
    }

    // must be called after all sstables are loaded since row cache merges all row versions
    public void init()
    {
        materializedViewManager.init();

        if (!isRowCacheEnabled())
            return;

        long start = System.nanoTime();

        int cachedRowsRead = CacheService.instance.rowCache.loadSaved(this);
        if (cachedRowsRead > 0)
            logger.info("Completed loading ({} ms; {} keys) row cache for {}.{}",
                        TimeUnit.NANOSECONDS.toMillis(System.nanoTime() - start),
                        cachedRowsRead,
                        keyspace.getName(),
                        name);
    }

    public void initCounterCache()
    {
        if (!metadata.isCounter() || CacheService.instance.counterCache.getCapacity() == 0)
            return;

        long start = System.nanoTime();

        int cachedShardsRead = CacheService.instance.counterCache.loadSaved(this);
        if (cachedShardsRead > 0)
            logger.info("Completed loading ({} ms; {} shards) counter cache for {}.{}",
                        TimeUnit.NANOSECONDS.toMillis(System.nanoTime() - start),
                        cachedShardsRead,
                        keyspace.getName(),
                        name);
    }

    /**
     * See #{@code StorageService.loadNewSSTables(String, String)} for more info
     *
     * @param ksName The keyspace name
     * @param cfName The columnFamily name
     */
    public static synchronized void loadNewSSTables(String ksName, String cfName)
    {
        /** ks/cf existence checks will be done by open and getCFS methods for us */
        Keyspace keyspace = Keyspace.open(ksName);
        keyspace.getColumnFamilyStore(cfName).loadNewSSTables();
    }

    /**
     * #{@inheritDoc}
     */
    public synchronized void loadNewSSTables()
    {
        logger.info("Loading new SSTables for {}/{}...", keyspace.getName(), name);

        Set<Descriptor> currentDescriptors = new HashSet<>();
        for (SSTableReader sstable : getSSTables(SSTableSet.CANONICAL))
            currentDescriptors.add(sstable.descriptor);
        Set<SSTableReader> newSSTables = new HashSet<>();

        Directories.SSTableLister lister = directories.sstableLister().skipTemporary(true);
        for (Map.Entry<Descriptor, Set<Component>> entry : lister.list().entrySet())
        {
            Descriptor descriptor = entry.getKey();

            if (currentDescriptors.contains(descriptor))
                continue; // old (initialized) SSTable found, skipping

            if (!descriptor.isCompatible())
                throw new RuntimeException(String.format("Can't open incompatible SSTable! Current version %s, found file: %s",
                        descriptor.getFormat().getLatestVersion(),
                        descriptor));

            // force foreign sstables to level 0
            try
            {
                if (new File(descriptor.filenameFor(Component.STATS)).exists())
                    descriptor.getMetadataSerializer().mutateLevel(descriptor, 0);
            }
            catch (IOException e)
            {
                SSTableReader.logOpenException(entry.getKey(), e);
                continue;
            }

            // Increment the generation until we find a filename that doesn't exist. This is needed because the new
            // SSTables that are being loaded might already use these generation numbers.
            Descriptor newDescriptor;
            do
            {
                newDescriptor = new Descriptor(descriptor.version,
                                               descriptor.directory,
                                               descriptor.ksname,
                                               descriptor.cfname,
                                               fileIndexGenerator.incrementAndGet(),
                                               descriptor.formatType);
            }
            while (new File(newDescriptor.filenameFor(Component.DATA)).exists());

            logger.info("Renaming new SSTable {} to {}", descriptor, newDescriptor);
            SSTableWriter.rename(descriptor, newDescriptor, entry.getValue());

            SSTableReader reader;
            try
            {
                reader = SSTableReader.open(newDescriptor, entry.getValue(), metadata);
            }
            catch (IOException e)
            {
                SSTableReader.logOpenException(entry.getKey(), e);
                continue;
            }
            newSSTables.add(reader);
        }

        if (newSSTables.isEmpty())
        {
            logger.info("No new SSTables were found for {}/{}", keyspace.getName(), name);
            return;
        }

        logger.info("Loading new SSTables and building secondary indexes for {}/{}: {}", keyspace.getName(), name, newSSTables);

        try (Refs<SSTableReader> refs = Refs.ref(newSSTables))
        {
            data.addSSTables(newSSTables);
            indexManager.maybeBuildSecondaryIndexes(newSSTables, indexManager.allIndexesNames());
        }

        logger.info("Done loading load new SSTables for {}/{}", keyspace.getName(), name);
    }

    public void rebuildSecondaryIndex(String idxName)
    {
        rebuildSecondaryIndex(keyspace.getName(), metadata.cfName, idxName);
    }

    public static void rebuildSecondaryIndex(String ksName, String cfName, String... idxNames)
    {
        ColumnFamilyStore cfs = Keyspace.open(ksName).getColumnFamilyStore(cfName);

        Set<String> indexes = new HashSet<String>(Arrays.asList(idxNames));

        Iterable<SSTableReader> sstables = cfs.getSSTables(SSTableSet.CANONICAL);
        try (Refs<SSTableReader> refs = Refs.ref(sstables))
        {
            cfs.indexManager.setIndexRemoved(indexes);
            logger.info(String.format("User Requested secondary index re-build for %s/%s indexes", ksName, cfName));
            cfs.indexManager.maybeBuildSecondaryIndexes(refs, indexes);
            cfs.indexManager.setIndexBuilt(indexes);
        }
    }

    @Deprecated
    public String getColumnFamilyName()
    {
        return getTableName();
    }

    public String getTableName()
    {
        return name;
    }

    public String getSSTablePath(File directory)
    {
        return getSSTablePath(directory, DatabaseDescriptor.getSSTableFormat().info.getLatestVersion(), DatabaseDescriptor.getSSTableFormat());
    }

    public String getSSTablePath(File directory, SSTableFormat.Type format)
    {
        return getSSTablePath(directory, format.info.getLatestVersion(), format);
    }

    private String getSSTablePath(File directory, Version version, SSTableFormat.Type format)
    {
        Descriptor desc = new Descriptor(version,
                                         directory,
                                         keyspace.getName(),
                                         name,
                                         fileIndexGenerator.incrementAndGet(),
                                         format);
        return desc.filenameFor(Component.DATA);
    }

    /**
     * Switches the memtable iff the live memtable is the one provided
     *
     * @param memtable
     */
    public Future<?> switchMemtableIfCurrent(Memtable memtable)
    {
        synchronized (data)
        {
            if (data.getView().getCurrentMemtable() == memtable)
                return switchMemtable();
        }
        return Futures.immediateFuture(null);
    }

    /*
     * switchMemtable puts Memtable.getSortedContents on the writer executor.  When the write is complete,
     * we turn the writer into an SSTableReader and add it to ssTables where it is available for reads.
     * This method does not block except for synchronizing on Tracker, but the Future it returns will
     * not complete until the Memtable (and all prior Memtables) have been successfully flushed, and the CL
     * marked clean up to the position owned by the Memtable.
     */
    public ListenableFuture<?> switchMemtable()
    {
        synchronized (data)
        {
            logFlush();
            Flush flush = new Flush(false);
            flushExecutor.execute(flush);
            ListenableFutureTask<?> task = ListenableFutureTask.create(flush.postFlush, null);
            postFlushExecutor.submit(task);
            return task;
        }
    }

    // print out size of all memtables we're enqueuing
    private void logFlush()
    {
        // reclaiming includes that which we are GC-ing;
        float onHeapRatio = 0, offHeapRatio = 0;
        long onHeapTotal = 0, offHeapTotal = 0;
        Memtable memtable = getTracker().getView().getCurrentMemtable();
        onHeapRatio +=  memtable.getAllocator().onHeap().ownershipRatio();
        offHeapRatio += memtable.getAllocator().offHeap().ownershipRatio();
        onHeapTotal += memtable.getAllocator().onHeap().owns();
        offHeapTotal += memtable.getAllocator().offHeap().owns();

        for (SecondaryIndex index : indexManager.getIndexes())
        {
            if (index.getIndexCfs() != null)
            {
                MemtableAllocator allocator = index.getIndexCfs().getTracker().getView().getCurrentMemtable().getAllocator();
                onHeapRatio += allocator.onHeap().ownershipRatio();
                offHeapRatio += allocator.offHeap().ownershipRatio();
                onHeapTotal += allocator.onHeap().owns();
                offHeapTotal += allocator.offHeap().owns();
            }
        }

        logger.info("Enqueuing flush of {}: {}", name, String.format("%d (%.0f%%) on-heap, %d (%.0f%%) off-heap",
                                                                     onHeapTotal, onHeapRatio * 100, offHeapTotal, offHeapRatio * 100));
    }


    public ListenableFuture<?> forceFlush()
    {
        return forceFlush(null);
    }

    /**
     * Flush if there is unflushed data that was written to the CommitLog before @param flushIfDirtyBefore
     * (inclusive).  If @param flushIfDirtyBefore is null, flush if there is any unflushed data.
     *
     * @return a Future such that when the future completes, all data inserted before forceFlush was called,
     * will be flushed.
     */
    public ListenableFuture<?> forceFlush(ReplayPosition flushIfDirtyBefore)
    {
        // we synchronize on the data tracker to ensure we don't race against other calls to switchMemtable(),
        // unnecessarily queueing memtables that are about to be made clean
        synchronized (data)
        {
            // during index build, 2ary index memtables can be dirty even if parent is not.  if so,
            // we want to flush the 2ary index ones too.
            boolean clean = true;
            for (ColumnFamilyStore cfs : concatWithIndexes())
                clean &= cfs.data.getView().getCurrentMemtable().isCleanAfter(flushIfDirtyBefore);

            if (clean)
            {
                // We could have a memtable for this column family that is being
                // flushed. Make sure the future returned wait for that so callers can
                // assume that any data inserted prior to the call are fully flushed
                // when the future returns (see #5241).
                ListenableFutureTask<?> task = ListenableFutureTask.create(new Runnable()
                {
                    public void run()
                    {
                        logger.debug("forceFlush requested but everything is clean in {}", name);
                    }
                }, null);
                postFlushExecutor.execute(task);
                return task;
            }

            return switchMemtable();
        }
    }

    public void forceBlockingFlush()
    {
        FBUtilities.waitOnFuture(forceFlush());
    }

    /**
     * Both synchronises custom secondary indexes and provides ordering guarantees for futures on switchMemtable/flush
     * etc, which expect to be able to wait until the flush (and all prior flushes) requested have completed.
     */
    private final class PostFlush implements Runnable
    {
        final boolean flushSecondaryIndexes;
        final OpOrder.Barrier writeBarrier;
        final CountDownLatch latch = new CountDownLatch(1);
        final ReplayPosition lastReplayPosition;

        private PostFlush(boolean flushSecondaryIndexes, OpOrder.Barrier writeBarrier, ReplayPosition lastReplayPosition)
        {
            this.writeBarrier = writeBarrier;
            this.flushSecondaryIndexes = flushSecondaryIndexes;
            this.lastReplayPosition = lastReplayPosition;
        }

        public void run()
        {
            writeBarrier.await();

            /**
             * we can flush 2is as soon as the barrier completes, as they will be consistent with (or ahead of) the
             * flushed memtables and CL position, which is as good as we can guarantee.
             * TODO: SecondaryIndex should support setBarrier(), so custom implementations can co-ordinate exactly
             * with CL as we do with memtables/CFS-backed SecondaryIndexes.
             */

            if (flushSecondaryIndexes)
            {
                for (SecondaryIndex index : indexManager.getIndexesNotBackedByCfs())
                {
                    // flush any non-cfs backed indexes
                    logger.info("Flushing SecondaryIndex {}", index);
                    index.forceBlockingFlush();
                }
            }

            try
            {
                // we wait on the latch for the lastReplayPosition to be set, and so that waiters
                // on this task can rely on all prior flushes being complete
                latch.await();
            }
            catch (InterruptedException e)
            {
                throw new IllegalStateException();
            }

            // must check lastReplayPosition != null because Flush may find that all memtables are clean
            // and so not set a lastReplayPosition
            if (lastReplayPosition != null)
            {
                CommitLog.instance.discardCompletedSegments(metadata.cfId, lastReplayPosition);
            }

            metric.pendingFlushes.dec();
        }
    }

    /**
     * Should only be constructed/used from switchMemtable() or truncate(), with ownership of the Tracker monitor.
     * In the constructor the current memtable(s) are swapped, and a barrier on outstanding writes is issued;
     * when run by the flushWriter the barrier is waited on to ensure all outstanding writes have completed
     * before all memtables are immediately written, and the CL is either immediately marked clean or, if
     * there are custom secondary indexes, the post flush clean up is left to update those indexes and mark
     * the CL clean
     */
    private final class Flush implements Runnable
    {
        final OpOrder.Barrier writeBarrier;
        final List<Memtable> memtables;
        final PostFlush postFlush;
        final boolean truncate;

        private Flush(boolean truncate)
        {
            // if true, we won't flush, we'll just wait for any outstanding writes, switch the memtable, and discard
            this.truncate = truncate;

            metric.pendingFlushes.inc();
            /**
             * To ensure correctness of switch without blocking writes, run() needs to wait for all write operations
             * started prior to the switch to complete. We do this by creating a Barrier on the writeOrdering
             * that all write operations register themselves with, and assigning this barrier to the memtables,
             * after which we *.issue()* the barrier. This barrier is used to direct write operations started prior
             * to the barrier.issue() into the memtable we have switched out, and any started after to its replacement.
             * In doing so it also tells the write operations to update the lastReplayPosition of the memtable, so
             * that we know the CL position we are dirty to, which can be marked clean when we complete.
             */
            writeBarrier = keyspace.writeOrder.newBarrier();
            memtables = new ArrayList<>();

            // submit flushes for the memtable for any indexed sub-cfses, and our own
            AtomicReference<ReplayPosition> lastReplayPositionHolder = new AtomicReference<>();
            for (ColumnFamilyStore cfs : concatWithIndexes())
            {
                // switch all memtables, regardless of their dirty status, setting the barrier
                // so that we can reach a coordinated decision about cleanliness once they
                // are no longer possible to be modified
                Memtable mt = cfs.data.switchMemtable(truncate);
                mt.setDiscarding(writeBarrier, lastReplayPositionHolder);
                memtables.add(mt);
            }

            // we now attempt to define the lastReplayPosition; we do this by grabbing the current limit from the CL
            // and attempting to set the holder to this value. at the same time all writes to the memtables are
            // also maintaining this value, so if somebody sneaks ahead of us somehow (should be rare) we simply retry,
            // so that we know all operations prior to the position have not reached it yet
            ReplayPosition lastReplayPosition;
            while (true)
            {
                lastReplayPosition = new Memtable.LastReplayPosition(CommitLog.instance.getContext());
                ReplayPosition currentLast = lastReplayPositionHolder.get();
                if ((currentLast == null || currentLast.compareTo(lastReplayPosition) <= 0)
                    && lastReplayPositionHolder.compareAndSet(currentLast, lastReplayPosition))
                    break;
            }

            // we then issue the barrier; this lets us wait for all operations started prior to the barrier to complete;
            // since this happens after wiring up the lastReplayPosition, we also know all operations with earlier
            // replay positions have also completed, i.e. the memtables are done and ready to flush
            writeBarrier.issue();
            postFlush = new PostFlush(!truncate, writeBarrier, lastReplayPosition);
        }

        public void run()
        {
            // mark writes older than the barrier as blocking progress, permitting them to exceed our memory limit
            // if they are stuck waiting on it, then wait for them all to complete
            writeBarrier.markBlocking();
            writeBarrier.await();

            // mark all memtables as flushing, removing them from the live memtable list, and
            // remove any memtables that are already clean from the set we need to flush
            Iterator<Memtable> iter = memtables.iterator();
            while (iter.hasNext())
            {
                Memtable memtable = iter.next();
                memtable.cfs.data.markFlushing(memtable);
                if (memtable.isClean() || truncate)
                {
                    memtable.cfs.replaceFlushed(memtable, null);
                    reclaim(memtable);
                    iter.remove();
                }
            }

            if (memtables.isEmpty())
            {
                postFlush.latch.countDown();
                return;
            }

            metric.memtableSwitchCount.inc();

            for (Memtable memtable : memtables)
            {
                // flush the memtable
                MoreExecutors.sameThreadExecutor().execute(memtable.flushRunnable());
                reclaim(memtable);
            }

            // signal the post-flush we've done our work
            postFlush.latch.countDown();
        }

        private void reclaim(final Memtable memtable)
        {
            // issue a read barrier for reclaiming the memory, and offload the wait to another thread
            final OpOrder.Barrier readBarrier = readOrdering.newBarrier();
            readBarrier.issue();
            reclaimExecutor.execute(new WrappedRunnable()
            {
                public void runMayThrow() throws InterruptedException, ExecutionException
                {
                    readBarrier.await();
                    memtable.setDiscarded();
                }
            });
        }
    }

    /**
     * Finds the largest memtable, as a percentage of *either* on- or off-heap memory limits, and immediately
     * queues it for flushing. If the memtable selected is flushed before this completes, no work is done.
     */
    public static class FlushLargestColumnFamily implements Runnable
    {
        public void run()
        {
            float largestRatio = 0f;
            Memtable largest = null;
            float liveOnHeap = 0, liveOffHeap = 0;
            for (ColumnFamilyStore cfs : ColumnFamilyStore.all())
            {
                // we take a reference to the current main memtable for the CF prior to snapping its ownership ratios
                // to ensure we have some ordering guarantee for performing the switchMemtableIf(), i.e. we will only
                // swap if the memtables we are measuring here haven't already been swapped by the time we try to swap them
                Memtable current = cfs.getTracker().getView().getCurrentMemtable();

                // find the total ownership ratio for the memtable and all SecondaryIndexes owned by this CF,
                // both on- and off-heap, and select the largest of the two ratios to weight this CF
                float onHeap = 0f, offHeap = 0f;
                onHeap += current.getAllocator().onHeap().ownershipRatio();
                offHeap += current.getAllocator().offHeap().ownershipRatio();

                for (SecondaryIndex index : cfs.indexManager.getIndexes())
                {
                    if (index.getIndexCfs() != null)
                    {
                        MemtableAllocator allocator = index.getIndexCfs().getTracker().getView().getCurrentMemtable().getAllocator();
                        onHeap += allocator.onHeap().ownershipRatio();
                        offHeap += allocator.offHeap().ownershipRatio();
                    }
                }

                float ratio = Math.max(onHeap, offHeap);
                if (ratio > largestRatio)
                {
                    largest = current;
                    largestRatio = ratio;
                }

                liveOnHeap += onHeap;
                liveOffHeap += offHeap;
            }

            if (largest != null)
            {
                float usedOnHeap = Memtable.MEMORY_POOL.onHeap.usedRatio();
                float usedOffHeap = Memtable.MEMORY_POOL.offHeap.usedRatio();
                float flushingOnHeap = Memtable.MEMORY_POOL.onHeap.reclaimingRatio();
                float flushingOffHeap = Memtable.MEMORY_POOL.offHeap.reclaimingRatio();
                float thisOnHeap = largest.getAllocator().onHeap().ownershipRatio();
                float thisOffHeap = largest.getAllocator().onHeap().ownershipRatio();
                logger.info("Flushing largest {} to free up room. Used total: {}, live: {}, flushing: {}, this: {}",
                            largest.cfs, ratio(usedOnHeap, usedOffHeap), ratio(liveOnHeap, liveOffHeap),
                            ratio(flushingOnHeap, flushingOffHeap), ratio(thisOnHeap, thisOffHeap));
                largest.cfs.switchMemtableIfCurrent(largest);
            }
        }
    }

    private static String ratio(float onHeap, float offHeap)
    {
        return String.format("%.2f/%.2f", onHeap, offHeap);
    }

    public void maybeUpdateRowCache(DecoratedKey key)
    {
        if (!isRowCacheEnabled())
            return;

        RowCacheKey cacheKey = new RowCacheKey(metadata.cfId, key);
        invalidateCachedPartition(cacheKey);
    }

    /**
     * Insert/Update the column family for this key.
     * Caller is responsible for acquiring Keyspace.switchLock
     * param @ lock - lock that needs to be used.
     * param @ key - key for update/insert
     * param @ columnFamily - columnFamily changes
     */
    public void apply(PartitionUpdate update, SecondaryIndexManager.Updater indexer, OpOrder.Group opGroup, ReplayPosition replayPosition)
    {
        long start = System.nanoTime();
        Memtable mt = data.getMemtableFor(opGroup, replayPosition);
        long timeDelta = mt.put(update, indexer, opGroup);
        DecoratedKey key = update.partitionKey();
        maybeUpdateRowCache(key);
        metric.samplers.get(Sampler.WRITES).addSample(key.getKey(), key.hashCode(), 1);
        metric.writeLatency.addNano(System.nanoTime() - start);
        if(timeDelta < Long.MAX_VALUE)
            metric.colUpdateTimeDeltaHistogram.update(timeDelta);
    }

    /**
     * @param sstables
     * @return sstables whose key range overlaps with that of the given sstables, not including itself.
     * (The given sstables may or may not overlap with each other.)
     */
    public Collection<SSTableReader> getOverlappingSSTables(SSTableSet sstableSet, Iterable<SSTableReader> sstables)
    {
        logger.debug("Checking for sstables overlapping {}", sstables);

        // a normal compaction won't ever have an empty sstables list, but we create a skeleton
        // compaction controller for streaming, and that passes an empty list.
        if (!sstables.iterator().hasNext())
            return ImmutableSet.of();

        View view = data.getView();

        Set<SSTableReader> results = null;
        for (SSTableReader sstable : sstables)
        {
            Set<SSTableReader> overlaps = ImmutableSet.copyOf(view.sstablesInBounds(sstableSet, AbstractBounds.bounds(sstable.first, true, sstable.last, true)));
            results = results == null ? overlaps : Sets.union(results, overlaps).immutableCopy();
        }
        results = Sets.difference(results, ImmutableSet.copyOf(sstables));

        return results;
    }

    /**
     * like getOverlappingSSTables, but acquires references before returning
     */
    public Refs<SSTableReader> getAndReferenceOverlappingSSTables(SSTableSet sstableSet, Iterable<SSTableReader> sstables)
    {
        while (true)
        {
            Iterable<SSTableReader> overlapped = getOverlappingSSTables(sstableSet, sstables);
            Refs<SSTableReader> refs = Refs.tryRef(overlapped);
            if (refs != null)
                return refs;
        }
    }

    /*
     * Called after a BinaryMemtable flushes its in-memory data, or we add a file
     * via bootstrap. This information is cached in the ColumnFamilyStore.
     * This is useful for reads because the ColumnFamilyStore first looks in
     * the in-memory store and the into the disk to find the key. If invoked
     * during recoveryMode the onMemtableFlush() need not be invoked.
     *
     * param @ filename - filename just flushed to disk
     */
    public void addSSTable(SSTableReader sstable)
    {
        assert sstable.getColumnFamilyName().equals(name);
        addSSTables(Arrays.asList(sstable));
    }

    public void addSSTables(Collection<SSTableReader> sstables)
    {
        data.addSSTables(sstables);
        CompactionManager.instance.submitBackground(this);
    }

    /**
     * Calculate expected file size of SSTable after compaction.
     *
     * If operation type is {@code CLEANUP} and we're not dealing with an index sstable,
     * then we calculate expected file size with checking token range to be eliminated.
     *
     * Otherwise, we just add up all the files' size, which is the worst case file
     * size for compaction of all the list of files given.
     *
     * @param sstables SSTables to calculate expected compacted file size
     * @param operation Operation type
     * @return Expected file size of SSTable after compaction
     */
    public long getExpectedCompactedFileSize(Iterable<SSTableReader> sstables, OperationType operation)
    {
        if (operation != OperationType.CLEANUP || isIndex())
        {
            return SSTableReader.getTotalBytes(sstables);
        }

        // cleanup size estimation only counts bytes for keys local to this node
        long expectedFileSize = 0;
        Collection<Range<Token>> ranges = StorageService.instance.getLocalRanges(keyspace.getName());
        for (SSTableReader sstable : sstables)
        {
            List<Pair<Long, Long>> positions = sstable.getPositionsForRanges(ranges);
            for (Pair<Long, Long> position : positions)
                expectedFileSize += position.right - position.left;
        }

        double compressionRatio = metric.compressionRatio.getValue();
        if (compressionRatio > 0d)
            expectedFileSize *= compressionRatio;

        return expectedFileSize;
    }

    /*
     *  Find the maximum size file in the list .
     */
    public SSTableReader getMaxSizeFile(Iterable<SSTableReader> sstables)
    {
        long maxSize = 0L;
        SSTableReader maxFile = null;
        for (SSTableReader sstable : sstables)
        {
            if (sstable.onDiskLength() > maxSize)
            {
                maxSize = sstable.onDiskLength();
                maxFile = sstable;
            }
        }
        return maxFile;
    }

    public CompactionManager.AllSSTableOpStatus forceCleanup() throws ExecutionException, InterruptedException
    {
        return CompactionManager.instance.performCleanup(ColumnFamilyStore.this);
    }

    public CompactionManager.AllSSTableOpStatus scrub(boolean disableSnapshot, boolean skipCorrupted, boolean checkData) throws ExecutionException, InterruptedException
    {
        return scrub(disableSnapshot, skipCorrupted, false, checkData);
    }

    @VisibleForTesting
    public CompactionManager.AllSSTableOpStatus scrub(boolean disableSnapshot, boolean skipCorrupted, boolean alwaysFail, boolean checkData) throws ExecutionException, InterruptedException
    {
        // skip snapshot creation during scrub, SEE JIRA 5891
        if(!disableSnapshot)
            snapshotWithoutFlush("pre-scrub-" + System.currentTimeMillis());

        try
        {
            return CompactionManager.instance.performScrub(ColumnFamilyStore.this, skipCorrupted, checkData);
        }
        catch(Throwable t)
        {
            if (!rebuildOnFailedScrub(t))
                throw t;

            return alwaysFail ? CompactionManager.AllSSTableOpStatus.ABORTED : CompactionManager.AllSSTableOpStatus.SUCCESSFUL;
        }
    }

    /**
     * CASSANDRA-5174 : For an index cfs we may be able to discard everything and just rebuild
     * the index when a scrub fails.
     *
     * @return true if we are an index cfs and we successfully rebuilt the index
     */
    public boolean rebuildOnFailedScrub(Throwable failure)
    {
        if (!isIndex())
            return false;

        SecondaryIndex index = null;
        if (metadata.cfName.contains(Directories.SECONDARY_INDEX_NAME_SEPARATOR))
        {
            String[] parts = metadata.cfName.split("\\" + Directories.SECONDARY_INDEX_NAME_SEPARATOR, 2);
            ColumnFamilyStore parentCfs = keyspace.getColumnFamilyStore(parts[0]);
            index = parentCfs.indexManager.getIndexByName(metadata.cfName);
            assert index != null;
        }

        if (index == null)
            return false;

        truncateBlocking();

        logger.warn("Rebuilding index for {} because of <{}>", name, failure.getMessage());
        index.getBaseCfs().rebuildSecondaryIndex(index.getIndexName());
        return true;
    }

    public CompactionManager.AllSSTableOpStatus verify(boolean extendedVerify) throws ExecutionException, InterruptedException
    {
        return CompactionManager.instance.performVerify(ColumnFamilyStore.this, extendedVerify);
    }

    public CompactionManager.AllSSTableOpStatus sstablesRewrite(boolean excludeCurrentVersion) throws ExecutionException, InterruptedException
    {
        return CompactionManager.instance.performSSTableRewrite(ColumnFamilyStore.this, excludeCurrentVersion);
    }

    public void markObsolete(Collection<SSTableReader> sstables, OperationType compactionType)
    {
        assert !sstables.isEmpty();
        maybeFail(data.dropSSTables(Predicates.in(sstables), compactionType, null));
    }

    void replaceFlushed(Memtable memtable, SSTableReader sstable)
    {
        compactionStrategyManager.replaceFlushed(memtable, sstable);
    }

    public boolean isValid()
    {
        return valid;
    }

    /**
     * Package protected for access from the CompactionManager.
     */
    public Tracker getTracker()
    {
        return data;
    }

    public Set<SSTableReader> getLiveSSTables()
    {
        return data.getView().liveSSTables();
    }

    public Iterable<SSTableReader> getSSTables(SSTableSet sstableSet)
    {
        return data.getView().sstables(sstableSet);
    }

    public Iterable<SSTableReader> getUncompactingSSTables()
    {
        return data.getUncompacting();
    }

    public boolean isFilterFullyCoveredBy(ClusteringIndexFilter filter, DataLimits limits, CachedPartition cached, int nowInSec)
    {
        // We can use the cached value only if we know that no data it doesn't contain could be covered
        // by the query filter, that is if:
        //   1) either the whole partition is cached
        //   2) or we can ensure than any data the filter selects is in the cached partition

        // We can guarantee that a partition is fully cached if the number of rows it contains is less than
        // what we're caching. Wen doing that, we should be careful about expiring cells: we should count
        // something expired that wasn't when the partition was cached, or we could decide that the whole
        // partition is cached when it's not. This is why we use CachedPartition#cachedLiveRows.
        if (cached.cachedLiveRows() < metadata.params.caching.rowsPerPartitionToCache())
            return true;

        // If the whole partition isn't cached, then we must guarantee that the filter cannot select data that
        // is not in the cache. We can guarantee that if either the filter is a "head filter" and the cached
        // partition has more live rows that queried (where live rows refers to the rows that are live now),
        // or if we can prove that everything the filter selects is in the cached partition based on its content.
        return (filter.isHeadFilter() && limits.hasEnoughLiveData(cached, nowInSec)) || filter.isFullyCoveredBy(cached);
    }

    public int gcBefore(int nowInSec)
    {
        return nowInSec - metadata.params.gcGraceSeconds;
    }

    @SuppressWarnings("resource")
    public RefViewFragment selectAndReference(Function<View, Iterable<SSTableReader>> filter)
    {
        long failingSince = -1L;
        while (true)
        {
            ViewFragment view = select(filter);
            Refs<SSTableReader> refs = Refs.tryRef(view.sstables);
            if (refs != null)
                return new RefViewFragment(view.sstables, view.memtables, refs);
            if (failingSince <= 0)
            {
                failingSince = System.nanoTime();
            }
            else if (TimeUnit.MILLISECONDS.toNanos(100) > System.nanoTime() - failingSince)
            {
                List<SSTableReader> released = new ArrayList<>();
                for (SSTableReader reader : view.sstables)
                    if (reader.selfRef().globalCount() == 0)
                        released.add(reader);
                logger.info("Spinning trying to capture released readers {}", released);
                logger.info("Spinning trying to capture all readers {}", view.sstables);
                failingSince = System.nanoTime();
            }
        }
    }

    public ViewFragment select(Function<View, Iterable<SSTableReader>> filter)
    {
        View view = data.getView();
        List<SSTableReader> sstables = Lists.newArrayList(filter.apply(view));
        return new ViewFragment(sstables, view.getAllMemtables());
    }

<<<<<<< HEAD
    // WARNING: this returns the set of LIVE sstables only, which may be only partially written
=======

    /**
     * @return a ViewFragment containing the sstables and memtables that may need to be merged
     * for the given @param key, according to the interval tree
     */
    public Function<View, List<SSTableReader>> viewFilter(final DecoratedKey key)
    {
        assert !key.isMinimum();
        return new Function<View, List<SSTableReader>>()
        {
            public List<SSTableReader> apply(View view)
            {
                return compactionStrategyWrapper.filterSSTablesForReads(view.intervalTree.search(key));
            }
        };
    }

    /**
     * @return a ViewFragment containing the sstables and memtables that may need to be merged
     * for rows within @param rowBounds, inclusive, according to the interval tree.
     */
    public Function<View, List<SSTableReader>> viewFilter(final AbstractBounds<RowPosition> rowBounds)
    {
        assert !AbstractBounds.strictlyWrapsAround(rowBounds.left, rowBounds.right);
        return new Function<View, List<SSTableReader>>()
        {
            public List<SSTableReader> apply(View view)
            {
                // Note that View.sstablesInBounds always includes it's bound while rowBounds may not. This is ok however
                // because the fact we restrict the sstables returned by this function is an optimization in the first
                // place and the returned sstables will (almost) never cover *exactly* rowBounds anyway. It's also
                // *very* unlikely that a sstable is included *just* because we consider one of the bound inclusively
                // instead of exclusively, so the performance impact is negligible in practice.
                return view.sstablesInBounds(rowBounds.left, rowBounds.right);
            }
        };
    }

    /**
     * @return a ViewFragment containing the sstables and memtables that may need to be merged
     * for rows for all of @param rowBoundsCollection, inclusive, according to the interval tree.
     */
    public Function<View, List<SSTableReader>> viewFilter(final Collection<AbstractBounds<RowPosition>> rowBoundsCollection, final boolean includeRepaired)
    {
        assert AbstractBounds.noneStrictlyWrapsAround(rowBoundsCollection);
        return new Function<View, List<SSTableReader>>()
        {
            public List<SSTableReader> apply(View view)
            {
                Set<SSTableReader> sstables = Sets.newHashSet();
                for (AbstractBounds<RowPosition> rowBounds : rowBoundsCollection)
                {
                    // Note that View.sstablesInBounds always includes it's bound while rowBounds may not. This is ok however
                    // because the fact we restrict the sstables returned by this function is an optimization in the first
                    // place and the returned sstables will (almost) never cover *exactly* rowBounds anyway. It's also
                    // *very* unlikely that a sstable is included *just* because we consider one of the bound inclusively
                    // instead of exclusively, so the performance impact is negligible in practice.
                    for (SSTableReader sstable : view.sstablesInBounds(rowBounds.left, rowBounds.right))
                    {
                        if (includeRepaired || !sstable.isRepaired())
                            sstables.add(sstable);
                    }
                }

                logger.debug("ViewFilter for {}/{} sstables", sstables.size(), getSSTables().size());
                return ImmutableList.copyOf(sstables);
            }
        };
    }

>>>>>>> 3aa7308e
    public List<String> getSSTablesForKey(String key)
    {
        DecoratedKey dk = decorateKey(metadata.getKeyValidator().fromString(key));
        try (OpOrder.Group op = readOrdering.start())
        {
            List<String> files = new ArrayList<>();
            for (SSTableReader sstr : select(View.select(SSTableSet.LIVE, dk)).sstables)
            {
                // check if the key actually exists in this sstable, without updating cache and stats
                if (sstr.getPosition(dk, SSTableReader.Operator.EQ, false) != null)
                    files.add(sstr.getFilename());
            }
            return files;
        }
    }


    public void beginLocalSampling(String sampler, int capacity)
    {
        metric.samplers.get(Sampler.valueOf(sampler)).beginSampling(capacity);
    }

    public CompositeData finishLocalSampling(String sampler, int count) throws OpenDataException
    {
        SamplerResult<ByteBuffer> samplerResults = metric.samplers.get(Sampler.valueOf(sampler))
                .finishSampling(count);
        TabularDataSupport result = new TabularDataSupport(COUNTER_TYPE);
        for (Counter<ByteBuffer> counter : samplerResults.topK)
        {
            byte[] key = counter.getItem().array();
            result.put(new CompositeDataSupport(COUNTER_COMPOSITE_TYPE, COUNTER_NAMES, new Object[] {
                    Hex.bytesToHex(key), // raw
                    counter.getCount(),  // count
                    counter.getError(),  // error
                    metadata.getKeyValidator().getString(ByteBuffer.wrap(key)) })); // string
        }
        return new CompositeDataSupport(SAMPLING_RESULT, SAMPLER_NAMES, new Object[]{
                samplerResults.cardinality, result});
    }

    public void cleanupCache()
    {
        Collection<Range<Token>> ranges = StorageService.instance.getLocalRanges(keyspace.getName());

        for (Iterator<RowCacheKey> keyIter = CacheService.instance.rowCache.keyIterator();
             keyIter.hasNext(); )
        {
            RowCacheKey key = keyIter.next();
            DecoratedKey dk = decorateKey(ByteBuffer.wrap(key.key));
            if (key.cfId.equals(metadata.cfId) && !Range.isInRanges(dk.getToken(), ranges))
                invalidateCachedPartition(dk);
        }

        if (metadata.isCounter())
        {
            for (Iterator<CounterCacheKey> keyIter = CacheService.instance.counterCache.keyIterator();
                 keyIter.hasNext(); )
            {
                CounterCacheKey key = keyIter.next();
                DecoratedKey dk = decorateKey(ByteBuffer.wrap(key.partitionKey));
                if (key.cfId.equals(metadata.cfId) && !Range.isInRanges(dk.getToken(), ranges))
                    CacheService.instance.counterCache.remove(key);
            }
        }
    }

    public ClusteringComparator getComparator()
    {
        return metadata.comparator;
    }

    public void snapshotWithoutFlush(String snapshotName)
    {
        snapshotWithoutFlush(snapshotName, null, false);
    }

    /**
     * @param ephemeral If this flag is set to true, the snapshot will be cleaned during next startup
     */
    public Set<SSTableReader> snapshotWithoutFlush(String snapshotName, Predicate<SSTableReader> predicate, boolean ephemeral)
    {
        Set<SSTableReader> snapshottedSSTables = new HashSet<>();
        for (ColumnFamilyStore cfs : concatWithIndexes())
        {
            final JSONArray filesJSONArr = new JSONArray();
            try (RefViewFragment currentView = cfs.selectAndReference(View.select(SSTableSet.CANONICAL, (x) -> predicate == null || predicate.apply(x))))
            {
                for (SSTableReader ssTable : currentView.sstables)
                {
                    File snapshotDirectory = Directories.getSnapshotDirectory(ssTable.descriptor, snapshotName);
                    ssTable.createLinks(snapshotDirectory.getPath()); // hard links
                    filesJSONArr.add(ssTable.descriptor.relativeFilenameFor(Component.DATA));

                    if (logger.isDebugEnabled())
                        logger.debug("Snapshot for {} keyspace data file {} created in {}", keyspace, ssTable.getFilename(), snapshotDirectory);
                    snapshottedSSTables.add(ssTable);
                }

                writeSnapshotManifest(filesJSONArr, snapshotName);
            }
        }
        if (ephemeral)
            createEphemeralSnapshotMarkerFile(snapshotName);
        return snapshottedSSTables;
    }

    private void writeSnapshotManifest(final JSONArray filesJSONArr, final String snapshotName)
    {
        final File manifestFile = directories.getSnapshotManifestFile(snapshotName);

        try
        {
            if (!manifestFile.getParentFile().exists())
                manifestFile.getParentFile().mkdirs();

            try (PrintStream out = new PrintStream(manifestFile))
            {
                final JSONObject manifestJSON = new JSONObject();
                manifestJSON.put("files", filesJSONArr);
                out.println(manifestJSON.toJSONString());
            }
        }
        catch (IOException e)
        {
            throw new FSWriteError(e, manifestFile);
        }
    }

    private void createEphemeralSnapshotMarkerFile(final String snapshot)
    {
        final File ephemeralSnapshotMarker = directories.getNewEphemeralSnapshotMarkerFile(snapshot);

        try
        {
            if (!ephemeralSnapshotMarker.getParentFile().exists())
                ephemeralSnapshotMarker.getParentFile().mkdirs();

            Files.createFile(ephemeralSnapshotMarker.toPath());
            logger.debug("Created ephemeral snapshot marker file on {}.", ephemeralSnapshotMarker.getAbsolutePath());
        }
        catch (IOException e)
        {
            logger.warn(String.format("Could not create marker file %s for ephemeral snapshot %s. " +
                                      "In case there is a failure in the operation that created " +
                                      "this snapshot, you may need to clean it manually afterwards.",
                                      ephemeralSnapshotMarker.getAbsolutePath(), snapshot), e);
        }
    }

    protected static void clearEphemeralSnapshots(Directories directories)
    {
        for (String ephemeralSnapshot : directories.listEphemeralSnapshots())
        {
            logger.debug("Clearing ephemeral snapshot {} leftover from previous session.", ephemeralSnapshot);
            Directories.clearSnapshot(ephemeralSnapshot, directories.getCFDirectories());
        }
    }

    public Refs<SSTableReader> getSnapshotSSTableReader(String tag) throws IOException
    {
        Map<Integer, SSTableReader> active = new HashMap<>();
        for (SSTableReader sstable : getSSTables(SSTableSet.CANONICAL))
            active.put(sstable.descriptor.generation, sstable);
        Map<Descriptor, Set<Component>> snapshots = directories.sstableLister().snapshots(tag).list();
        Refs<SSTableReader> refs = new Refs<>();
        try
        {
            for (Map.Entry<Descriptor, Set<Component>> entries : snapshots.entrySet())
            {
                // Try acquire reference to an active sstable instead of snapshot if it exists,
                // to avoid opening new sstables. If it fails, use the snapshot reference instead.
                SSTableReader sstable = active.get(entries.getKey().generation);
                if (sstable == null || !refs.tryRef(sstable))
                {
                    if (logger.isDebugEnabled())
                        logger.debug("using snapshot sstable {}", entries.getKey());
                    // open without tracking hotness
                    sstable = SSTableReader.open(entries.getKey(), entries.getValue(), metadata, true, false);
                    refs.tryRef(sstable);
                    // release the self ref as we never add the snapshot sstable to DataTracker where it is otherwise released
                    sstable.selfRef().release();
                }
                else if (logger.isDebugEnabled())
                {
                    logger.debug("using active sstable {}", entries.getKey());
                }
            }
        }
        catch (IOException | RuntimeException e)
        {
            // In case one of the snapshot sstables fails to open,
            // we must release the references to the ones we opened so far
            refs.release();
            throw e;
        }
        return refs;
    }

    /**
     * Take a snap shot of this columnfamily store.
     *
     * @param snapshotName the name of the associated with the snapshot
     */
    public Set<SSTableReader> snapshot(String snapshotName)
    {
        return snapshot(snapshotName, null, false);
    }


    /**
     * @param ephemeral If this flag is set to true, the snapshot will be cleaned up during next startup
     */
    public Set<SSTableReader> snapshot(String snapshotName, Predicate<SSTableReader> predicate, boolean ephemeral)
    {
        forceBlockingFlush();
        return snapshotWithoutFlush(snapshotName, predicate, ephemeral);
    }

    public boolean snapshotExists(String snapshotName)
    {
        return directories.snapshotExists(snapshotName);
    }

    public long getSnapshotCreationTime(String snapshotName)
    {
        return directories.snapshotCreationTime(snapshotName);
    }

    /**
     * Clear all the snapshots for a given column family.
     *
     * @param snapshotName the user supplied snapshot name. If left empty,
     *                     all the snapshots will be cleaned.
     */
    public void clearSnapshot(String snapshotName)
    {
        List<File> snapshotDirs = directories.getCFDirectories();
        Directories.clearSnapshot(snapshotName, snapshotDirs);
    }
    /**
     *
     * @return  Return a map of all snapshots to space being used
     * The pair for a snapshot has true size and size on disk.
     */
    public Map<String, Pair<Long,Long>> getSnapshotDetails()
    {
        return directories.getSnapshotDetails();
    }

    /**
     * @return the cached partition for @param key if it is already present in the cache.
     * Not that this will not readAndCache the parition if it is not present, nor
     * are these calls counted in cache statistics.
     *
     * Note that this WILL cause deserialization of a SerializingCache partition, so if all you
     * need to know is whether a partition is present or not, use containsCachedParition instead.
     */
    public CachedPartition getRawCachedPartition(DecoratedKey key)
    {
        if (!isRowCacheEnabled())
            return null;

        IRowCacheEntry cached = CacheService.instance.rowCache.getInternal(new RowCacheKey(metadata.cfId, key));
        return cached == null || cached instanceof RowCacheSentinel ? null : (CachedPartition)cached;
    }

    private void invalidateCaches()
    {
        CacheService.instance.invalidateKeyCacheForCf(metadata.cfId);
        CacheService.instance.invalidateRowCacheForCf(metadata.cfId);
        if (metadata.isCounter())
            CacheService.instance.invalidateCounterCacheForCf(metadata.cfId);
    }

    /**
     * @return true if @param key is contained in the row cache
     */
    public boolean containsCachedParition(DecoratedKey key)
    {
        return CacheService.instance.rowCache.getCapacity() != 0 && CacheService.instance.rowCache.containsKey(new RowCacheKey(metadata.cfId, key));
    }

    public void invalidateCachedPartition(RowCacheKey key)
    {
        CacheService.instance.rowCache.remove(key);
    }

    public void invalidateCachedPartition(DecoratedKey key)
    {
        UUID cfId = Schema.instance.getId(keyspace.getName(), this.name);
        if (cfId == null)
            return; // secondary index

        invalidateCachedPartition(new RowCacheKey(cfId, key));
    }

    public ClockAndCount getCachedCounter(ByteBuffer partitionKey, Clustering clustering, ColumnDefinition column, CellPath path)
    {
        if (CacheService.instance.counterCache.getCapacity() == 0L) // counter cache disabled.
            return null;
        return CacheService.instance.counterCache.get(CounterCacheKey.create(metadata.cfId, partitionKey, clustering, column, path));
    }

    public void putCachedCounter(ByteBuffer partitionKey, Clustering clustering, ColumnDefinition column, CellPath path, ClockAndCount clockAndCount)
    {
        if (CacheService.instance.counterCache.getCapacity() == 0L) // counter cache disabled.
            return;
        CacheService.instance.counterCache.put(CounterCacheKey.create(metadata.cfId, partitionKey, clustering, column, path), clockAndCount);
    }

    public void forceMajorCompaction() throws InterruptedException, ExecutionException
    {
        forceMajorCompaction(false);
    }


    public void forceMajorCompaction(boolean splitOutput) throws InterruptedException, ExecutionException
    {
        CompactionManager.instance.performMaximal(this, splitOutput);
    }

    public static Iterable<ColumnFamilyStore> all()
    {
        List<Iterable<ColumnFamilyStore>> stores = new ArrayList<Iterable<ColumnFamilyStore>>(Schema.instance.getKeyspaces().size());
        for (Keyspace keyspace : Keyspace.all())
        {
            stores.add(keyspace.getColumnFamilyStores());
        }
        return Iterables.concat(stores);
    }

    public Iterable<DecoratedKey> keySamples(Range<Token> range)
    {
        try (RefViewFragment view = selectAndReference(View.select(SSTableSet.CANONICAL)))
        {
            Iterable<DecoratedKey>[] samples = new Iterable[view.sstables.size()];
            int i = 0;
            for (SSTableReader sstable: view.sstables)
            {
                samples[i++] = sstable.getKeySamples(range);
            }
            return Iterables.concat(samples);
        }
    }

    public long estimatedKeysForRange(Range<Token> range)
    {
        try (RefViewFragment view = selectAndReference(View.select(SSTableSet.CANONICAL)))
        {
            long count = 0;
            for (SSTableReader sstable : view.sstables)
                count += sstable.estimatedKeysForRanges(Collections.singleton(range));
            return count;
        }
    }

    /**
     * For testing.  No effort is made to clear historical or even the current memtables, nor for
     * thread safety.  All we do is wipe the sstable containers clean, while leaving the actual
     * data files present on disk.  (This allows tests to easily call loadNewSSTables on them.)
     */
    @VisibleForTesting
    public void clearUnsafe()
    {
        for (final ColumnFamilyStore cfs : concatWithIndexes())
        {
            cfs.runWithCompactionsDisabled(new Callable<Void>()
            {
                public Void call()
                {
                    cfs.data.reset();
                    return null;
                }
            }, true, false);
        }
    }

    /**
     * Truncate deletes the entire column family's data with no expensive tombstone creation
     */
    public void truncateBlocking()
    {
        // We have two goals here:
        // - truncate should delete everything written before truncate was invoked
        // - but not delete anything that isn't part of the snapshot we create.
        // We accomplish this by first flushing manually, then snapshotting, and
        // recording the timestamp IN BETWEEN those actions. Any sstables created
        // with this timestamp or greater time, will not be marked for delete.
        //
        // Bonus complication: since we store replay position in sstable metadata,
        // truncating those sstables means we will replay any CL segments from the
        // beginning if we restart before they [the CL segments] are discarded for
        // normal reasons post-truncate.  To prevent this, we store truncation
        // position in the System keyspace.
        logger.debug("truncating {}", name);

        if (keyspace.getMetadata().params.durableWrites || DatabaseDescriptor.isAutoSnapshot())
        {
            // flush the CF being truncated before forcing the new segment
            forceBlockingFlush();

            materializedViewManager.forceBlockingFlush();

            // sleep a little to make sure that our truncatedAt comes after any sstable
            // that was part of the flushed we forced; otherwise on a tie, it won't get deleted.
            Uninterruptibles.sleepUninterruptibly(1, TimeUnit.MILLISECONDS);
        }
        else
        {
            dumpMemtable();
            materializedViewManager.dumpMemtables();
        }

        Runnable truncateRunnable = new Runnable()
        {
            public void run()
            {
                logger.debug("Discarding sstable data for truncated CF + indexes");

                final long truncatedAt = System.currentTimeMillis();
                data.notifyTruncated(truncatedAt);

                if (DatabaseDescriptor.isAutoSnapshot())
                    snapshot(Keyspace.getTimestampedSnapshotName(name));

                ReplayPosition replayAfter = discardSSTables(truncatedAt);

                for (SecondaryIndex index : indexManager.getIndexes())
                    index.truncateBlocking(truncatedAt);

                materializedViewManager.truncateBlocking(truncatedAt);

                SystemKeyspace.saveTruncationRecord(ColumnFamilyStore.this, truncatedAt, replayAfter);
                logger.debug("cleaning out row cache");
                invalidateCaches();
            }
        };

        runWithCompactionsDisabled(Executors.callable(truncateRunnable), true, true);
        logger.debug("truncate complete");
    }

    /**
     * Drops current memtable without flushing to disk. This should only be called when truncating a column family which is not durable.
     */
    public void dumpMemtable()
    {
        synchronized (data)
        {
            final Flush flush = new Flush(true);
            flushExecutor.execute(flush);
            postFlushExecutor.submit(flush.postFlush);
        }
    }

    public <V> V runWithCompactionsDisabled(Callable<V> callable, boolean interruptValidation, boolean interruptViews)
    {
        // synchronize so that concurrent invocations don't re-enable compactions partway through unexpectedly,
        // and so we only run one major compaction at a time
        synchronized (this)
        {
            logger.debug("Cancelling in-progress compactions for {}", metadata.cfName);

            Iterable<ColumnFamilyStore> selfWithAuxiliaryCfs = interruptViews
                                                               ? Iterables.concat(concatWithIndexes(), materializedViewManager.allViewsCfs())
                                                               : concatWithIndexes();

            for (ColumnFamilyStore cfs : selfWithAuxiliaryCfs)
                cfs.getCompactionStrategyManager().pause();
            try
            {
                // interrupt in-progress compactions
                CompactionManager.instance.interruptCompactionForCFs(selfWithAuxiliaryCfs, interruptValidation);
                CompactionManager.instance.waitForCessation(selfWithAuxiliaryCfs);

                // doublecheck that we finished, instead of timing out
                for (ColumnFamilyStore cfs : selfWithAuxiliaryCfs)
                {
                    if (!cfs.getTracker().getCompacting().isEmpty())
                    {
                        logger.warn("Unable to cancel in-progress compactions for {}.  Perhaps there is an unusually large row in progress somewhere, or the system is simply overloaded.", metadata.cfName);
                        return null;
                    }
                }
                logger.debug("Compactions successfully cancelled");

                // run our task
                try
                {
                    return callable.call();
                }
                catch (Exception e)
                {
                    throw new RuntimeException(e);
                }
            }
            finally
            {
                for (ColumnFamilyStore cfs : selfWithAuxiliaryCfs)
                    cfs.getCompactionStrategyManager().resume();
            }
        }
    }

    public LifecycleTransaction markAllCompacting(final OperationType operationType)
    {
        Callable<LifecycleTransaction> callable = new Callable<LifecycleTransaction>()
        {
            public LifecycleTransaction call() throws Exception
            {
                assert data.getCompacting().isEmpty() : data.getCompacting();
                Collection<SSTableReader> sstables = Lists.newArrayList(AbstractCompactionStrategy.filterSuspectSSTables(getSSTables(SSTableSet.LIVE)));
                LifecycleTransaction modifier = data.tryModify(sstables, operationType);
                assert modifier != null: "something marked things compacting while compactions are disabled";
                return modifier;
            }
        };

        return runWithCompactionsDisabled(callable, false, false);
    }


    @Override
    public String toString()
    {
        return "CFS(" +
               "Keyspace='" + keyspace.getName() + '\'' +
               ", ColumnFamily='" + name + '\'' +
               ')';
    }

    public void disableAutoCompaction()
    {
        // we don't use CompactionStrategy.pause since we don't want users flipping that on and off
        // during runWithCompactionsDisabled
        compactionStrategyManager.disable();
    }

    public void enableAutoCompaction()
    {
        enableAutoCompaction(false);
    }

    /**
     * used for tests - to be able to check things after a minor compaction
     * @param waitForFutures if we should block until autocompaction is done
     */
    @VisibleForTesting
    public void enableAutoCompaction(boolean waitForFutures)
    {
        compactionStrategyManager.enable();
        List<Future<?>> futures = CompactionManager.instance.submitBackground(this);
        if (waitForFutures)
            FBUtilities.waitOnFutures(futures);
    }

    public boolean isAutoCompactionDisabled()
    {
        return !this.compactionStrategyManager.isEnabled();
    }

    /*
     JMX getters and setters for the Default<T>s.
       - get/set minCompactionThreshold
       - get/set maxCompactionThreshold
       - get     memsize
       - get     memops
       - get/set memtime
     */

    public CompactionStrategyManager getCompactionStrategyManager()
    {
        return compactionStrategyManager;
    }

    public void setCompactionThresholds(int minThreshold, int maxThreshold)
    {
        validateCompactionThresholds(minThreshold, maxThreshold);

        minCompactionThreshold.set(minThreshold);
        maxCompactionThreshold.set(maxThreshold);
        CompactionManager.instance.submitBackground(this);
    }

    public int getMinimumCompactionThreshold()
    {
        return minCompactionThreshold.value();
    }

    public void setMinimumCompactionThreshold(int minCompactionThreshold)
    {
        validateCompactionThresholds(minCompactionThreshold, maxCompactionThreshold.value());
        this.minCompactionThreshold.set(minCompactionThreshold);
    }

    public int getMaximumCompactionThreshold()
    {
        return maxCompactionThreshold.value();
    }

    public void setMaximumCompactionThreshold(int maxCompactionThreshold)
    {
        validateCompactionThresholds(minCompactionThreshold.value(), maxCompactionThreshold);
        this.maxCompactionThreshold.set(maxCompactionThreshold);
    }

    private void validateCompactionThresholds(int minThreshold, int maxThreshold)
    {
        if (minThreshold > maxThreshold)
            throw new RuntimeException(String.format("The min_compaction_threshold cannot be larger than the max_compaction_threshold. " +
                                                     "Min is '%d', Max is '%d'.", minThreshold, maxThreshold));

        if (maxThreshold == 0 || minThreshold == 0)
            throw new RuntimeException("Disabling compaction by setting min_compaction_threshold or max_compaction_threshold to 0 " +
                    "is deprecated, set the compaction strategy option 'enabled' to 'false' instead or use the nodetool command 'disableautocompaction'.");
    }

    // End JMX get/set.

    public int getMeanColumns()
    {
        long sum = 0;
        long count = 0;
        for (SSTableReader sstable : getSSTables(SSTableSet.CANONICAL))
        {
            long n = sstable.getEstimatedColumnCount().count();
            sum += sstable.getEstimatedColumnCount().mean() * n;
            count += n;
        }
        return count > 0 ? (int) (sum / count) : 0;
    }

    public double getMeanPartitionSize()
    {
        long sum = 0;
        long count = 0;
        for (SSTableReader sstable : getSSTables(SSTableSet.CANONICAL))
        {
            long n = sstable.getEstimatedPartitionSize().count();
            sum += sstable.getEstimatedPartitionSize().mean() * n;
            count += n;
        }
        return count > 0 ? sum * 1.0 / count : 0;
    }

    public long estimateKeys()
    {
        long n = 0;
        for (SSTableReader sstable : getSSTables(SSTableSet.CANONICAL))
            n += sstable.estimatedKeys();
        return n;
    }

    public IPartitioner getPartitioner()
    {
        return metadata.partitioner;
    }

    public DecoratedKey decorateKey(ByteBuffer key)
    {
        return metadata.decorateKey(key);
    }

    /** true if this CFS contains secondary index data */
    public boolean isIndex()
    {
        return metadata.isIndex();
    }

    public Iterable<ColumnFamilyStore> concatWithIndexes()
    {
        // we return the main CFS first, which we rely on for simplicity in switchMemtable(), for getting the
        // latest replay position
        return Iterables.concat(Collections.singleton(this), indexManager.getIndexesBackedByCfs());
    }

    public List<String> getBuiltIndexes()
    {
       return indexManager.getBuiltIndexes();
    }

    public int getUnleveledSSTables()
    {
        return this.compactionStrategyManager.getUnleveledSSTables();
    }

    public int[] getSSTableCountPerLevel()
    {
        return compactionStrategyManager.getSSTableCountPerLevel();
    }

    public static class ViewFragment
    {
        public final List<SSTableReader> sstables;
        public final Iterable<Memtable> memtables;

        public ViewFragment(List<SSTableReader> sstables, Iterable<Memtable> memtables)
        {
            this.sstables = sstables;
            this.memtables = memtables;
        }
    }

    public static class RefViewFragment extends ViewFragment implements AutoCloseable
    {
        public final Refs<SSTableReader> refs;

        public RefViewFragment(List<SSTableReader> sstables, Iterable<Memtable> memtables, Refs<SSTableReader> refs)
        {
            super(sstables, memtables);
            this.refs = refs;
        }

        public void release()
        {
            refs.release();
        }

        public void close()
        {
            refs.release();
        }
    }

    public boolean isEmpty()
    {
        return data.getView().isEmpty();
    }

    public boolean isRowCacheEnabled()
    {
        return metadata.params.caching.cacheRows() && CacheService.instance.rowCache.getCapacity() > 0;
    }

    /**
     * Discard all SSTables that were created before given timestamp.
     *
     * Caller should first ensure that comapctions have quiesced.
     *
     * @param truncatedAt The timestamp of the truncation
     *                    (all SSTables before that timestamp are going be marked as compacted)
     *
     * @return the most recent replay position of the truncated data
     */
    public ReplayPosition discardSSTables(long truncatedAt)
    {
        assert data.getCompacting().isEmpty() : data.getCompacting();

        List<SSTableReader> truncatedSSTables = new ArrayList<>();

        for (SSTableReader sstable : getSSTables(SSTableSet.LIVE))
        {
            if (!sstable.newSince(truncatedAt))
                truncatedSSTables.add(sstable);
        }

        if (truncatedSSTables.isEmpty())
            return ReplayPosition.NONE;

        markObsolete(truncatedSSTables, OperationType.UNKNOWN);
        return ReplayPosition.getReplayPosition(truncatedSSTables);
    }

    public double getDroppableTombstoneRatio()
    {
        double allDroppable = 0;
        long allColumns = 0;
        int localTime = (int)(System.currentTimeMillis()/1000);

        for (SSTableReader sstable : getSSTables(SSTableSet.LIVE))
        {
            allDroppable += sstable.getDroppableTombstonesBefore(localTime - sstable.metadata.params.gcGraceSeconds);
            allColumns += sstable.getEstimatedColumnCount().mean() * sstable.getEstimatedColumnCount().count();
        }
        return allColumns > 0 ? allDroppable / allColumns : 0;
    }

    public long trueSnapshotsSize()
    {
        return directories.trueSnapshotsSize();
    }

    @VisibleForTesting
    void resetFileIndexGenerator()
    {
        fileIndexGenerator.set(0);
    }

}<|MERGE_RESOLUTION|>--- conflicted
+++ resolved
@@ -1179,7 +1179,7 @@
         Set<SSTableReader> results = null;
         for (SSTableReader sstable : sstables)
         {
-            Set<SSTableReader> overlaps = ImmutableSet.copyOf(view.sstablesInBounds(sstableSet, AbstractBounds.bounds(sstable.first, true, sstable.last, true)));
+            Set<SSTableReader> overlaps = ImmutableSet.copyOf(view.sstablesInBounds(sstableSet, sstable.first, sstable.last));
             results = results == null ? overlaps : Sets.union(results, overlaps).immutableCopy();
         }
         results = Sets.difference(results, ImmutableSet.copyOf(sstables));
@@ -1446,80 +1446,7 @@
         return new ViewFragment(sstables, view.getAllMemtables());
     }
 
-<<<<<<< HEAD
     // WARNING: this returns the set of LIVE sstables only, which may be only partially written
-=======
-
-    /**
-     * @return a ViewFragment containing the sstables and memtables that may need to be merged
-     * for the given @param key, according to the interval tree
-     */
-    public Function<View, List<SSTableReader>> viewFilter(final DecoratedKey key)
-    {
-        assert !key.isMinimum();
-        return new Function<View, List<SSTableReader>>()
-        {
-            public List<SSTableReader> apply(View view)
-            {
-                return compactionStrategyWrapper.filterSSTablesForReads(view.intervalTree.search(key));
-            }
-        };
-    }
-
-    /**
-     * @return a ViewFragment containing the sstables and memtables that may need to be merged
-     * for rows within @param rowBounds, inclusive, according to the interval tree.
-     */
-    public Function<View, List<SSTableReader>> viewFilter(final AbstractBounds<RowPosition> rowBounds)
-    {
-        assert !AbstractBounds.strictlyWrapsAround(rowBounds.left, rowBounds.right);
-        return new Function<View, List<SSTableReader>>()
-        {
-            public List<SSTableReader> apply(View view)
-            {
-                // Note that View.sstablesInBounds always includes it's bound while rowBounds may not. This is ok however
-                // because the fact we restrict the sstables returned by this function is an optimization in the first
-                // place and the returned sstables will (almost) never cover *exactly* rowBounds anyway. It's also
-                // *very* unlikely that a sstable is included *just* because we consider one of the bound inclusively
-                // instead of exclusively, so the performance impact is negligible in practice.
-                return view.sstablesInBounds(rowBounds.left, rowBounds.right);
-            }
-        };
-    }
-
-    /**
-     * @return a ViewFragment containing the sstables and memtables that may need to be merged
-     * for rows for all of @param rowBoundsCollection, inclusive, according to the interval tree.
-     */
-    public Function<View, List<SSTableReader>> viewFilter(final Collection<AbstractBounds<RowPosition>> rowBoundsCollection, final boolean includeRepaired)
-    {
-        assert AbstractBounds.noneStrictlyWrapsAround(rowBoundsCollection);
-        return new Function<View, List<SSTableReader>>()
-        {
-            public List<SSTableReader> apply(View view)
-            {
-                Set<SSTableReader> sstables = Sets.newHashSet();
-                for (AbstractBounds<RowPosition> rowBounds : rowBoundsCollection)
-                {
-                    // Note that View.sstablesInBounds always includes it's bound while rowBounds may not. This is ok however
-                    // because the fact we restrict the sstables returned by this function is an optimization in the first
-                    // place and the returned sstables will (almost) never cover *exactly* rowBounds anyway. It's also
-                    // *very* unlikely that a sstable is included *just* because we consider one of the bound inclusively
-                    // instead of exclusively, so the performance impact is negligible in practice.
-                    for (SSTableReader sstable : view.sstablesInBounds(rowBounds.left, rowBounds.right))
-                    {
-                        if (includeRepaired || !sstable.isRepaired())
-                            sstables.add(sstable);
-                    }
-                }
-
-                logger.debug("ViewFilter for {}/{} sstables", sstables.size(), getSSTables().size());
-                return ImmutableList.copyOf(sstables);
-            }
-        };
-    }
-
->>>>>>> 3aa7308e
     public List<String> getSSTablesForKey(String key)
     {
         DecoratedKey dk = decorateKey(metadata.getKeyValidator().fromString(key));
@@ -1634,7 +1561,7 @@
         {
             if (!manifestFile.getParentFile().exists())
                 manifestFile.getParentFile().mkdirs();
-
+            
             try (PrintStream out = new PrintStream(manifestFile))
             {
                 final JSONObject manifestJSON = new JSONObject();
