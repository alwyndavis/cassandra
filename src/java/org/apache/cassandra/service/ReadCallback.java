/*
 * Licensed to the Apache Software Foundation (ASF) under one
 * or more contributor license agreements.  See the NOTICE file
 * distributed with this work for additional information
 * regarding copyright ownership.  The ASF licenses this file
 * to you under the Apache License, Version 2.0 (the
 * "License"); you may not use this file except in compliance
 * with the License.  You may obtain a copy of the License at
 *
 *     http://www.apache.org/licenses/LICENSE-2.0
 *
 * Unless required by applicable law or agreed to in writing, software
 * distributed under the License is distributed on an "AS IS" BASIS,
 * WITHOUT WARRANTIES OR CONDITIONS OF ANY KIND, either express or implied.
 * See the License for the specific language governing permissions and
 * limitations under the License.
 */
package org.apache.cassandra.service;

import java.net.InetAddress;
import java.util.Collections;
import java.util.List;
import java.util.concurrent.TimeUnit;
import java.util.concurrent.atomic.AtomicIntegerFieldUpdater;

import org.apache.commons.lang3.StringUtils;
import org.slf4j.Logger;
import org.slf4j.LoggerFactory;

import org.apache.cassandra.concurrent.Stage;
import org.apache.cassandra.concurrent.StageManager;
import org.apache.cassandra.config.DatabaseDescriptor;
import org.apache.cassandra.db.*;
import org.apache.cassandra.db.partitions.PartitionIterator;
import org.apache.cassandra.exceptions.ReadFailureException;
import org.apache.cassandra.exceptions.ReadTimeoutException;
import org.apache.cassandra.exceptions.UnavailableException;
import org.apache.cassandra.metrics.ReadRepairMetrics;
import org.apache.cassandra.net.IAsyncCallbackWithFailure;
import org.apache.cassandra.net.MessageIn;
import org.apache.cassandra.net.MessageOut;
import org.apache.cassandra.net.MessagingService;
import org.apache.cassandra.db.ConsistencyLevel;
import org.apache.cassandra.tracing.TraceState;
import org.apache.cassandra.tracing.Tracing;
import org.apache.cassandra.utils.FBUtilities;
import org.apache.cassandra.utils.concurrent.SimpleCondition;

public class ReadCallback implements IAsyncCallbackWithFailure<ReadResponse>
{
    protected static final Logger logger = LoggerFactory.getLogger( ReadCallback.class );

    public final ResponseResolver resolver;
    private final SimpleCondition condition = new SimpleCondition();
    private final long start;
    final int blockfor;
    final List<InetAddress> endpoints;
    private final ReadCommand command;
    private final ConsistencyLevel consistencyLevel;
    private static final AtomicIntegerFieldUpdater<ReadCallback> recievedUpdater
            = AtomicIntegerFieldUpdater.newUpdater(ReadCallback.class, "received");
    private volatile int received = 0;
    private static final AtomicIntegerFieldUpdater<ReadCallback> failuresUpdater
            = AtomicIntegerFieldUpdater.newUpdater(ReadCallback.class, "failures");
    private volatile int failures = 0;

    private final Keyspace keyspace; // TODO push this into ConsistencyLevel?

    /**
     * Constructor when response count has to be calculated and blocked for.
     */
    public ReadCallback(ResponseResolver resolver, ConsistencyLevel consistencyLevel, ReadCommand command, List<InetAddress> filteredEndpoints)
    {
        this(resolver,
             consistencyLevel,
             consistencyLevel.blockFor(Keyspace.open(command.metadata().ksName)),
             command,
             Keyspace.open(command.metadata().ksName),
             filteredEndpoints);
    }

    public ReadCallback(ResponseResolver resolver, ConsistencyLevel consistencyLevel, int blockfor, ReadCommand command, Keyspace keyspace, List<InetAddress> endpoints)
    {
        this.command = command;
        this.keyspace = keyspace;
        this.blockfor = blockfor;
        this.consistencyLevel = consistencyLevel;
        this.resolver = resolver;
        this.start = System.nanoTime();
        this.endpoints = endpoints;
        // we don't support read repair (or rapid read protection) for range scans yet (CASSANDRA-6897)
        assert !(command instanceof PartitionRangeReadCommand) || blockfor >= endpoints.size();

        if (logger.isTraceEnabled())
            logger.trace(String.format("Blockfor is %s; setting up requests to %s", blockfor, StringUtils.join(this.endpoints, ",")));
    }

    public boolean await(long timePastStart, TimeUnit unit)
    {
        long time = unit.toNanos(timePastStart) - (System.nanoTime() - start);
        try
        {
            return condition.await(time, TimeUnit.NANOSECONDS);
        }
        catch (InterruptedException ex)
        {
            throw new AssertionError(ex);
        }
    }

    public void awaitResults() throws ReadFailureException, ReadTimeoutException
    {
        boolean signaled = await(command.getTimeout(), TimeUnit.MILLISECONDS);
        boolean failed = blockfor + failures > endpoints.size();
        if (signaled && !failed)
            return;

        if (Tracing.isTracing())
        {
<<<<<<< HEAD
            String gotData = received > 0 ? (resolver.isDataPresent() ? " (including data)" : " (only digests)") : "";
            Tracing.trace("{}; received {} of {} responses{}", new Object[]{ (failed ? "Failed" : "Timed out"), received, blockfor, gotData });
=======
            // Same as for writes, see AbstractWriteResponseHandler
            ReadTimeoutException ex = new ReadTimeoutException(consistencyLevel, received, blockfor, resolver.isDataPresent());
            Tracing.trace("Read timeout: {}", ex.toString());
            if (logger.isTraceEnabled())
                logger.trace("Read timeout: {}", ex.toString());
            throw ex;
>>>>>>> 4a849efe
        }
        else if (logger.isDebugEnabled())
        {
<<<<<<< HEAD
            String gotData = received > 0 ? (resolver.isDataPresent() ? " (including data)" : " (only digests)") : "";
            logger.debug("{}; received {} of {} responses{}", new Object[]{ (failed ? "Failed" : "Timed out"), received, blockfor, gotData });
=======
            ReadFailureException ex = new ReadFailureException(consistencyLevel, received, failures, blockfor, resolver.isDataPresent());

            if (logger.isTraceEnabled())
                logger.trace("Read failure: {}", ex.toString());
            throw ex;
>>>>>>> 4a849efe
        }

        // Same as for writes, see AbstractWriteResponseHandler
        throw failed
            ? new ReadFailureException(consistencyLevel, received, failures, blockfor, resolver.isDataPresent())
            : new ReadTimeoutException(consistencyLevel, received, blockfor, resolver.isDataPresent());
    }

    public PartitionIterator get() throws ReadFailureException, ReadTimeoutException, DigestMismatchException
    {
        awaitResults();

        PartitionIterator result = blockfor == 1 ? resolver.getData() : resolver.resolve();
        if (logger.isDebugEnabled())
            logger.debug("Read: {} ms.", TimeUnit.NANOSECONDS.toMillis(System.nanoTime() - start));
        return result;
    }

    public int blockFor()
    {
        return blockfor;
    }

    public void response(MessageIn<ReadResponse> message)
    {
        resolver.preprocess(message);
        int n = waitingFor(message.from)
              ? recievedUpdater.incrementAndGet(this)
              : received;
        if (n >= blockfor && resolver.isDataPresent())
        {
            condition.signalAll();
            // kick off a background digest comparison if this is a result that (may have) arrived after
            // the original resolve that get() kicks off as soon as the condition is signaled
            if (blockfor < endpoints.size() && n == endpoints.size())
            {
                TraceState traceState = Tracing.instance.get();
                if (traceState != null)
                    traceState.trace("Initiating read-repair");
                StageManager.getStage(Stage.READ_REPAIR).execute(new AsyncRepairRunner(traceState));
            }
        }
    }

    /**
     * @return true if the message counts towards the blockfor threshold
     */
    private boolean waitingFor(InetAddress from)
    {
        return consistencyLevel.isDatacenterLocal()
             ? DatabaseDescriptor.getLocalDataCenter().equals(DatabaseDescriptor.getEndpointSnitch().getDatacenter(from))
             : true;
    }

    /**
     * @return the current number of received responses
     */
    public int getReceivedCount()
    {
        return received;
    }

    public void response(ReadResponse result)
    {
        MessageIn<ReadResponse> message = MessageIn.create(FBUtilities.getBroadcastAddress(),
                                                           result,
                                                           Collections.<String, byte[]>emptyMap(),
                                                           MessagingService.Verb.INTERNAL_RESPONSE,
                                                           MessagingService.current_version);
        response(message);
    }

    public void assureSufficientLiveNodes() throws UnavailableException
    {
        consistencyLevel.assureSufficientLiveNodes(keyspace, endpoints);
    }

    public boolean isLatencyForSnitch()
    {
        return true;
    }

    private class AsyncRepairRunner implements Runnable
    {
        private final TraceState traceState;

        public AsyncRepairRunner(TraceState traceState)
        {
            this.traceState = traceState;
        }

        public void run()
        {
            // If the resolver is a DigestResolver, we need to do a full data read if there is a mismatch.
            // Otherwise, resolve will send the repairs directly if needs be (and in that case we should never
            // get a digest mismatch)
            try
            {
                resolver.resolve();
            }
            catch (DigestMismatchException e)
            {
                assert resolver instanceof DigestResolver;

                if (traceState != null)
                    traceState.trace("Digest mismatch: {}", e.toString());
                if (logger.isTraceEnabled())
                    logger.trace("Digest mismatch:", e);
                
                ReadRepairMetrics.repairedBackground.mark();
                
                final DataResolver repairResolver = new DataResolver(keyspace, command, consistencyLevel, endpoints.size());
                AsyncRepairCallback repairHandler = new AsyncRepairCallback(repairResolver, endpoints.size());

                for (InetAddress endpoint : endpoints)
                {
                    MessageOut<ReadCommand> message = command.createMessage(MessagingService.instance().getVersion(endpoint));
                    MessagingService.instance().sendRR(message, endpoint, repairHandler);
                }
            }
        }
    }

    @Override
    public void onFailure(InetAddress from)
    {
        int n = waitingFor(from)
              ? failuresUpdater.incrementAndGet(this)
              : failures;

        if (blockfor + n > endpoints.size())
            condition.signalAll();
    }
}<|MERGE_RESOLUTION|>--- conflicted
+++ resolved
@@ -117,30 +117,13 @@
 
         if (Tracing.isTracing())
         {
-<<<<<<< HEAD
             String gotData = received > 0 ? (resolver.isDataPresent() ? " (including data)" : " (only digests)") : "";
             Tracing.trace("{}; received {} of {} responses{}", new Object[]{ (failed ? "Failed" : "Timed out"), received, blockfor, gotData });
-=======
-            // Same as for writes, see AbstractWriteResponseHandler
-            ReadTimeoutException ex = new ReadTimeoutException(consistencyLevel, received, blockfor, resolver.isDataPresent());
-            Tracing.trace("Read timeout: {}", ex.toString());
-            if (logger.isTraceEnabled())
-                logger.trace("Read timeout: {}", ex.toString());
-            throw ex;
->>>>>>> 4a849efe
         }
         else if (logger.isDebugEnabled())
         {
-<<<<<<< HEAD
             String gotData = received > 0 ? (resolver.isDataPresent() ? " (including data)" : " (only digests)") : "";
             logger.debug("{}; received {} of {} responses{}", new Object[]{ (failed ? "Failed" : "Timed out"), received, blockfor, gotData });
-=======
-            ReadFailureException ex = new ReadFailureException(consistencyLevel, received, failures, blockfor, resolver.isDataPresent());
-
-            if (logger.isTraceEnabled())
-                logger.trace("Read failure: {}", ex.toString());
-            throw ex;
->>>>>>> 4a849efe
         }
 
         // Same as for writes, see AbstractWriteResponseHandler
@@ -154,8 +137,8 @@
         awaitResults();
 
         PartitionIterator result = blockfor == 1 ? resolver.getData() : resolver.resolve();
-        if (logger.isDebugEnabled())
-            logger.debug("Read: {} ms.", TimeUnit.NANOSECONDS.toMillis(System.nanoTime() - start));
+        if (logger.isTraceEnabled())
+            logger.trace("Read: {} ms.", TimeUnit.NANOSECONDS.toMillis(System.nanoTime() - start));
         return result;
     }
 
@@ -247,8 +230,8 @@
 
                 if (traceState != null)
                     traceState.trace("Digest mismatch: {}", e.toString());
-                if (logger.isTraceEnabled())
-                    logger.trace("Digest mismatch:", e);
+                if (logger.isDebugEnabled())
+                    logger.debug("Digest mismatch:", e);
                 
                 ReadRepairMetrics.repairedBackground.mark();
                 
